--- conflicted
+++ resolved
@@ -1,29 +1,26 @@
 cmake_minimum_required(VERSION 3.18 FATAL_ERROR)
-#cmake_policy(SET CMP0022 NEW)
-#cmake_policy(SET CMP0023 NEW)
-
-# Use compiler ID "AppleClang" instead of "Clang" for XCode.
-# Not setting this sometimes makes XCode C compiler gets detected as "Clang",
-# even when the C++ one is detected as "AppleClang".
+# cmake_policy(SET CMP0022 NEW) cmake_policy(SET CMP0023 NEW)
+
+# Use compiler ID "AppleClang" instead of "Clang" for XCode. Not setting this
+# sometimes makes XCode C compiler gets detected as "Clang", even when the C++
+# one is detected as "AppleClang".
 cmake_policy(SET CMP0010 NEW)
 cmake_policy(SET CMP0025 NEW)
 
 # Enables CMake to set LTO on compilers other than Intel.
 cmake_policy(SET CMP0069 NEW)
-# Enable the policy for CMake subprojects.
-# protobuf currently causes issues
-#set(CMAKE_POLICY_DEFAULT_CMP0069 NEW)
-
-# Suppress warning flags in default MSVC configuration.  It's not
-# mandatory that we do this (and we don't if cmake is old), but it's
-# nice when it's possible, and it's possible on our Windows configs.
+# Enable the policy for CMake subprojects. protobuf currently causes issues
+# set(CMAKE_POLICY_DEFAULT_CMP0069 NEW)
+
+# Suppress warning flags in default MSVC configuration.  It's not mandatory that
+# we do this (and we don't if cmake is old), but it's nice when it's possible,
+# and it's possible on our Windows configs.
 cmake_policy(SET CMP0092 NEW)
 
 # Prohibit in-source builds
 if(${CMAKE_SOURCE_DIR} STREQUAL ${CMAKE_BINARY_DIR})
-message(FATAL_ERROR "In-source build are not supported")
-endif()
-
+  message(FATAL_ERROR "In-source build are not supported")
+endif()
 
 # ---[ Project and semantic versioning.
 project(Torch CXX C)
@@ -40,33 +37,49 @@
 string(FIND "${CMAKE_CXX_FLAGS}" "-std=c++" env_cxx_standard)
 if(env_cxx_standard GREATER -1)
   message(
-      WARNING "C++ standard version definition detected in environment variable."
-      "PyTorch requires -std=c++17. Please remove -std=c++ settings in your environment.")
-endif()
-set(CMAKE_CXX_STANDARD 17 CACHE STRING "The C++ standard whose features are requested to build this target.")
-set(CMAKE_C_STANDARD   11 CACHE STRING "The C standard whose features are requested to build this target.")
+    WARNING
+      "C++ standard version definition detected in environment variable."
+      "PyTorch requires -std=c++17. Please remove -std=c++ settings in your environment."
+  )
+endif()
+set(CMAKE_CXX_STANDARD
+    17
+    CACHE STRING
+          "The C++ standard whose features are requested to build this target.")
+set(CMAKE_C_STANDARD
+    11
+    CACHE STRING
+          "The C standard whose features are requested to build this target.")
 
 # ---[ Utils
 include(cmake/public/utils.cmake)
 
 # --- [ Check that minimal gcc version is 9.3+
 if(CMAKE_COMPILER_IS_GNUCXX AND CMAKE_CXX_COMPILER_VERSION VERSION_LESS 9.3)
-  message(FATAL_ERROR "GCC-9.3 or newer is required to compile PyTorch, but found ${CMAKE_CXX_COMPILER_VERSION}")
-endif()
-
-# This define is needed to preserve behavior given anticpated changes to cccl/thrust
+  message(
+    FATAL_ERROR
+      "GCC-9.3 or newer is required to compile PyTorch, but found ${CMAKE_CXX_COMPILER_VERSION}"
+  )
+endif()
+
+# This define is needed to preserve behavior given anticpated changes to
+# cccl/thrust
 # https://nvidia.github.io/libcudacxx/standard_api/numerics_library/complex.html
-string(APPEND CMAKE_CUDA_FLAGS "-DLIBCUDACXX_ENABLE_SIMPLIFIED_COMPLEX_OPERATIONS")
+string(APPEND CMAKE_CUDA_FLAGS
+       "-DLIBCUDACXX_ENABLE_SIMPLIFIED_COMPLEX_OPERATIONS")
 
 if(LINUX)
   include(cmake/CheckAbi.cmake)
-  string(APPEND CMAKE_CXX_FLAGS " -D_GLIBCXX_USE_CXX11_ABI=${GLIBCXX_USE_CXX11_ABI}")
-  string(APPEND CMAKE_CUDA_FLAGS " -D_GLIBCXX_USE_CXX11_ABI=${GLIBCXX_USE_CXX11_ABI}")
+  string(APPEND CMAKE_CXX_FLAGS
+         " -D_GLIBCXX_USE_CXX11_ABI=${GLIBCXX_USE_CXX11_ABI}")
+  string(APPEND CMAKE_CUDA_FLAGS
+         " -D_GLIBCXX_USE_CXX11_ABI=${GLIBCXX_USE_CXX11_ABI}")
   if(${GLIBCXX_USE_CXX11_ABI} EQUAL 1)
     set(CXX_STANDARD_REQUIRED ON)
   else()
-    # Please note this is required in order to ensure compatibility between gcc 9 and gcc 7
-    # This could be removed when all Linux PyTorch binary builds are compiled by the same toolchain again
+    # Please note this is required in order to ensure compatibility between gcc
+    # 9 and gcc 7 This could be removed when all Linux PyTorch binary builds are
+    # compiled by the same toolchain again
     append_cxx_flag_if_supported("-fabi-version=11" CMAKE_CXX_FLAGS)
   endif()
 endif()
@@ -75,12 +88,10 @@
 set(CMAKE_LINK_WHAT_YOU_USE TRUE)
 
 # One variable that determines whether the current cmake process is being run
-# with the main Caffe2 library. This is useful for building modules - if
-# modules are built with the main Caffe2 library then one does not need to do
-# find caffe2 in the cmake script. One can usually guard it in some way like
-#    if(NOT CAFFE2_CMAKE_BUILDING_WITH_MAIN_REPO)
-#      find_package(Caffe2 REQUIRED)
-#    endif()
+# with the main Caffe2 library. This is useful for building modules - if modules
+# are built with the main Caffe2 library then one does not need to do find
+# caffe2 in the cmake script. One can usually guard it in some way like if(NOT
+# CAFFE2_CMAKE_BUILDING_WITH_MAIN_REPO) find_package(Caffe2 REQUIRED) endif()
 set(CAFFE2_CMAKE_BUILDING_WITH_MAIN_REPO ON)
 
 # Googletest's cmake files are going to set it on once they are processed. Let's
@@ -94,23 +105,26 @@
     message(STATUS "Not forcing any particular BLAS to be found")
     set(BLAS_SET_BY_USER FALSE)
   endif()
-  set(BLAS_SET_BY_USER ${BLAS_SET_BY_USER} CACHE STRING "Marks whether BLAS was manually set by user or auto-detected")
+  set(BLAS_SET_BY_USER
+      ${BLAS_SET_BY_USER}
+      CACHE STRING
+            "Marks whether BLAS was manually set by user or auto-detected")
 endif()
 
 # Apple specific
 if(APPLE)
-  # These lines are an attempt to make find_package(cuda) pick up
-  # libcuda.dylib, and not cuda.framework.  It doesn't work all
-  # the time, but it seems to help for some users.
-  # TODO: replace this with a more robust fix
+  # These lines are an attempt to make find_package(cuda) pick up libcuda.dylib,
+  # and not cuda.framework.  It doesn't work all the time, but it seems to help
+  # for some users. TODO: replace this with a more robust fix
   set(CMAKE_FIND_FRAMEWORK LAST)
   set(CMAKE_FIND_APPBUNDLE LAST)
 
   # Get clang version on macOS
-  execute_process( COMMAND ${CMAKE_CXX_COMPILER} --version OUTPUT_VARIABLE clang_full_version_string )
-  string(REGEX REPLACE "Apple (.*) version ([0-9]+\\.[0-9]+).*" "\\2" CLANG_VERSION_STRING ${clang_full_version_string})
-  message( STATUS "CLANG_VERSION_STRING:         " ${CLANG_VERSION_STRING} )
-
+  execute_process(COMMAND ${CMAKE_CXX_COMPILER} --version
+                  OUTPUT_VARIABLE clang_full_version_string)
+  string(REGEX REPLACE "Apple (.*) version ([0-9]+\\.[0-9]+).*" "\\2"
+                       CLANG_VERSION_STRING ${clang_full_version_string})
+  message(STATUS "CLANG_VERSION_STRING:         " ${CLANG_VERSION_STRING})
 
   # RPATH stuff
   set(CMAKE_MACOSX_RPATH ON)
@@ -123,27 +137,40 @@
       OUTPUT_VARIABLE _macosx_sdk_version
       OUTPUT_STRIP_TRAILING_WHITESPACE)
     if(_exit_code EQUAL 0)
-        set(_MPS_supported_os_version OFF)
-        if(_macosx_sdk_version VERSION_GREATER_EQUAL 12.3)
-            set(_MPS_supported_os_version ON)
-        endif()
-        message(STATUS "sdk version: ${_macosx_sdk_version}, mps supported: ${_MPS_supported_os_version}")
-        execute_process(
-          COMMAND bash -c "xcrun --sdk macosx --show-sdk-path"
-          OUTPUT_VARIABLE _macosx_sdk_path
-          OUTPUT_STRIP_TRAILING_WHITESPACE)
-        set(_SDK_SEARCH_PATH "${_macosx_sdk_path}/System/Library/Frameworks/")
-        set(_FRAMEWORK_SEARCH_PATH "/System/Library/Frameworks/")
-
-        find_library(_MPS_fwrk_path_ NAMES MetalPerformanceShadersGraph MetalPerformanceShaders PATHS ${_FRAMEWORK_SEARCH_PATH} NO_DEFAULT_PATH)
-        find_library(_MPS_sdk_path_ NAMES MetalPerformanceShadersGraph MetalPerformanceShaders PATHS ${_SDK_SEARCH_PATH} NO_DEFAULT_PATH)
-
-        if(_MPS_supported_os_version AND _MPS_fwrk_path_ AND _MPS_sdk_path_)
-          set(MPS_FOUND ON)
-          message(STATUS "MPSGraph framework found")
-        else()
-          message(STATUS "MPSGraph framework not found")
-        endif()
+      set(_MPS_supported_os_version OFF)
+      if(_macosx_sdk_version VERSION_GREATER_EQUAL 12.3)
+        set(_MPS_supported_os_version ON)
+      endif()
+      message(
+        STATUS
+          "sdk version: ${_macosx_sdk_version}, mps supported: ${_MPS_supported_os_version}"
+      )
+      execute_process(
+        COMMAND bash -c "xcrun --sdk macosx --show-sdk-path"
+        OUTPUT_VARIABLE _macosx_sdk_path
+        OUTPUT_STRIP_TRAILING_WHITESPACE)
+      set(_SDK_SEARCH_PATH "${_macosx_sdk_path}/System/Library/Frameworks/")
+      set(_FRAMEWORK_SEARCH_PATH "/System/Library/Frameworks/")
+
+      find_library(
+        _MPS_fwrk_path_
+        NAMES MetalPerformanceShadersGraph MetalPerformanceShaders
+        PATHS ${_FRAMEWORK_SEARCH_PATH}
+        NO_DEFAULT_PATH)
+      find_library(
+        _MPS_sdk_path_
+        NAMES MetalPerformanceShadersGraph MetalPerformanceShaders
+        PATHS ${_SDK_SEARCH_PATH}
+        NO_DEFAULT_PATH)
+
+      if(_MPS_supported_os_version
+         AND _MPS_fwrk_path_
+         AND _MPS_sdk_path_)
+        set(MPS_FOUND ON)
+        message(STATUS "MPSGraph framework found")
+      else()
+        message(STATUS "MPSGraph framework not found")
+      endif()
     else()
       message(STATUS "MPS: unable to get MacOS sdk version")
       message(STATUS "MPSGraph framework not found")
@@ -160,66 +187,72 @@
   set(CPU_AARCH64 ON)
 endif()
 
-
-# For non-supported platforms, turn USE_DISTRIBUTED off by default.
-# It is not tested and likely won't work without additional changes.
+# For non-supported platforms, turn USE_DISTRIBUTED off by default. It is not
+# tested and likely won't work without additional changes.
 if(NOT LINUX AND NOT WIN32)
-  set(USE_DISTRIBUTED OFF CACHE STRING "Use distributed")
-  # On macOS, if USE_DISTRIBUTED is enabled (specified by the user),
-  # then make Gloo build with the libuv transport.
+  set(USE_DISTRIBUTED
+      OFF
+      CACHE STRING "Use distributed")
+  # On macOS, if USE_DISTRIBUTED is enabled (specified by the user), then make
+  # Gloo build with the libuv transport.
   if(APPLE AND USE_DISTRIBUTED)
-    set(USE_LIBUV ON CACHE STRING "")
-  endif()
-endif()
-
-# ---[ Options.
-# Note to developers: if you add an option below, make sure you also add it to
-# cmake/Summary.cmake so that the summary prints out the option values.
+    set(USE_LIBUV
+        ON
+        CACHE STRING "")
+  endif()
+endif()
+
+# ---[ Options. Note to developers: if you add an option below, make sure you
+# also add it to cmake/Summary.cmake so that the summary prints out the option
+# values.
 include(CMakeDependentOption)
 option(ATEN_NO_TEST "Do not build ATen test binaries" OFF)
 option(BUILD_BINARY "Build C++ binaries" OFF)
 option(BUILD_DOCS "Build Caffe2 documentation" OFF)
-option(BUILD_CUSTOM_PROTOBUF "Build and use Caffe2's own protobuf under third_party" ON)
+option(BUILD_CUSTOM_PROTOBUF
+       "Build and use Caffe2's own protobuf under third_party" ON)
 option(BUILD_PYTHON "Build Python binaries" ON)
 option(BUILD_LITE_INTERPRETER "Master flag to build Lite Interpreter" OFF)
 option(BUILD_SHARED_LIBS "Build libcaffe2.so" ON)
 cmake_dependent_option(
-    CAFFE2_LINK_LOCAL_PROTOBUF "If set, build protobuf inside libcaffe2.so." ON
-    "BUILD_SHARED_LIBS AND BUILD_CUSTOM_PROTOBUF" OFF)
-cmake_dependent_option(
-    CAFFE2_USE_MSVC_STATIC_RUNTIME "Using MSVC static runtime libraries" ON
-    "NOT BUILD_SHARED_LIBS" OFF)
+  CAFFE2_LINK_LOCAL_PROTOBUF "If set, build protobuf inside libcaffe2.so." ON
+  "BUILD_SHARED_LIBS AND BUILD_CUSTOM_PROTOBUF" OFF)
+cmake_dependent_option(
+  CAFFE2_USE_MSVC_STATIC_RUNTIME "Using MSVC static runtime libraries" ON
+  "NOT BUILD_SHARED_LIBS" OFF)
 option(BUILD_TEST "Build C++ test binaries (need gtest and gbenchmark)" OFF)
 option(BUILD_AOT_INDUCTOR_TEST "Build C++ test binaries for aot-inductor" OFF)
-option(BUILD_STATIC_RUNTIME_BENCHMARK "Build C++ binaries for static runtime benchmarks (need gbenchmark)" OFF)
-option(BUILD_MOBILE_BENCHMARK "Build C++ test binaries for mobile (ARM) targets(need gtest and gbenchmark)" OFF)
-option(BUILD_MOBILE_TEST "Build C++ test binaries for mobile (ARM) targets(need gtest and gbenchmark)" OFF)
+option(BUILD_STATIC_RUNTIME_BENCHMARK
+       "Build C++ binaries for static runtime benchmarks (need gbenchmark)" OFF)
+option(
+  BUILD_MOBILE_BENCHMARK
+  "Build C++ test binaries for mobile (ARM) targets(need gtest and gbenchmark)"
+  OFF)
+option(
+  BUILD_MOBILE_TEST
+  "Build C++ test binaries for mobile (ARM) targets(need gtest and gbenchmark)"
+  OFF)
 option(BUILD_JNI "Build JNI bindings" OFF)
-option(BUILD_MOBILE_AUTOGRAD "Build autograd function in mobile build (in development)" OFF)
-cmake_dependent_option(
-    INSTALL_TEST "Install test binaries if BUILD_TEST is on" ON
-    "BUILD_TEST" OFF)
+option(BUILD_MOBILE_AUTOGRAD
+       "Build autograd function in mobile build (in development)" OFF)
+cmake_dependent_option(INSTALL_TEST "Install test binaries if BUILD_TEST is on"
+                       ON "BUILD_TEST" OFF)
 option(USE_CPP_CODE_COVERAGE "Compile C/C++ with code coverage flags" OFF)
 option(USE_COLORIZE_OUTPUT "Colorize output during compilation" ON)
 option(USE_ASAN "Use Address+Undefined Sanitizers" OFF)
 option(USE_TSAN "Use Thread Sanitizer" OFF)
 option(USE_CUDA "Use CUDA" ON)
-cmake_dependent_option(
-    USE_XPU "Use XPU. Only available on Linux." ON
-    "LINUX" OFF)
-cmake_dependent_option(
-     BUILD_LAZY_CUDA_LINALG "Build cuda linalg ops as separate library" ON "USE_CUDA AND LINUX AND BUILD_PYTHON" OFF)
+cmake_dependent_option(USE_XPU "Use XPU. Only available on Linux." ON "LINUX"
+                       OFF)
+cmake_dependent_option(
+  BUILD_LAZY_CUDA_LINALG "Build cuda linalg ops as separate library" ON
+  "USE_CUDA AND LINUX AND BUILD_PYTHON" OFF)
 cmake_dependent_option(USE_ROCM "Use ROCm" ON "LINUX" OFF)
 option(CAFFE2_STATIC_LINK_CUDA "Statically link CUDA libraries" OFF)
-cmake_dependent_option(
-    USE_CUDNN "Use cuDNN" ON
-    "USE_CUDA" OFF)
-cmake_dependent_option(
-    USE_STATIC_CUDNN "Use cuDNN static libraries" OFF
-    "USE_CUDNN" OFF)
-cmake_dependent_option(
-    USE_CUSPARSELT "Use cuSPARSELt" ON
-    "USE_CUDA" OFF)
+cmake_dependent_option(USE_CUDNN "Use cuDNN" ON "USE_CUDA" OFF)
+cmake_dependent_option(USE_STATIC_CUDNN "Use cuDNN static libraries" OFF
+                       "USE_CUDNN" OFF)
+cmake_dependent_option(USE_CUSPARSELT "Use cuSPARSELt" ON "USE_CUDA" OFF)
 option(USE_FBGEMM "Use FBGEMM (quantized 8-bit server operators)" ON)
 option(USE_KINETO "Use Kineto profiling library" ON)
 option(USE_CUPTI_SO "Use CUPTI as a shared library" ON)
@@ -234,34 +267,26 @@
 option(USE_PYTORCH_METAL "Use Metal for PyTorch iOS build" OFF)
 option(USE_PYTORCH_METAL_EXPORT "Export Metal models on MacOSX desktop" OFF)
 option(USE_NATIVE_ARCH "Use -march=native" OFF)
-cmake_dependent_option(
-    USE_MPS "Use MPS for macOS build" ON
-    "MPS_FOUND" OFF)
-cmake_dependent_option(
-    USE_NCCL "Use NCCL" ON
-    "USE_CUDA OR USE_ROCM;UNIX;NOT APPLE" OFF)
-cmake_dependent_option(USE_RCCL "Use RCCL" ON
-    USE_NCCL OFF)
-cmake_dependent_option(
-    USE_STATIC_NCCL "Use static NCCL" OFF
-    "USE_NCCL" OFF)
-cmake_dependent_option(
-    USE_SYSTEM_NCCL "Use system-wide NCCL" OFF
-    "USE_NCCL" OFF)
+cmake_dependent_option(USE_MPS "Use MPS for macOS build" ON "MPS_FOUND" OFF)
+cmake_dependent_option(USE_NCCL "Use NCCL" ON
+                       "USE_CUDA OR USE_ROCM;UNIX;NOT APPLE" OFF)
+cmake_dependent_option(USE_RCCL "Use RCCL" ON USE_NCCL OFF)
+cmake_dependent_option(USE_STATIC_NCCL "Use static NCCL" OFF "USE_NCCL" OFF)
+cmake_dependent_option(USE_SYSTEM_NCCL "Use system-wide NCCL" OFF "USE_NCCL"
+                       OFF)
 option(USE_NNAPI "Use NNAPI" OFF)
 option(USE_NNPACK "Use NNPACK" ON)
-cmake_dependent_option(
-    USE_NUMA "Use NUMA. Only available on Linux." ON
-    "LINUX" OFF)
-cmake_dependent_option(
-    USE_NVRTC "Use NVRTC. Only available if USE_CUDA is on." OFF
-    "USE_CUDA" OFF)
+cmake_dependent_option(USE_NUMA "Use NUMA. Only available on Linux." ON "LINUX"
+                       OFF)
+cmake_dependent_option(USE_NVRTC "Use NVRTC. Only available if USE_CUDA is on."
+                       OFF "USE_CUDA" OFF)
 option(USE_NUMPY "Use NumPy" ON)
 option(USE_OBSERVERS "Use observers module." OFF)
 option(USE_OPENCL "Use OpenCL" OFF)
 option(USE_OPENCV "Use OpenCV" OFF)
 option(USE_OPENMP "Use OpenMP for parallel code" ON)
-option(USE_PRECOMPILED_HEADERS "Use pre-compiled headers to accelerate build." OFF)
+option(USE_PRECOMPILED_HEADERS "Use pre-compiled headers to accelerate build."
+       OFF)
 
 option(USE_PROF "Use profiling" OFF)
 option(USE_QNNPACK "Use QNNPACK (quantized 8-bit operators)" ON)
@@ -270,96 +295,93 @@
 option(USE_ROCKSDB "Use RocksDB" OFF)
 option(USE_SNPE "Use Qualcomm's SNPE library" OFF)
 option(USE_SYSTEM_EIGEN_INSTALL
-    "Use system Eigen instead of the one under third_party" OFF)
+       "Use system Eigen instead of the one under third_party" OFF)
 option(USE_TENSORRT "Using Nvidia TensorRT library" OFF)
-cmake_dependent_option(
-    USE_VALGRIND "Use Valgrind. Only available on Linux." ON
-    "LINUX" OFF)
+cmake_dependent_option(USE_VALGRIND "Use Valgrind. Only available on Linux." ON
+                       "LINUX" OFF)
 
 if(NOT DEFINED USE_VULKAN)
-  cmake_dependent_option(
-      USE_VULKAN "Use Vulkan GPU backend" ON
-      "ANDROID" OFF)
+  cmake_dependent_option(USE_VULKAN "Use Vulkan GPU backend" ON "ANDROID" OFF)
 endif()
 
 option(USE_SLEEF_FOR_ARM_VEC256 "Use sleef for arm" OFF)
 option(USE_SOURCE_DEBUG_ON_MOBILE "Enable" ON)
 option(USE_LITE_INTERPRETER_PROFILER "Enable" ON)
 option(USE_VULKAN_FP16_INFERENCE "Vulkan - Use fp16 inference" OFF)
-option(USE_VULKAN_RELAXED_PRECISION "Vulkan - Use relaxed precision math in the kernels (mediump)" OFF)
+option(USE_VULKAN_RELAXED_PRECISION
+       "Vulkan - Use relaxed precision math in the kernels (mediump)" OFF)
 # option USE_XNNPACK: try to enable xnnpack by default.
 option(USE_XNNPACK "Use XNNPACK" ON)
-<<<<<<< HEAD
-option(USE_ZMQ "Use ZMQ" OFF)
-option(USE_ZSTD "Use ZSTD" OFF)
-=======
->>>>>>> 31ea8290
 option(USE_ROCM_KERNEL_ASSERT "Use Kernel Assert for ROCm" OFF)
 # Ensure that an ITT build is the default for x86 CPUs
-cmake_dependent_option(
-  USE_ITT "Use Intel(R) VTune Profiler ITT functionality" ON
-  "CPU_INTEL" OFF)
-# Ensure that an MKLDNN build is the default for x86 CPUs
-# but optional for AArch64 (dependent on -DUSE_MKLDNN).
-cmake_dependent_option(
-  USE_MKLDNN "Use MKLDNN. Only available on x86, x86_64, and AArch64." "${CPU_INTEL}"
-  "CPU_INTEL OR CPU_AARCH64" OFF)
+cmake_dependent_option(USE_ITT "Use Intel(R) VTune Profiler ITT functionality"
+                       ON "CPU_INTEL" OFF)
+# Ensure that an MKLDNN build is the default for x86 CPUs but optional for
+# AArch64 (dependent on -DUSE_MKLDNN).
+cmake_dependent_option(
+  USE_MKLDNN "Use MKLDNN. Only available on x86, x86_64, and AArch64."
+  "${CPU_INTEL}" "CPU_INTEL OR CPU_AARCH64" OFF)
 cmake_dependent_option(
   USE_MKLDNN_ACL "Use Compute Library for the Arm architecture." OFF
   "USE_MKLDNN AND CPU_AARCH64" OFF)
 set(MKLDNN_ENABLE_CONCURRENT_EXEC ${USE_MKLDNN})
-cmake_dependent_option(
-    USE_MKLDNN_CBLAS "Use CBLAS in MKLDNN" OFF
-    "USE_MKLDNN" OFF)
+cmake_dependent_option(USE_MKLDNN_CBLAS "Use CBLAS in MKLDNN" OFF "USE_MKLDNN"
+                       OFF)
 option(USE_STATIC_MKL "Prefer to link with MKL statically (Unix only)" OFF)
 option(USE_DISTRIBUTED "Use distributed" ON)
 cmake_dependent_option(
-    USE_MPI "Use MPI for Caffe2. Only available if USE_DISTRIBUTED is on." ON
-    "USE_DISTRIBUTED" OFF)
-cmake_dependent_option(
-    USE_UCC "Use UCC. Only available if USE_DISTRIBUTED is on." OFF
-    "USE_DISTRIBUTED" OFF)
-cmake_dependent_option(
-    USE_SYSTEM_UCC "Use system-wide UCC" OFF
-    "USE_UCC" OFF)
-cmake_dependent_option(
-    USE_C10D_UCC "USE C10D UCC" ON "USE_DISTRIBUTED;USE_UCC" OFF)
-cmake_dependent_option(
-    USE_GLOO "Use Gloo. Only available if USE_DISTRIBUTED is on." ON
-    "USE_DISTRIBUTED" OFF)
-cmake_dependent_option(
-  USE_GLOO_WITH_OPENSSL "Use Gloo with OpenSSL. Only available if USE_GLOO is on." OFF
-    "USE_GLOO AND LINUX AND NOT INTERN_BUILD_MOBILE" OFF)
-cmake_dependent_option(
-    USE_C10D_GLOO "USE C10D GLOO" ON "USE_DISTRIBUTED;USE_GLOO" OFF)
-cmake_dependent_option(
-    USE_C10D_NCCL "USE C10D NCCL" ON "USE_DISTRIBUTED;USE_NCCL" OFF)
-cmake_dependent_option(
-    USE_C10D_MPI "USE C10D MPI" ON "USE_DISTRIBUTED;USE_MPI" OFF)
-cmake_dependent_option(
-    USE_TENSORPIPE "Use TensorPipe. Only available if USE_DISTRIBUTED is on." ON
-    "USE_DISTRIBUTED" OFF)
+  USE_MPI "Use MPI for Caffe2. Only available if USE_DISTRIBUTED is on." ON
+  "USE_DISTRIBUTED" OFF)
+cmake_dependent_option(
+  USE_UCC "Use UCC. Only available if USE_DISTRIBUTED is on." OFF
+  "USE_DISTRIBUTED" OFF)
+cmake_dependent_option(USE_SYSTEM_UCC "Use system-wide UCC" OFF "USE_UCC" OFF)
+cmake_dependent_option(USE_C10D_UCC "USE C10D UCC" ON "USE_DISTRIBUTED;USE_UCC"
+                       OFF)
+cmake_dependent_option(
+  USE_GLOO "Use Gloo. Only available if USE_DISTRIBUTED is on." ON
+  "USE_DISTRIBUTED" OFF)
+cmake_dependent_option(
+  USE_GLOO_WITH_OPENSSL
+  "Use Gloo with OpenSSL. Only available if USE_GLOO is on." OFF
+  "USE_GLOO AND LINUX AND NOT INTERN_BUILD_MOBILE" OFF)
+cmake_dependent_option(USE_C10D_GLOO "USE C10D GLOO" ON
+                       "USE_DISTRIBUTED;USE_GLOO" OFF)
+cmake_dependent_option(USE_C10D_NCCL "USE C10D NCCL" ON
+                       "USE_DISTRIBUTED;USE_NCCL" OFF)
+cmake_dependent_option(USE_C10D_MPI "USE C10D MPI" ON "USE_DISTRIBUTED;USE_MPI"
+                       OFF)
+cmake_dependent_option(
+  USE_TENSORPIPE "Use TensorPipe. Only available if USE_DISTRIBUTED is on." ON
+  "USE_DISTRIBUTED" OFF)
 option(USE_TBB "Use TBB (Deprecated)" OFF)
-cmake_dependent_option(
-    USE_SYSTEM_TBB "Use system-provided Intel TBB." OFF "USE_TBB" OFF)
+cmake_dependent_option(USE_SYSTEM_TBB "Use system-provided Intel TBB." OFF
+                       "USE_TBB" OFF)
 option(ONNX_ML "Enable traditional ONNX ML API." ON)
 option(HAVE_SOVERSION "Whether to add SOVERSION to the shared objects" OFF)
-option(BUILD_LIBTORCH_CPU_WITH_DEBUG "Enable RelWithDebInfo for libtorch_cpu target only" OFF)
-cmake_dependent_option(USE_CCACHE "Attempt using CCache to wrap the compilation" ON "UNIX" OFF)
+option(BUILD_LIBTORCH_CPU_WITH_DEBUG
+       "Enable RelWithDebInfo for libtorch_cpu target only" OFF)
+cmake_dependent_option(
+  USE_CCACHE "Attempt using CCache to wrap the compilation" ON "UNIX" OFF)
 option(WERROR "Build with -Werror supported by the compiler" OFF)
-option(DEBUG_CUDA "When compiling DEBUG, also attempt to compile CUDA with debug flags (may cause nvcc to OOM)" OFF)
+option(
+  DEBUG_CUDA
+  "When compiling DEBUG, also attempt to compile CUDA with debug flags (may cause nvcc to OOM)"
+  OFF)
 option(USE_COREML_DELEGATE "Use the CoreML backend through delegate APIs" OFF)
-option(USE_PER_OPERATOR_HEADERS "Whether ATen should generate separate headers for each operator" ON)
-cmake_dependent_option(
-    BUILD_LAZY_TS_BACKEND "Build the lazy Torchscript backend, not compatible with mobile builds" ON
-    "NOT INTERN_BUILD_MOBILE" OFF)
-cmake_dependent_option(
-    BUILD_FUNCTORCH "Build Functorch" ON "BUILD_PYTHON" OFF)
-cmake_dependent_option(
-    BUILD_BUNDLE_PTXAS "Bundle PTX into torch/bin fodler" OFF "USE_CUDA" OFF)
+option(USE_PER_OPERATOR_HEADERS
+       "Whether ATen should generate separate headers for each operator" ON)
+cmake_dependent_option(
+  BUILD_LAZY_TS_BACKEND
+  "Build the lazy Torchscript backend, not compatible with mobile builds" ON
+  "NOT INTERN_BUILD_MOBILE" OFF)
+cmake_dependent_option(BUILD_FUNCTORCH "Build Functorch" ON "BUILD_PYTHON" OFF)
+cmake_dependent_option(BUILD_BUNDLE_PTXAS "Bundle PTX into torch/bin fodler"
+                       OFF "USE_CUDA" OFF)
 
 option(USE_MIMALLOC "Use mimalloc" OFF)
-# Enable third party mimalloc library to improve memory allocation performance on Windows.
+# Enable third party mimalloc library to improve memory allocation performance
+# on Windows.
 if(WIN32)
   set(USE_MIMALLOC ON)
 endif()
@@ -367,11 +389,20 @@
 if(USE_CCACHE)
   find_program(CCACHE_PROGRAM ccache)
   if(CCACHE_PROGRAM)
-    set(CMAKE_C_COMPILER_LAUNCHER "${CCACHE_PROGRAM}" CACHE STRING "C compiler launcher")
-    set(CMAKE_CXX_COMPILER_LAUNCHER "${CCACHE_PROGRAM}" CACHE STRING "CXX compiler launcher")
-    set(CMAKE_CUDA_COMPILER_LAUNCHER "${CCACHE_PROGRAM}" CACHE STRING "CUDA compiler launcher")
+    set(CMAKE_C_COMPILER_LAUNCHER
+        "${CCACHE_PROGRAM}"
+        CACHE STRING "C compiler launcher")
+    set(CMAKE_CXX_COMPILER_LAUNCHER
+        "${CCACHE_PROGRAM}"
+        CACHE STRING "CXX compiler launcher")
+    set(CMAKE_CUDA_COMPILER_LAUNCHER
+        "${CCACHE_PROGRAM}"
+        CACHE STRING "CUDA compiler launcher")
   else()
-    message(STATUS "Could not find ccache. Consider installing ccache to speed up compilation.")
+    message(
+      STATUS
+        "Could not find ccache. Consider installing ccache to speed up compilation."
+    )
   endif()
 endif()
 
@@ -393,8 +424,10 @@
       set(USE_DISTRIBUTED OFF)
       set(USE_GLOO OFF)
       message(
-        WARNING "Libuv is not installed in current conda env. Set USE_DISTRIBUTED to OFF. "
-        "Please run command 'conda install -c conda-forge libuv=1.39' to install libuv.")
+        WARNING
+          "Libuv is not installed in current conda env. Set USE_DISTRIBUTED to OFF. "
+          "Please run command 'conda install -c conda-forge libuv=1.39' to install libuv."
+      )
     else()
       set(ENV{libuv_ROOT} ${libuv_tmp_LIBRARY}/../../)
     endif()
@@ -402,12 +435,13 @@
 endif()
 
 if(USE_GLOO_WITH_OPENSSL)
-  set(USE_TCP_OPENSSL_LOAD ON CACHE STRING "")
+  set(USE_TCP_OPENSSL_LOAD
+      ON
+      CACHE STRING "")
 endif()
 
 # Linux distributions do not want too many embedded sources, in that sense we
-# need to be able to build pytorch with an (almost) empty third_party
-# directory.
+# need to be able to build pytorch with an (almost) empty third_party directory.
 # USE_SYSTEM_LIBS is a shortcut variable to toggle all the # USE_SYSTEM_*
 # variables on. Individual USE_SYSTEM_* variables can be toggled with
 # USE_SYSTEM_LIBS being "OFF".
@@ -447,61 +481,91 @@
 endif()
 
 # Used when building Caffe2 through setup.py
-option(BUILDING_WITH_TORCH_LIBS "Tell cmake if Caffe2 is being built alongside torch libs" ON)
-
-# /Z7 override option
-# When generating debug symbols, CMake default to use the flag /Zi.
-# However, it is not compatible with sccache. So we rewrite it off.
+option(BUILDING_WITH_TORCH_LIBS
+       "Tell cmake if Caffe2 is being built alongside torch libs" ON)
+
+# /Z7 override option When generating debug symbols, CMake default to use the
+# flag /Zi. However, it is not compatible with sccache. So we rewrite it off.
 # But some users don't use sccache; this override is for them.
 cmake_dependent_option(
-  MSVC_Z7_OVERRIDE "Work around sccache bug by replacing /Zi and /ZI with /Z7 when using MSVC (if you are not using sccache, you can turn this OFF)" ON
-  "MSVC" OFF)
+  MSVC_Z7_OVERRIDE
+  "Work around sccache bug by replacing /Zi and /ZI with /Z7 when using MSVC (if you are not using sccache, you can turn this OFF)"
+  ON
+  "MSVC"
+  OFF)
 
 if(NOT USE_SYSTEM_ONNX)
-  set(ONNX_NAMESPACE "onnx_torch" CACHE STRING "A namespace for ONNX; needed to build with other frameworks that share ONNX.")
+  set(ONNX_NAMESPACE
+      "onnx_torch"
+      CACHE
+        STRING
+        "A namespace for ONNX; needed to build with other frameworks that share ONNX."
+  )
 else()
-  set(ONNX_NAMESPACE "onnx" CACHE STRING "A namespace for ONNX; needed to build with other frameworks that share ONNX.")
-endif()
-set(SELECTED_OP_LIST "" CACHE STRING
-    "Path to the yaml file that contains the list of operators to include for custom build. Include all operators by default.")
+  set(ONNX_NAMESPACE
+      "onnx"
+      CACHE
+        STRING
+        "A namespace for ONNX; needed to build with other frameworks that share ONNX."
+  )
+endif()
+set(SELECTED_OP_LIST
+    ""
+    CACHE
+      STRING
+      "Path to the yaml file that contains the list of operators to include for custom build. Include all operators by default."
+)
 option(
-    STATIC_DISPATCH_BACKEND
-    "Name of the backend for which static dispatch code is generated, e.g.: CPU."
-    "")
-option(USE_LIGHTWEIGHT_DISPATCH "Enable codegen unboxing for ATen ops, need to work with static dispatch in order to work properly." OFF)
+  STATIC_DISPATCH_BACKEND
+  "Name of the backend for which static dispatch code is generated, e.g.: CPU."
+  "")
+option(
+  USE_LIGHTWEIGHT_DISPATCH
+  "Enable codegen unboxing for ATen ops, need to work with static dispatch in order to work properly."
+  OFF)
 if(USE_LIGHTWEIGHT_DISPATCH AND NOT STATIC_DISPATCH_BACKEND)
-  message(FATAL_ERROR "Need to enable static dispatch after enabling USE_LIGHTWEIGHT_DISPATCH.")
-endif()
-option(
-  TRACING_BASED
-  "Master flag to build Lite Interpreter with tracing build option"
-  OFF)
+  message(
+    FATAL_ERROR
+      "Need to enable static dispatch after enabling USE_LIGHTWEIGHT_DISPATCH.")
+endif()
+option(TRACING_BASED
+       "Master flag to build Lite Interpreter with tracing build option" OFF)
 option(BUILD_EXECUTORCH "Master flag to build Executorch" ON)
-# This is a fix for a rare build issue on Ubuntu:
-# symbol lookup error: miniconda3/envs/pytorch-py3.7/lib/libmkl_intel_lp64.so: undefined symbol: mkl_blas_dsyrk
+# This is a fix for a rare build issue on Ubuntu: symbol lookup error:
+# miniconda3/envs/pytorch-py3.7/lib/libmkl_intel_lp64.so: undefined symbol:
+# mkl_blas_dsyrk
 # https://software.intel.com/en-us/articles/symbol-lookup-error-when-linking-intel-mkl-with-gcc-on-ubuntu
 if(LINUX)
-  set(CMAKE_SHARED_LINKER_FLAGS "${CMAKE_SHARED_LINKER_FLAGS} -Wl,--no-as-needed")
+  set(CMAKE_SHARED_LINKER_FLAGS
+      "${CMAKE_SHARED_LINKER_FLAGS} -Wl,--no-as-needed")
 endif()
 
 if(MSVC)
-  # MSVC by default does not apply the correct __cplusplus version as specified by the C++ standard
-  # because MSVC is not a completely compliant implementation. This option forces MSVC to use the
-  # appropriate value given the requested --std option. This fixes a compilation issue mismatch
-  # between GCC/Clang and MSVC.
+  # MSVC by default does not apply the correct __cplusplus version as specified
+  # by the C++ standard because MSVC is not a completely compliant
+  # implementation. This option forces MSVC to use the appropriate value given
+  # the requested --std option. This fixes a compilation issue mismatch between
+  # GCC/Clang and MSVC.
   #
-  # See:
-  # * https://learn.microsoft.com/en-us/cpp/build/reference/zc-cplusplus?view=msvc-170
+  # See: *
+  # https://learn.microsoft.com/en-us/cpp/build/reference/zc-cplusplus?view=msvc-170
   # * https://en.cppreference.com/w/cpp/preprocessor/replace#Predefined_macros
   set(CMAKE_CXX_FLAGS "${CMAKE_CXX_FLAGS} /Zc:__cplusplus")
   set(CMAKE_CUDA_FLAGS "${CMAKE_CUDA_FLAGS} -Xcompiler  /Zc:__cplusplus")
 
   set(CMAKE_NINJA_CMCLDEPS_RC OFF)
-  foreach(flag_var
-      CMAKE_C_FLAGS CMAKE_C_FLAGS_DEBUG CMAKE_C_FLAGS_RELEASE
-      CMAKE_C_FLAGS_MINSIZEREL CMAKE_C_FLAGS_RELWITHDEBINFO
-      CMAKE_CXX_FLAGS CMAKE_CXX_FLAGS_DEBUG CMAKE_CXX_FLAGS_RELEASE
-      CMAKE_CXX_FLAGS_MINSIZEREL CMAKE_CXX_FLAGS_RELWITHDEBINFO)
+  foreach(
+    flag_var
+    CMAKE_C_FLAGS
+    CMAKE_C_FLAGS_DEBUG
+    CMAKE_C_FLAGS_RELEASE
+    CMAKE_C_FLAGS_MINSIZEREL
+    CMAKE_C_FLAGS_RELWITHDEBINFO
+    CMAKE_CXX_FLAGS
+    CMAKE_CXX_FLAGS_DEBUG
+    CMAKE_CXX_FLAGS_RELEASE
+    CMAKE_CXX_FLAGS_MINSIZEREL
+    CMAKE_CXX_FLAGS_RELWITHDEBINFO)
     # Replace /Zi and /ZI with /Z7
     if(MSVC_Z7_OVERRIDE)
       if(${flag_var} MATCHES "/Z[iI]")
@@ -520,12 +584,12 @@
     endif()
 
     # /bigobj increases number of sections in .obj file, which is needed to link
-    # against libraries in Python 2.7 under Windows
-    # For Visual Studio generators, if /MP is not added, then we may need
-    # to add /MP to the flags.
+    # against libraries in Python 2.7 under Windows For Visual Studio
+    # generators, if /MP is not added, then we may need to add /MP to the flags.
     # For other generators like ninja, we don't need to add /MP because it is
     # already handled by the generator itself.
-    if(CMAKE_GENERATOR MATCHES "Visual Studio" AND NOT ${flag_var} MATCHES "/MP")
+    if(CMAKE_GENERATOR MATCHES "Visual Studio" AND NOT ${flag_var} MATCHES
+                                                   "/MP")
       set(${flag_var} "${${flag_var}} /MP /bigobj")
     else()
       set(${flag_var} "${${flag_var}} /bigobj")
@@ -533,37 +597,44 @@
   endforeach(flag_var)
 
   foreach(flag_var
-      CMAKE_C_FLAGS CMAKE_C_FLAGS_RELEASE CMAKE_C_FLAGS_MINSIZEREL
-      CMAKE_CXX_FLAGS CMAKE_CXX_FLAGS_RELEASE CMAKE_CXX_FLAGS_MINSIZEREL)
+          CMAKE_C_FLAGS CMAKE_C_FLAGS_RELEASE CMAKE_C_FLAGS_MINSIZEREL
+          CMAKE_CXX_FLAGS CMAKE_CXX_FLAGS_RELEASE CMAKE_CXX_FLAGS_MINSIZEREL)
     if(${flag_var} MATCHES "/Z[iI7]")
       string(REGEX REPLACE "/Z[iI7]" "" ${flag_var} "${${flag_var}}")
     endif()
   endforeach(flag_var)
 
-  foreach(flag_var
-      CMAKE_SHARED_LINKER_FLAGS_RELWITHDEBINFO CMAKE_STATIC_LINKER_FLAGS_RELWITHDEBINFO
-      CMAKE_EXE_LINKER_FLAGS_RELWITHDEBINFO CMAKE_MODULE_LINKER_FLAGS_RELWITHDEBINFO
-      CMAKE_SHARED_LINKER_FLAGS_DEBUG CMAKE_STATIC_LINKER_FLAGS_DEBUG
-      CMAKE_EXE_LINKER_FLAGS_DEBUG CMAKE_MODULE_LINKER_FLAGS_DEBUG)
+  foreach(
+    flag_var
+    CMAKE_SHARED_LINKER_FLAGS_RELWITHDEBINFO
+    CMAKE_STATIC_LINKER_FLAGS_RELWITHDEBINFO
+    CMAKE_EXE_LINKER_FLAGS_RELWITHDEBINFO
+    CMAKE_MODULE_LINKER_FLAGS_RELWITHDEBINFO
+    CMAKE_SHARED_LINKER_FLAGS_DEBUG
+    CMAKE_STATIC_LINKER_FLAGS_DEBUG
+    CMAKE_EXE_LINKER_FLAGS_DEBUG
+    CMAKE_MODULE_LINKER_FLAGS_DEBUG)
     # Switch off incremental linking in debug/relwithdebinfo builds
-    if(${flag_var} MATCHES "/INCREMENTAL" AND NOT ${flag_var} MATCHES "/INCREMENTAL:NO")
-      string(REGEX REPLACE "/INCREMENTAL" "/INCREMENTAL:NO" ${flag_var} "${${flag_var}}")
+    if(${flag_var} MATCHES "/INCREMENTAL" AND NOT ${flag_var} MATCHES
+                                              "/INCREMENTAL:NO")
+      string(REGEX REPLACE "/INCREMENTAL" "/INCREMENTAL:NO" ${flag_var}
+                           "${${flag_var}}")
     endif()
   endforeach(flag_var)
 
-  foreach(flag_var
-      CMAKE_SHARED_LINKER_FLAGS CMAKE_STATIC_LINKER_FLAGS
-      CMAKE_EXE_LINKER_FLAGS CMAKE_MODULE_LINKER_FLAGS)
+  foreach(flag_var CMAKE_SHARED_LINKER_FLAGS CMAKE_STATIC_LINKER_FLAGS
+                   CMAKE_EXE_LINKER_FLAGS CMAKE_MODULE_LINKER_FLAGS)
     string(APPEND ${flag_var} " /ignore:4049 /ignore:4217 /ignore:4099")
   endforeach(flag_var)
 
-  foreach(flag_var
-      CMAKE_SHARED_LINKER_FLAGS)
-    # https://github.com/pytorch/pytorch/issues/91933: Don't set the manifest filename
-    # explicitly helps fix the linker error when linking torch_python.dll. The manifest
-    # file would still be there in the correct format torch_python.dll.manifest
+  foreach(flag_var CMAKE_SHARED_LINKER_FLAGS)
+    # https://github.com/pytorch/pytorch/issues/91933: Don't set the manifest
+    # filename explicitly helps fix the linker error when linking
+    # torch_python.dll. The manifest file would still be there in the correct
+    # format torch_python.dll.manifest
     if(${flag_var} MATCHES "/MANIFESTFILE:.*\\.manifest")
-      string(REGEX REPLACE "/MANIFESTFILE:.*\\.manifest" "" ${flag_var} "${${flag_var}}")
+      string(REGEX REPLACE "/MANIFESTFILE:.*\\.manifest" "" ${flag_var}
+                           "${${flag_var}}")
     endif()
   endforeach(flag_var)
 
@@ -577,11 +648,12 @@
 string(APPEND CMAKE_CUDA_FLAGS " -Xfatbin -compress-all")
 
 # Set INTERN_BUILD_MOBILE for all mobile builds. Components that are not
-# applicable to mobile are disabled by this variable.
-# Setting `BUILD_PYTORCH_MOBILE_WITH_HOST_TOOLCHAIN` environment variable can
-# force it to do mobile build with host toolchain - which is useful for testing
-# purpose.
-if(ANDROID OR IOS OR DEFINED ENV{BUILD_PYTORCH_MOBILE_WITH_HOST_TOOLCHAIN})
+# applicable to mobile are disabled by this variable. Setting
+# `BUILD_PYTORCH_MOBILE_WITH_HOST_TOOLCHAIN` environment variable can force it
+# to do mobile build with host toolchain - which is useful for testing purpose.
+if(ANDROID
+   OR IOS
+   OR DEFINED ENV{BUILD_PYTORCH_MOBILE_WITH_HOST_TOOLCHAIN})
   set(INTERN_BUILD_MOBILE ON)
   message(WARNING "INTERN_BUILD_MOBILE is on, disabling BUILD_LAZY_TS_BACKEND")
   set(BUILD_LAZY_TS_BACKEND OFF)
@@ -595,12 +667,11 @@
   string(APPEND CMAKE_C_FLAGS " -fdata-sections")
 
   # Please note that the use of the following flags is required when linking
-  # against libtorch_cpu.a for mobile builds.
-  # -Wl,--whole-archive -ltorch_cpu -Wl,--no-whole-archive
+  # against libtorch_cpu.a for mobile builds. -Wl,--whole-archive -ltorch_cpu
+  # -Wl,--no-whole-archive
   #
-  # This allows global constructors to be included and run. Global
-  # constructors are used for operator/kernel registration with the
-  # PyTorch Dispatcher.
+  # This allows global constructors to be included and run. Global constructors
+  # are used for operator/kernel registration with the PyTorch Dispatcher.
 
   if(DEFINED ENV{BUILD_PYTORCH_MOBILE_WITH_HOST_TOOLCHAIN})
     # C10_MOBILE is derived from Android/iOS toolchain macros in
@@ -609,10 +680,10 @@
   endif()
 
   if(DEFINED ENV{PYTORCH_MOBILE_TRIM_DISPATCH_KEY_SET})
-    # If PYTORCH_MOBILE_TRIM_DISPATCH_KEY_SET is defined (env var),
-    # then define C10_MOBILE_TRIM_DISPATCH_KEYS, which limits the
-    # number of dispatch keys in OperatorEntry::dispatchTable_
-    # to reduce peak memory during library initialization.
+    # If PYTORCH_MOBILE_TRIM_DISPATCH_KEY_SET is defined (env var), then define
+    # C10_MOBILE_TRIM_DISPATCH_KEYS, which limits the number of dispatch keys in
+    # OperatorEntry::dispatchTable_ to reduce peak memory during library
+    # initialization.
     string(APPEND CMAKE_CXX_FLAGS " -DC10_MOBILE_TRIM_DISPATCH_KEYS")
   endif()
 endif()
@@ -624,8 +695,8 @@
   set(USE_BLAS ON)
 endif()
 
-# Build libtorch mobile library, which contains ATen/TH ops and native support for
-# TorchScript model, but doesn't contain not-yet-unified caffe2 ops;
+# Build libtorch mobile library, which contains ATen/TH ops and native support
+# for TorchScript model, but doesn't contain not-yet-unified caffe2 ops;
 if(INTERN_BUILD_MOBILE)
   if(NOT BUILD_SHARED_LIBS AND NOT "${SELECTED_OP_LIST}" STREQUAL "")
     string(APPEND CMAKE_CXX_FLAGS " -DNO_EXPORT")
@@ -647,8 +718,8 @@
   else()
     set(INTERN_USE_EIGEN_BLAS OFF)
   endif()
-  # Disable developing mobile interpreter for actual mobile build.
-  # Enable it elsewhere to capture build error.
+  # Disable developing mobile interpreter for actual mobile build. Enable it
+  # elsewhere to capture build error.
   set(INTERN_DISABLE_MOBILE_INTERP ON)
 endif()
 
@@ -658,19 +729,23 @@
 string(REGEX REPLACE "\n$" "" TORCH_DEFAULT_VERSION "${TORCH_DEFAULT_VERSION}")
 if("${TORCH_DEFAULT_VERSION} " STREQUAL " ")
   message(WARNING "Could not get version from base 'version.txt'")
-  # If we can't get the version from the version file we should probably
-  # set it to something non-sensical like 0.0.0
+  # If we can't get the version from the version file we should probably set it
+  # to something non-sensical like 0.0.0
   set(TORCH_DEFAULT_VERSION, "0.0.0")
 endif()
-set(TORCH_BUILD_VERSION "${TORCH_DEFAULT_VERSION}" CACHE STRING "Torch build version")
+set(TORCH_BUILD_VERSION
+    "${TORCH_DEFAULT_VERSION}"
+    CACHE STRING "Torch build version")
 if(DEFINED ENV{PYTORCH_BUILD_VERSION})
-  set(TORCH_BUILD_VERSION "$ENV{PYTORCH_BUILD_VERSION}"
-    CACHE STRING "Torch build version" FORCE)
+  set(TORCH_BUILD_VERSION
+      "$ENV{PYTORCH_BUILD_VERSION}"
+      CACHE STRING "Torch build version" FORCE)
 endif()
 if(NOT TORCH_BUILD_VERSION)
   # An empty string was specified so force version to the default
-  set(TORCH_BUILD_VERSION "${TORCH_DEFAULT_VERSION}"
-    CACHE STRING "Torch build version" FORCE)
+  set(TORCH_BUILD_VERSION
+      "${TORCH_DEFAULT_VERSION}"
+      CACHE STRING "Torch build version" FORCE)
 endif()
 caffe2_parse_version_str(TORCH ${TORCH_BUILD_VERSION})
 caffe2_parse_version_str(CAFFE2 ${TORCH_BUILD_VERSION})
@@ -688,32 +763,53 @@
 
 # ---[ Build variables set within the cmake tree
 include(cmake/BuildVariables.cmake)
-set(CAFFE2_ALLOWLIST "" CACHE STRING "A allowlist file of files that one should build.")
+set(CAFFE2_ALLOWLIST
+    ""
+    CACHE STRING "A allowlist file of files that one should build.")
 
 # Set default build type
 if(NOT CMAKE_BUILD_TYPE)
-    message(STATUS "Build type not set - defaulting to Release")
-    set(CMAKE_BUILD_TYPE "Release" CACHE STRING "Choose the type of build from: Debug Release RelWithDebInfo MinSizeRel Coverage." FORCE)
+  message(STATUS "Build type not set - defaulting to Release")
+  set(CMAKE_BUILD_TYPE
+      "Release"
+      CACHE
+        STRING
+        "Choose the type of build from: Debug Release RelWithDebInfo MinSizeRel Coverage."
+        FORCE)
 endif()
 
 # The below means we are cross compiling for arm64 or x86_64 on MacOSX
-if(NOT IOS AND CMAKE_SYSTEM_NAME STREQUAL "Darwin" AND CMAKE_OSX_ARCHITECTURES MATCHES "^(x86_64|arm64)$")
+if(NOT IOS
+   AND CMAKE_SYSTEM_NAME STREQUAL "Darwin"
+   AND CMAKE_OSX_ARCHITECTURES MATCHES "^(x86_64|arm64)$")
   set(CROSS_COMPILING_MACOSX TRUE)
-  # We need to compile a universal protoc to not fail protobuf build
-  # We set CMAKE_TRY_COMPILE_TARGET_TYPE to STATIC_LIBRARY (vs executable) to succeed the cmake compiler check for cross-compiling
-  set(protoc_build_command "./scripts/build_host_protoc.sh --other-flags -DCMAKE_OSX_ARCHITECTURES=\"x86_64;arm64\" -DCMAKE_TRY_COMPILE_TARGET_TYPE=STATIC_LIBRARY -DCMAKE_C_COMPILER_WORKS=1 -DCMAKE_CXX_COMPILER_WORKS=1")
-  # We write to a temp scriptfile because CMake COMMAND dislikes double quotes in commands
-  file(WRITE ${PROJECT_SOURCE_DIR}/tmp_protoc_script.sh "#!/bin/bash\n${protoc_build_command}")
-  file(COPY ${PROJECT_SOURCE_DIR}/tmp_protoc_script.sh DESTINATION ${PROJECT_SOURCE_DIR}/scripts/ FILE_PERMISSIONS OWNER_EXECUTE OWNER_WRITE OWNER_READ)
-  execute_process(COMMAND ./scripts/tmp_protoc_script.sh
-                  WORKING_DIRECTORY ${PROJECT_SOURCE_DIR}
-                  RESULT_VARIABLE BUILD_HOST_PROTOC_RESULT)
-  file(REMOVE ${PROJECT_SOURCE_DIR}/tmp_protoc_script.sh ${PROJECT_SOURCE_DIR}/scripts/tmp_protoc_script.sh)
+  # We need to compile a universal protoc to not fail protobuf build We set
+  # CMAKE_TRY_COMPILE_TARGET_TYPE to STATIC_LIBRARY (vs executable) to succeed
+  # the cmake compiler check for cross-compiling
+  set(protoc_build_command
+      "./scripts/build_host_protoc.sh --other-flags -DCMAKE_OSX_ARCHITECTURES=\"x86_64;arm64\" -DCMAKE_TRY_COMPILE_TARGET_TYPE=STATIC_LIBRARY -DCMAKE_C_COMPILER_WORKS=1 -DCMAKE_CXX_COMPILER_WORKS=1"
+  )
+  # We write to a temp scriptfile because CMake COMMAND dislikes double quotes
+  # in commands
+  file(WRITE ${PROJECT_SOURCE_DIR}/tmp_protoc_script.sh
+       "#!/bin/bash\n${protoc_build_command}")
+  file(
+    COPY ${PROJECT_SOURCE_DIR}/tmp_protoc_script.sh
+    DESTINATION ${PROJECT_SOURCE_DIR}/scripts/
+    FILE_PERMISSIONS OWNER_EXECUTE OWNER_WRITE OWNER_READ)
+  execute_process(
+    COMMAND ./scripts/tmp_protoc_script.sh
+    WORKING_DIRECTORY ${PROJECT_SOURCE_DIR}
+    RESULT_VARIABLE BUILD_HOST_PROTOC_RESULT)
+  file(REMOVE ${PROJECT_SOURCE_DIR}/tmp_protoc_script.sh
+       ${PROJECT_SOURCE_DIR}/scripts/tmp_protoc_script.sh)
   if(NOT BUILD_HOST_PROTOC_RESULT EQUAL "0")
     message(FATAL_ERROR "Could not compile universal protoc.")
   endif()
-  set(PROTOBUF_PROTOC_EXECUTABLE "${PROJECT_SOURCE_DIR}/build_host_protoc/bin/protoc")
-  set(CAFFE2_CUSTOM_PROTOC_EXECUTABLE "${PROJECT_SOURCE_DIR}/build_host_protoc/bin/protoc")
+  set(PROTOBUF_PROTOC_EXECUTABLE
+      "${PROJECT_SOURCE_DIR}/build_host_protoc/bin/protoc")
+  set(CAFFE2_CUSTOM_PROTOC_EXECUTABLE
+      "${PROJECT_SOURCE_DIR}/build_host_protoc/bin/protoc")
 endif()
 
 # ---[ Misc checks to cope with various compiler modes
@@ -722,9 +818,12 @@
 # External projects
 include(ExternalProject)
 
-# ---[ Dependencies
-# ---[ FBGEMM doesn't work on x86 32bit and CMAKE_SYSTEM_PROCESSOR thinks its 64bit
-if(USE_FBGEMM AND ((CMAKE_SYSTEM_PROCESSOR STREQUAL "x86_64" AND CMAKE_SIZEOF_VOID_P EQUAL 4) OR CMAKE_SYSTEM_PROCESSOR STREQUAL "x86"))
+# ---[ Dependencies ---[ FBGEMM doesn't work on x86 32bit and
+# CMAKE_SYSTEM_PROCESSOR thinks its 64bit
+if(USE_FBGEMM
+   AND((CMAKE_SYSTEM_PROCESSOR STREQUAL "x86_64" AND CMAKE_SIZEOF_VOID_P EQUAL
+                                                      4)
+        OR CMAKE_SYSTEM_PROCESSOR STREQUAL "x86"))
   set(USE_FBGEMM OFF)
 endif()
 
@@ -735,16 +834,15 @@
   append_cxx_flag_if_supported("/utf-8" CMAKE_CXX_FLAGS)
 endif()
 
-# Note for ROCM platform:
-# 1. USE_ROCM is always ON until include(cmake/Dependencies.cmake)
-# 2. USE_CUDA will become OFF during re-configuration
-# Truth Table:
-# CUDA 1st pass: USE_CUDA=True;USE_ROCM=True, FLASH evaluates to ON by default
-# CUDA 2nd pass: USE_CUDA=True;USE_ROCM=False, FLASH evaluates to ON by default
-# ROCM 1st pass: USE_CUDA=True;USE_ROCM=True, FLASH evaluates to ON by default
-# ROCM 2nd pass: USE_CUDA=False;USE_ROCM=True, FLASH evaluates to ON by default
-# CPU 1st pass: USE_CUDA=False(Cmd Option);USE_ROCM=True, FLASH evaluates to OFF by default
-# CPU 2nd pass: USE_CUDA=False(Cmd Option);USE_ROCM=False, FLASH evaluates to OFF by default
+# Note for ROCM platform: 1. USE_ROCM is always ON until
+# include(cmake/Dependencies.cmake) 2. USE_CUDA will become OFF during
+# re-configuration Truth Table: CUDA 1st pass: USE_CUDA=True;USE_ROCM=True,
+# FLASH evaluates to ON by default CUDA 2nd pass: USE_CUDA=True;USE_ROCM=False,
+# FLASH evaluates to ON by default ROCM 1st pass: USE_CUDA=True;USE_ROCM=True,
+# FLASH evaluates to ON by default ROCM 2nd pass: USE_CUDA=False;USE_ROCM=True,
+# FLASH evaluates to ON by default CPU 1st pass: USE_CUDA=False(Cmd
+# Option);USE_ROCM=True, FLASH evaluates to OFF by default CPU 2nd pass:
+# USE_CUDA=False(Cmd Option);USE_ROCM=False, FLASH evaluates to OFF by default
 # Thus we cannot tell ROCM 2nd pass and CPU 1st pass
 #
 # The only solution is to include(cmake/Dependencies.cmake), and defer the
@@ -755,35 +853,34 @@
 cmake_dependent_option(
   USE_FLASH_ATTENTION
   "Whether to build the flash_attention kernel for scaled dot product attention.\
-  Will be disabled if not supported by the platform" ON
-  "USE_CUDA OR USE_ROCM;NOT MSVC" OFF)
-
-# We are currenlty not using alibi attention for Flash
-# So we disable this feature by default
-# We dont currently document this feature because we don't
+  Will be disabled if not supported by the platform"
+  ON
+  "USE_CUDA OR USE_ROCM;NOT MSVC"
+  OFF)
+
+# We are currenlty not using alibi attention for Flash So we disable this
+# feature by default We dont currently document this feature because we don't
 # Suspect users building from source will need this
 add_definitions(-DFLASHATTENTION_DISABLE_ALIBI)
 
-# CAVEAT: Again, do not check USE_ROCM here
-# Flash Attention2 will error while building for sm52 while Mem Eff Attention won't
+# CAVEAT: Again, do not check USE_ROCM here Flash Attention2 will error while
+# building for sm52 while Mem Eff Attention won't
 cmake_dependent_option(
   USE_MEM_EFF_ATTENTION
   "Enable memory-efficient attention for scaled dot product attention.\
-  Will be disabled if not supported by the platform" ON
-  "USE_CUDA" OFF)
+  Will be disabled if not supported by the platform" ON "USE_CUDA" OFF)
 
 if(DEBUG_CUDA)
   string(APPEND CMAKE_CUDA_FLAGS_DEBUG " -lineinfo")
   string(APPEND CMAKE_CUDA_FLAGS_RELWITHDEBINFO " -lineinfo")
-  # CUDA-12.1 crashes when trying to compile with --source-in-ptx
-  # See https://github.com/pytorch/pytorch/issues/102372#issuecomment-1572526893
+  # CUDA-12.1 crashes when trying to compile with --source-in-ptx See
+  # https://github.com/pytorch/pytorch/issues/102372#issuecomment-1572526893
   if(CMAKE_CUDA_COMPILER_VERSION VERSION_LESS 12.1)
     string(APPEND CMAKE_CUDA_FLAGS_DEBUG " --source-in-ptx")
     string(APPEND CMAKE_CUDA_FLAGS_RELWITHDEBINFO " --source-in-ptx")
   endif()
 endif(DEBUG_CUDA)
 
-
 if(USE_FBGEMM)
   string(APPEND CMAKE_CXX_FLAGS " -DUSE_FBGEMM")
 endif()
@@ -851,12 +948,15 @@
 
 # ---[ Set link flag, handle additional deps for gcc 4.8 and above
 if(CMAKE_COMPILER_IS_GNUCXX AND NOT ANDROID)
-  message(STATUS "GCC ${CMAKE_CXX_COMPILER_VERSION}: Adding gcc and gcc_s libs to link line")
+  message(
+    STATUS
+      "GCC ${CMAKE_CXX_COMPILER_VERSION}: Adding gcc and gcc_s libs to link line"
+  )
   list(APPEND Caffe2_DEPENDENCY_LIBS gcc_s gcc)
 endif()
 
-# ---[ Build flags
-# Re-include to override append_cxx_flag_if_supported from third_party/FBGEMM
+# ---[ Build flags Re-include to override append_cxx_flag_if_supported from
+# third_party/FBGEMM
 include(cmake/public/utils.cmake)
 if(NOT MSVC)
   string(APPEND CMAKE_CXX_FLAGS " -O2 -fPIC")
@@ -870,7 +970,8 @@
   append_cxx_flag_if_supported("-Werror=range-loop-construct" CMAKE_CXX_FLAGS)
   append_cxx_flag_if_supported("-Werror=bool-operation" CMAKE_CXX_FLAGS)
   append_cxx_flag_if_supported("-Wnarrowing" CMAKE_CXX_FLAGS)
-  append_cxx_flag_if_supported("-Wno-missing-field-initializers" CMAKE_CXX_FLAGS)
+  append_cxx_flag_if_supported("-Wno-missing-field-initializers"
+                               CMAKE_CXX_FLAGS)
   append_cxx_flag_if_supported("-Wno-type-limits" CMAKE_CXX_FLAGS)
   append_cxx_flag_if_supported("-Wno-array-bounds" CMAKE_CXX_FLAGS)
   append_cxx_flag_if_supported("-Wno-unknown-pragmas" CMAKE_CXX_FLAGS)
@@ -883,13 +984,16 @@
   append_cxx_flag_if_supported("-Wvla-extension" CMAKE_CXX_FLAGS)
   append_cxx_flag_if_supported("-Wsuggest-override" CMAKE_CXX_FLAGS)
   append_cxx_flag_if_supported("-Wnewline-eof" CMAKE_CXX_FLAGS)
-  append_cxx_flag_if_supported("-Winconsistent-missing-override" CMAKE_CXX_FLAGS)
-  append_cxx_flag_if_supported("-Winconsistent-missing-destructor-override" CMAKE_CXX_FLAGS)
+  append_cxx_flag_if_supported("-Winconsistent-missing-override"
+                               CMAKE_CXX_FLAGS)
+  append_cxx_flag_if_supported("-Winconsistent-missing-destructor-override"
+                               CMAKE_CXX_FLAGS)
   if("${CMAKE_CXX_COMPILER_ID}" MATCHES "Clang")
     string(APPEND CMAKE_CXX_FLAGS " -Wno-pass-failed")
   endif()
   if(CMAKE_COMPILER_IS_GNUCXX)
-    # Suppress "The ABI for passing parameters with 64-byte alignment has changed in GCC 4.6"
+    # Suppress "The ABI for passing parameters with 64-byte alignment has
+    # changed in GCC 4.6"
     string(APPEND CMAKE_CXX_FLAGS " -Wno-psabi")
   endif()
 
@@ -901,37 +1005,46 @@
       message(WARNING "Refusing to use gold when USE_MPI=1")
     else()
       execute_process(
-        COMMAND
-        "${CMAKE_C_COMPILER}" -fuse-ld=gold -Wl,--version
-         ERROR_QUIET
-         OUTPUT_VARIABLE LD_VERSION)
+        COMMAND "${CMAKE_C_COMPILER}" -fuse-ld=gold -Wl,--version
+        ERROR_QUIET
+        OUTPUT_VARIABLE LD_VERSION)
       if(NOT "${LD_VERSION}" MATCHES "GNU gold")
-        message(WARNING "USE_GOLD_LINKER was set but ld.gold isn't available, turning it off")
+        message(
+          WARNING
+            "USE_GOLD_LINKER was set but ld.gold isn't available, turning it off"
+        )
         set(USE_GOLD_LINKER OFF)
       else()
         message(STATUS "ld.gold is available, using it to link")
         set(CMAKE_EXE_LINKER_FLAGS "${CMAKE_EXE_LINKER_FLAGS} -fuse-ld=gold")
-        set(CMAKE_SHARED_LINKER_FLAGS "${CMAKE_SHARED_LINKER_FLAGS} -fuse-ld=gold")
-        set(CMAKE_MODULE_LINKER_FLAGS "${CMAKE_MODULE_LINKER_FLAGS} -fuse-ld=gold")
+        set(CMAKE_SHARED_LINKER_FLAGS
+            "${CMAKE_SHARED_LINKER_FLAGS} -fuse-ld=gold")
+        set(CMAKE_MODULE_LINKER_FLAGS
+            "${CMAKE_MODULE_LINKER_FLAGS} -fuse-ld=gold")
       endif()
     endif()
   endif()
 
   append_cxx_flag_if_supported("-Wno-error=pedantic" CMAKE_CXX_FLAGS)
   append_cxx_flag_if_supported("-Wno-error=old-style-cast" CMAKE_CXX_FLAGS)
-  append_cxx_flag_if_supported("-Wno-error=inconsistent-missing-override" CMAKE_CXX_FLAGS)
-  append_cxx_flag_if_supported("-Wno-error=inconsistent-missing-destructor-override" CMAKE_CXX_FLAGS)
+  append_cxx_flag_if_supported("-Wno-error=inconsistent-missing-override"
+                               CMAKE_CXX_FLAGS)
+  append_cxx_flag_if_supported(
+    "-Wno-error=inconsistent-missing-destructor-override" CMAKE_CXX_FLAGS)
   append_cxx_flag_if_supported("-Wconstant-conversion" CMAKE_CXX_FLAGS)
-  append_cxx_flag_if_supported("-Wno-invalid-partial-specialization" CMAKE_CXX_FLAGS)
-  append_cxx_flag_if_supported("-Wno-aligned-allocation-unavailable" CMAKE_CXX_FLAGS)
+  append_cxx_flag_if_supported("-Wno-invalid-partial-specialization"
+                               CMAKE_CXX_FLAGS)
+  append_cxx_flag_if_supported("-Wno-aligned-allocation-unavailable"
+                               CMAKE_CXX_FLAGS)
   append_cxx_flag_if_supported("-Wno-missing-braces" CMAKE_CXX_FLAGS)
   append_cxx_flag_if_supported("-Qunused-arguments" CMAKE_CXX_FLAGS)
 
   if(${USE_COLORIZE_OUTPUT})
-    # Why compiler checks are necessary even when `try_compile` is used
-    # Because of the bug in ccache that can incorrectly identify `-fcolor-diagnostics`
-    # As supported by GCC, see https://github.com/ccache/ccache/issues/740 (for older ccache)
-    # and https://github.com/ccache/ccache/issues/1275 (for newer ones)
+    # Why compiler checks are necessary even when `try_compile` is used Because
+    # of the bug in ccache that can incorrectly identify `-fcolor-diagnostics`
+    # As supported by GCC, see https://github.com/ccache/ccache/issues/740 (for
+    # older ccache) and https://github.com/ccache/ccache/issues/1275 (for newer
+    # ones)
     if("${CMAKE_CXX_COMPILER_ID}" STREQUAL "GNU")
       append_cxx_flag_if_supported("-fdiagnostics-color=always" CMAKE_CXX_FLAGS)
     else()
@@ -963,8 +1076,8 @@
   add_compile_definitions(_UCRT_LEGACY_INFINITY)
   # disable min/max macros
   add_compile_definitions(NOMINMAX)
-  # Turn off these warnings on Windows.
-  # destructor was implicitly defined as delete
+  # Turn off these warnings on Windows. destructor was implicitly defined as
+  # delete
   append_cxx_flag_if_supported("/wd4624" CMAKE_CXX_FLAGS)
   # unknown pragma
   append_cxx_flag_if_supported("/wd4068" CMAKE_CXX_FLAGS)
@@ -984,10 +1097,10 @@
   append_cxx_flag_if_supported("/wd4273" CMAKE_CXX_FLAGS)
 endif()
 
-
 if(CMAKE_SYSTEM_PROCESSOR MATCHES "aarch64")
   include(CheckCSourceCompiles)
-  check_c_source_compiles("#include <arm_neon.h>
+  check_c_source_compiles(
+    "#include <arm_neon.h>
 int main() {
   float a[] = {1.0, 1.0};
   float32x4x2_t v;
@@ -995,7 +1108,8 @@
   v.val[1] = vcombine_f32 (vcreate_f32 (0UL), vcreate_f32 (0UL));
   vst1q_f32_x2(a, v);
   return 0;
-}" HAS_VST1)
+}"
+    HAS_VST1)
 
   if(NOT HAS_VST1)
     string(APPEND CMAKE_CXX_FLAGS " -DMISSING_ARM_VST1")
@@ -1004,47 +1118,60 @@
 
 if(CMAKE_SYSTEM_PROCESSOR MATCHES "aarch64")
   include(CheckCSourceCompiles)
-  check_c_source_compiles("#include <arm_neon.h>
+  check_c_source_compiles(
+    "#include <arm_neon.h>
 int main() {
   float a[] = {1.0, 1.0};
   vld1q_f32_x2(a);
   return 0;
-}" HAS_VLD1)
+}"
+    HAS_VLD1)
 
   if(NOT HAS_VLD1)
     string(APPEND CMAKE_CXX_FLAGS " -DMISSING_ARM_VLD1")
   endif()
 endif()
-
 
 # Add code coverage flags to supported compilers
 if(USE_CPP_CODE_COVERAGE)
   if("${CMAKE_CXX_COMPILER_ID}" STREQUAL "GNU")
-    string(APPEND CMAKE_C_FLAGS  " --coverage -fprofile-abs-path")
-    string(APPEND CMAKE_CXX_FLAGS  " --coverage -fprofile-abs-path")
+    string(APPEND CMAKE_C_FLAGS " --coverage -fprofile-abs-path")
+    string(APPEND CMAKE_CXX_FLAGS " --coverage -fprofile-abs-path")
   elseif("${CMAKE_CXX_COMPILER_ID}" MATCHES "Clang")
-    string(APPEND CMAKE_C_FLAGS  " -fprofile-instr-generate -fcoverage-mapping")
-    string(APPEND CMAKE_CXX_FLAGS " -fprofile-instr-generate -fcoverage-mapping")
+    string(APPEND CMAKE_C_FLAGS " -fprofile-instr-generate -fcoverage-mapping")
+    string(APPEND CMAKE_CXX_FLAGS
+           " -fprofile-instr-generate -fcoverage-mapping")
   else()
-    message(ERROR "Code coverage for compiler ${CMAKE_CXX_COMPILER_ID} is unsupported")
+    message(
+      ERROR
+      "Code coverage for compiler ${CMAKE_CXX_COMPILER_ID} is unsupported")
   endif()
 
 endif()
 
 if(APPLE)
-    if(USE_MPS)
-      string(APPEND CMAKE_OBJCXX_FLAGS " -DUSE_MPS -fno-objc-arc")
-      string(APPEND CMAKE_CXX_FLAGS " -DUSE_MPS")
-      string(APPEND CMAKE_SHARED_LINKER_FLAGS " -weak_framework Foundation -weak_framework MetalPerformanceShaders -weak_framework MetalPerformanceShadersGraph -weak_framework Metal")
-      # To suppress MPSGraph availability warnings
-      append_cxx_flag_if_supported("-Wno-unguarded-availability-new" CMAKE_OBJCXX_FLAGS)
-    endif()
-    append_cxx_flag_if_supported("-Wno-unused-private-field" CMAKE_CXX_FLAGS)
-    append_cxx_flag_if_supported("-Wno-missing-braces" CMAKE_CXX_FLAGS)
+  if(USE_MPS)
+    string(APPEND CMAKE_OBJCXX_FLAGS " -DUSE_MPS -fno-objc-arc")
+    string(APPEND CMAKE_CXX_FLAGS " -DUSE_MPS")
+    string(
+      APPEND
+      CMAKE_SHARED_LINKER_FLAGS
+      " -weak_framework Foundation -weak_framework MetalPerformanceShaders -weak_framework MetalPerformanceShadersGraph -weak_framework Metal"
+    )
+    # To suppress MPSGraph availability warnings
+    append_cxx_flag_if_supported("-Wno-unguarded-availability-new"
+                                 CMAKE_OBJCXX_FLAGS)
+  endif()
+  append_cxx_flag_if_supported("-Wno-unused-private-field" CMAKE_CXX_FLAGS)
+  append_cxx_flag_if_supported("-Wno-missing-braces" CMAKE_CXX_FLAGS)
 endif()
 
 if(EMSCRIPTEN)
-  string(APPEND CMAKE_CXX_FLAGS " -Wno-implicit-function-declaration -DEMSCRIPTEN -s DISABLE_EXCEPTION_CATCHING=0")
+  string(
+    APPEND
+    CMAKE_CXX_FLAGS
+    " -Wno-implicit-function-declaration -DEMSCRIPTEN -s DISABLE_EXCEPTION_CATCHING=0"
+  )
 endif()
 
 append_cxx_flag_if_supported("-Wno-stringop-overflow" CMAKE_CXX_FLAGS)
@@ -1063,15 +1190,13 @@
   list(APPEND Caffe2_DEPENDENCY_LIBS dl)
 endif()
 
-# Prefix path to Caffe2 headers.
-# If a directory containing installed Caffe2 headers was inadvertently
-# added to the list of include directories, prefixing
+# Prefix path to Caffe2 headers. If a directory containing installed Caffe2
+# headers was inadvertently added to the list of include directories, prefixing
 # PROJECT_SOURCE_DIR means this source tree always takes precedence.
 include_directories(BEFORE ${PROJECT_SOURCE_DIR})
 
-# Prefix path to generated Caffe2 headers.
-# These need to take precedence over their empty counterparts located
-# in PROJECT_SOURCE_DIR.
+# Prefix path to generated Caffe2 headers. These need to take precedence over
+# their empty counterparts located in PROJECT_SOURCE_DIR.
 include_directories(BEFORE ${PROJECT_BINARY_DIR})
 
 include_directories(BEFORE ${PROJECT_SOURCE_DIR}/aten/src/)
@@ -1111,107 +1236,108 @@
     configure_file(${DOXYGEN_C_IN} ${DOXYGEN_C_OUT} @ONLY)
     configure_file(${DOXYGEN_P_IN} ${DOXYGEN_P_OUT} @ONLY)
 
-    add_custom_target(doc_doxygen_c ALL
-        COMMAND ${DOXYGEN_EXECUTABLE} ${DOXYGEN_C_OUT}
-        WORKING_DIRECTORY ${CMAKE_CURRENT_SOURCE_DIR}
-        COMMENT "Generating C++ API documentation with Doxygen"
-        VERBATIM)
-
-    add_custom_target(doc_doxygen_python ALL
-        COMMAND ${DOXYGEN_EXECUTABLE} ${DOXYGEN_P_OUT}
-        WORKING_DIRECTORY ${CMAKE_CURRENT_SOURCE_DIR}
-        COMMENT "Generating Python API documentation with Doxygen"
-        VERBATIM)
+    add_custom_target(
+      doc_doxygen_c ALL
+      COMMAND ${DOXYGEN_EXECUTABLE} ${DOXYGEN_C_OUT}
+      WORKING_DIRECTORY ${CMAKE_CURRENT_SOURCE_DIR}
+      COMMENT "Generating C++ API documentation with Doxygen"
+      VERBATIM)
+
+    add_custom_target(
+      doc_doxygen_python ALL
+      COMMAND ${DOXYGEN_EXECUTABLE} ${DOXYGEN_P_OUT}
+      WORKING_DIRECTORY ${CMAKE_CURRENT_SOURCE_DIR}
+      COMMENT "Generating Python API documentation with Doxygen"
+      VERBATIM)
   else()
-    message(FATAL_ERROR "Doxygen needs to be installed to generate the documentation")
-  endif()
-endif()
-
-# ---[ CMake related files
-# Uninistall option.
+    message(
+      FATAL_ERROR "Doxygen needs to be installed to generate the documentation")
+  endif()
+endif()
+
+# ---[ CMake related files Uninistall option.
 if(NOT TARGET caffe2_uninstall)
   configure_file(
-      ${CMAKE_CURRENT_SOURCE_DIR}/cmake/cmake_uninstall.cmake.in
-      ${CMAKE_CURRENT_BINARY_DIR}/cmake_uninstall.cmake
-      IMMEDIATE @ONLY)
-
-  add_custom_target(caffe2_uninstall
-      COMMAND ${CMAKE_COMMAND} -P
-      ${CMAKE_CURRENT_BINARY_DIR}/cmake_uninstall.cmake)
-endif()
-
-# ---[ Make configuration files for cmake to allow dependent libraries
-# easier access to Caffe2.
-
-if((NOT USE_GLOG) OR (NOT USE_GFLAGS) OR BUILD_CUSTOM_PROTOBUF)
-  message(WARNING
-      "Generated cmake files are only fully tested if one builds "
-      "with system glog, gflags, and protobuf. Other settings may "
-      "generate files that are not well tested.")
+    ${CMAKE_CURRENT_SOURCE_DIR}/cmake/cmake_uninstall.cmake.in
+    ${CMAKE_CURRENT_BINARY_DIR}/cmake_uninstall.cmake IMMEDIATE @ONLY)
+
+  add_custom_target(
+    caffe2_uninstall COMMAND ${CMAKE_COMMAND} -P
+                             ${CMAKE_CURRENT_BINARY_DIR}/cmake_uninstall.cmake)
+endif()
+
+# ---[ Make configuration files for cmake to allow dependent libraries easier
+# access to Caffe2.
+
+if((NOT USE_GLOG)
+   OR(NOT USE_GFLAGS)
+   OR BUILD_CUSTOM_PROTOBUF)
+  message(WARNING "Generated cmake files are only fully tested if one builds "
+                  "with system glog, gflags, and protobuf. Other settings may "
+                  "generate files that are not well tested.")
 endif()
 
 if(USE_CUDA OR USE_ROCM)
-  # TODO: check if we should include other cuda dependency libraries
-  # to the interface as well.
-
-endif()
-
-# Note(jiayq): when building static libraries, all PRIVATE dependencies
-# will also become interface libraries, and as a result if there are any
-# dependency libraries that are not exported, the following install export
-# script will fail. As a result, we will only provide the targets cmake
-# files for shared lib installation. For more info, read:
+  # TODO: check if we should include other cuda dependency libraries to the
+  # interface as well.
+
+endif()
+
+# Note(jiayq): when building static libraries, all PRIVATE dependencies will
+# also become interface libraries, and as a result if there are any dependency
+# libraries that are not exported, the following install export script will
+# fail. As a result, we will only provide the targets cmake files for shared lib
+# installation. For more info, read:
 # https://cmake.org/pipermail/cmake/2016-May/063400.html
 if(BUILD_SHARED_LIBS)
-  configure_file(
-      ${PROJECT_SOURCE_DIR}/cmake/Caffe2Config.cmake.in
-      ${PROJECT_BINARY_DIR}/Caffe2Config.cmake
-      @ONLY)
-  install(FILES
-      ${PROJECT_BINARY_DIR}/Caffe2Config.cmake
+  configure_file(${PROJECT_SOURCE_DIR}/cmake/Caffe2Config.cmake.in
+                 ${PROJECT_BINARY_DIR}/Caffe2Config.cmake @ONLY)
+  install(
+    FILES ${PROJECT_BINARY_DIR}/Caffe2Config.cmake
+    DESTINATION share/cmake/Caffe2
+    COMPONENT dev)
+  install(
+    FILES ${PROJECT_SOURCE_DIR}/cmake/public/cuda.cmake
+          ${PROJECT_SOURCE_DIR}/cmake/public/xpu.cmake
+          ${PROJECT_SOURCE_DIR}/cmake/public/glog.cmake
+          ${PROJECT_SOURCE_DIR}/cmake/public/gflags.cmake
+          ${PROJECT_SOURCE_DIR}/cmake/public/mkl.cmake
+          ${PROJECT_SOURCE_DIR}/cmake/public/mkldnn.cmake
+          ${PROJECT_SOURCE_DIR}/cmake/public/protobuf.cmake
+          ${PROJECT_SOURCE_DIR}/cmake/public/utils.cmake
+          ${PROJECT_SOURCE_DIR}/cmake/public/LoadHIP.cmake
+    DESTINATION share/cmake/Caffe2/public
+    COMPONENT dev)
+  install(
+    DIRECTORY ${PROJECT_SOURCE_DIR}/cmake/Modules_CUDA_fix
+    DESTINATION share/cmake/Caffe2/
+    COMPONENT dev)
+  install(
+    FILES ${PROJECT_SOURCE_DIR}/cmake/Modules/FindCUDAToolkit.cmake
+    DESTINATION share/cmake/Caffe2/
+    COMPONENT dev)
+  install(
+    FILES ${PROJECT_SOURCE_DIR}/cmake/Modules/FindCUSPARSELT.cmake
+    DESTINATION share/cmake/Caffe2/
+    COMPONENT dev)
+  install(
+    FILES ${PROJECT_SOURCE_DIR}/cmake/Modules/FindSYCLToolkit.cmake
+    DESTINATION share/cmake/Caffe2/
+    COMPONENT dev)
+  if(NOT BUILD_LIBTORCHLESS)
+    install(
+      EXPORT Caffe2Targets
       DESTINATION share/cmake/Caffe2
-      COMPONENT dev)
-  install(FILES
-      ${PROJECT_SOURCE_DIR}/cmake/public/cuda.cmake
-      ${PROJECT_SOURCE_DIR}/cmake/public/xpu.cmake
-      ${PROJECT_SOURCE_DIR}/cmake/public/glog.cmake
-      ${PROJECT_SOURCE_DIR}/cmake/public/gflags.cmake
-      ${PROJECT_SOURCE_DIR}/cmake/public/mkl.cmake
-      ${PROJECT_SOURCE_DIR}/cmake/public/mkldnn.cmake
-      ${PROJECT_SOURCE_DIR}/cmake/public/protobuf.cmake
-      ${PROJECT_SOURCE_DIR}/cmake/public/utils.cmake
-      ${PROJECT_SOURCE_DIR}/cmake/public/LoadHIP.cmake
-      DESTINATION share/cmake/Caffe2/public
-      COMPONENT dev)
-  install(DIRECTORY
-      ${PROJECT_SOURCE_DIR}/cmake/Modules_CUDA_fix
-      DESTINATION share/cmake/Caffe2/
-      COMPONENT dev)
-  install(FILES
-      ${PROJECT_SOURCE_DIR}/cmake/Modules/FindCUDAToolkit.cmake
-      DESTINATION share/cmake/Caffe2/
-      COMPONENT dev)
-  install(FILES
-      ${PROJECT_SOURCE_DIR}/cmake/Modules/FindCUSPARSELT.cmake
-      DESTINATION share/cmake/Caffe2/
-      COMPONENT dev)
-  install(FILES
-      ${PROJECT_SOURCE_DIR}/cmake/Modules/FindSYCLToolkit.cmake
-      DESTINATION share/cmake/Caffe2/
-      COMPONENT dev)
-
-  install(EXPORT Caffe2Targets DESTINATION share/cmake/Caffe2
       FILE Caffe2Targets.cmake
       COMPONENT dev)
+  endif()
 else()
-  message(WARNING
-      "Generated cmake files are only available when building "
-      "shared libs.")
-endif()
-
-# ---[ Binaries
-# Binaries will be built after the Caffe2 main libraries and the modules
-# are built. For the binaries, they will be linked to the Caffe2 main
+  message(WARNING "Generated cmake files are only available when building "
+                  "shared libs.")
+endif()
+
+# ---[ Binaries Binaries will be built after the Caffe2 main libraries and the
+# modules are built. For the binaries, they will be linked to the Caffe2 main
 # libraries, as well as all the modules that are built with Caffe2 (the ones
 # built in the previous Modules section above).
 if(BUILD_BINARY)
@@ -1237,33 +1363,37 @@
 
 # Parse custom debug info
 if(DEFINED USE_CUSTOM_DEBINFO)
-    string(REPLACE ";" " " SOURCE_FILES "${USE_CUSTOM_DEBINFO}")
-    message(STATUS "Source files with custom debug infos: ${SOURCE_FILES}")
-
-    string(REGEX REPLACE " +" ";" SOURCE_FILES_LIST "${SOURCE_FILES}")
-
-    # Set the COMPILE_FLAGS property for each source file
-    foreach(SOURCE_FILE ${SOURCE_FILES_LIST})
-        # We have to specify the scope here. We do this by specifying the
-        # targets we care about and caffe2/ for all test targets defined there
-        if(BUILD_LIBTORCHLESS)
-          set(ALL_PT_TARGETS "torch_python;${C10_LIB};torch_cpu;torch")
-        else()
-          set(ALL_PT_TARGETS "torch_python;c10;torch_cpu;torch")
-        endif()
-        set_source_files_properties(${SOURCE_FILE} DIRECTORY "caffe2/" TARGET_DIRECTORY ${ALL_PT_TARGETS} PROPERTIES COMPILE_FLAGS "-g")
-    endforeach()
-
-    # Link everything with debug info when any file is in debug mode
-    set(CMAKE_EXE_LINKER_FLAGS "${CMAKE_EXE_LINKER_FLAGS} -g")
-    set(CMAKE_SHARED_LINKER_FLAGS "${CMAKE_SHARED_LINKER_FLAGS} -g")
+  string(REPLACE ";" " " SOURCE_FILES "${USE_CUSTOM_DEBINFO}")
+  message(STATUS "Source files with custom debug infos: ${SOURCE_FILES}")
+
+  string(REGEX REPLACE " +" ";" SOURCE_FILES_LIST "${SOURCE_FILES}")
+
+  # Set the COMPILE_FLAGS property for each source file
+  foreach(SOURCE_FILE ${SOURCE_FILES_LIST})
+    # We have to specify the scope here. We do this by specifying the targets we
+    # care about and caffe2/ for all test targets defined there
+    if(BUILD_LIBTORCHLESS)
+      set(ALL_PT_TARGETS "torch_python;${C10_LIB};torch_cpu;torch")
+    else()
+      set(ALL_PT_TARGETS "torch_python;c10;torch_cpu;torch")
+    endif()
+    set_source_files_properties(
+      ${SOURCE_FILE} DIRECTORY "caffe2/" TARGET_DIRECTORY ${ALL_PT_TARGETS}
+      PROPERTIES COMPILE_FLAGS "-g")
+  endforeach()
+
+  # Link everything with debug info when any file is in debug mode
+  set(CMAKE_EXE_LINKER_FLAGS "${CMAKE_EXE_LINKER_FLAGS} -g")
+  set(CMAKE_SHARED_LINKER_FLAGS "${CMAKE_SHARED_LINKER_FLAGS} -g")
 endif()
 
 # Bundle PTXAS if needed
 if(BUILD_BUNDLE_PTXAS AND USE_CUDA)
-   if(NOT EXISTS "${PROJECT_SOURCE_DIR}/build/bin/ptxas")
-     message(STATUS "Copying PTXAS into the bin folder")
-     file(COPY "${CUDAToolkit_BIN_DIR}/ptxas" DESTINATION "${PROJECT_BINARY_DIR}")
-   endif()
-   install(PROGRAMS "${PROJECT_BINARY_DIR}/ptxas" DESTINATION "${CMAKE_INSTALL_BINDIR}")
+  if(NOT EXISTS "${PROJECT_SOURCE_DIR}/build/bin/ptxas")
+    message(STATUS "Copying PTXAS into the bin folder")
+    file(COPY "${CUDAToolkit_BIN_DIR}/ptxas"
+         DESTINATION "${PROJECT_BINARY_DIR}")
+  endif()
+  install(PROGRAMS "${PROJECT_BINARY_DIR}/ptxas"
+          DESTINATION "${CMAKE_INSTALL_BINDIR}")
 endif()