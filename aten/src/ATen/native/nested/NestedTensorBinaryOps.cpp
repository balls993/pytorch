#include <ATen/native/nested/NestedTensorMath.h>
#include  <ATen/native/nested/NestedTensorBinaryOps.h>

#include <ATen/AccumulateType.h>
#include <ATen/Dispatch.h>
#include <ATen/Functions.h>
#include <ATen/NativeFunctions.h>
#include <ATen/NestedTensorImpl.h>
#include <ATen/ScalarOps.h>
#include <ATen/TensorIndexing.h>
#include <ATen/TensorOperators.h>
#include <ATen/TensorUtils.h>
#include <ATen/core/Tensor.h>
#include <ATen/native/layer_norm.h>
#include <ATen/native/nested/NestedTensorUtils.h>

#include <tuple>

namespace at::native {

DEFINE_DISPATCH(nested_dense_elementwise_stub);
REGISTER_NO_CPU_DISPATCH(nested_dense_elementwise_stub);

std::pair<NestedTensorImpl*, NestedTensorImpl*>
static get_elementwise_nested_tensor_impl(
    const Tensor& self,
    const Tensor& other,
    const std::string& op_name) {
  if (self.is_nested() && !(other.is_nested())) {
    TORCH_CHECK(
        false,
        "Expected both self and other to be nested, but got a nested self and non-nested other");
  } else if (!(self.is_nested()) && other.is_nested()) {
    TORCH_CHECK(
        false,
        "Expected both self and other to be nested, but got a non-nested self and nested other");
  } else if (!(self.is_nested()) || !(other.is_nested())) {
    TORCH_CHECK(
        false,
        "Expected both self and other to be nested, but got a non-nested self and non-nested other");
  }

  auto self_ptr = get_nested_tensor_impl(self);
  auto other_ptr = get_nested_tensor_impl(other);

  TORCH_CHECK(
      self.dim() == other.dim(),
      op_name,
      " does not support broadcasting when given a NestedTensor");
  TORCH_CHECK(
      at::equal(
          self_ptr->get_nested_sizes(),
          other_ptr->get_nested_sizes()),
      op_name,
      " does not support broadcasting when given a NestedTensor");
  TORCH_CHECK(
      at::equal(
          self_ptr->get_nested_strides(),
          other_ptr->get_nested_strides()),
      op_name,
      " requires strides to match when given NestedTensors");
  const auto self_offsets = self_ptr->get_storage_offsets();
  int64_t *self_offsets_ptr = self_offsets.data_ptr<int64_t>();
  int64_t *other_offsets_ptr = other_ptr->get_storage_offsets().data_ptr<int64_t>();
  bool offsets_match = true;
  for (auto i = 0; i < self_offsets.size(0); i++) {
    offsets_match = offsets_match && (self_offsets_ptr[i] == other_offsets_ptr[i]);
  }
  TORCH_CHECK(
      offsets_match,
      op_name,
      " requires offsets to match when given NestedTensors");
  return std::make_pair(self_ptr, other_ptr);
}

template <typename Func>
Tensor NestedTensor_elementwise_Tensor(
    const Tensor& self,
    const Tensor& other,
    const std::string& op_name,
    bool supports_striding,
    Func f) {
  Tensor self_contiguous = self;
  Tensor other_contiguous = other;
  // self is a scalar
  if (!self.is_nested() && self.dim() == 0 && self.numel() == 1) {
    auto other_impl = get_nested_tensor_impl(other);
    return wrap_buffer(
      f(self, other_impl->get_unsafe_storage_as_tensor()),
      other_impl->get_nested_sizes().clone(),
      other_impl->get_nested_strides().clone(),
      other_impl->get_storage_offsets()
    );
  }
  // other is a scalar
  if (!other.is_nested() && other.dim() == 0 && other.numel() == 1) {
    auto self_impl = get_nested_tensor_impl(self);
    return wrap_buffer(
      f(self_impl->get_unsafe_storage_as_tensor(), other),
      self_impl->get_nested_sizes().clone(),
      self_impl->get_nested_strides().clone(),
      self_impl->get_storage_offsets()
    );
  }
  // special case when other is dense (CUDA only for now)
  if (self.is_nested() && !other.is_nested() && self.is_cuda() && other.is_cuda()) {
    auto self_ptr = get_nested_tensor_impl(self);
    auto other_ = other;
    // check for the [B, *, D], [B, 1, D] case -> use custom kernel
    // TODO: this if statement is ugly and hopefully we will remove this in the near future
    bool is_broadcastable_3d = (
        self_ptr->dim() == 3 &&
        other.dim() == 3 &&
        self_ptr->size(0) == other.size(0) &&
        other.size(1) == 1 &&
        self_ptr->opt_size(2).has_value() &&
        self_ptr->opt_size(2).value() == other.size(2));
    // check for the [B, *], [B, 1] case -> treat as 3D with [B, *, 1], [B, 1, 1]
    bool is_broadcastable_2d = (
        self_ptr->dim() == 2 &&
        other.dim() == 2 &&
        self_ptr->size(0) == other.size(0) &&
        other.size(1) == 1);
    if(is_broadcastable_2d) {
        other_ = other.unsqueeze(-1);
        is_broadcastable_3d = true;
    }

    if (is_broadcastable_3d) {
      self_contiguous = self.contiguous();
      self_ptr = get_nested_tensor_impl(self_contiguous);
      const auto self_buffer = self_ptr->get_buffer();
      const auto self_sizes = self_ptr->get_nested_sizes();
      auto result_buffer = at::empty_like(self_buffer);
      auto result = wrap_buffer(result_buffer, self_sizes);
      if (op_name == "add") {
        nested_dense_elementwise_stub(self.device().type(), result, self, other_, NESTED_DENSE_OP::ADD);
      } else if (op_name == "mul") {
        nested_dense_elementwise_stub(self.device().type(), result, self, other_, NESTED_DENSE_OP::MUL);
      } else {
        TORCH_CHECK(false, "Unsupported nested dense elementwise op: ", op_name, ".");
      }
      return result;
    }

    // check for the [B, C, *, *], [C, 1, 1] case
    bool is_broadcastable_4d_3d = (
        self_ptr->dim() == 4 &&
        other.dim() == 3 &&
        self_ptr->opt_size(1).has_value() &&
        self_ptr->size(1) == other.size(0) &&
        other.size(1) == 1 &&
        other.size(2) == 1);
    if (is_broadcastable_4d_3d) {
      std::vector<Tensor> results;
      for (const auto& t : self.unbind()) {
        results.push_back(f(t, other));
      }
      return at::_nested_tensor_from_tensor_list(results);
    }

    TORCH_CHECK(
        false,
        "Expected both self and other to be nested, but got a nested self and non-nested other for op: ",
        op_name,
        ".");
  }

  self_contiguous = supports_striding ? self.contiguous() : self;
  other_contiguous = supports_striding ? other.contiguous() : other;

  auto [self_impl, other_impl] =
      get_elementwise_nested_tensor_impl(self_contiguous, other_contiguous, op_name);
  TORCH_INTERNAL_ASSERT_DEBUG_ONLY(self_impl);
  TORCH_INTERNAL_ASSERT_DEBUG_ONLY(other_impl);
  return wrap_buffer(
      f(self_impl->get_unsafe_storage_as_tensor(),
        other_impl->get_unsafe_storage_as_tensor()),
      self_impl->get_nested_sizes(),
      self_impl->get_nested_strides(),
      self_impl->get_storage_offsets());
}

Tensor NestedTensor_add_Tensor(
    const Tensor& self,
    const Tensor& other,
    const Scalar& alpha) {
  return NestedTensor_elementwise_Tensor(
      self, other, "add", true /* supports_striding*/, [alpha](const Tensor& b1, const Tensor& b2) {
        return at::add(b1, b2, alpha);
      });
}

Tensor NestedTensor_sub_Tensor(
    const Tensor& self,
    const Tensor& other,
    const Scalar& alpha) {
  return NestedTensor_elementwise_Tensor(
      self, other, "sub", true /* supports_striding*/, [alpha](const Tensor& b1, const Tensor& b2) {
        return at::sub(b1, b2, alpha);
      });
}

Tensor NestedTensor_mul_Tensor(const Tensor& self, const Tensor& other) {
  return NestedTensor_elementwise_Tensor(
      self, other, "mul", false /* supports_striding*/, [](const Tensor& b1, const Tensor& b2) {
        return at::mul(b1, b2);
      });
}

// Only usable on the C++ side; scalars are converted to tensors coming from Python.
Tensor NestedTensor_mul_Scalar(const Tensor& self, const Scalar& other) {
  return NestedTensor_mul_Tensor(self, wrapped_scalar_tensor(other));
}

Tensor NestedTensor_div_Tensor(const Tensor& self, const Tensor& other) {
  return NestedTensor_elementwise_Tensor(
      self, other, "div", false /* supports_striding*/, [](const Tensor& b1, const Tensor& b2) {
        return at::div(b1, b2);
      });
}

// Only usable on the C++ side; scalars are converted to tensors coming from Python.
Tensor NestedTensor_div_Scalar(const Tensor& self, const Scalar& other) {
  return NestedTensor_div_Tensor(self, wrapped_scalar_tensor(other));
}
Tensor NestedTensor_masked_fill(
    const Tensor& self,
    const Tensor& mask,
    const Scalar& value) {
  return NestedTensor_elementwise_Tensor(
      self, mask, "masked_fill", false /* supports_striding*/, [value](const Tensor& b1, const Tensor& b2) {
        return at::masked_fill(b1, b2, value);
      });
}


template <typename Func>
Tensor& NestedTensor_elementwise__Tensor(
    Tensor& self,
    const Tensor& other,
    const std::string& op_name,
    Func f) {
  // self is a scalar
  if (!self.is_nested() && self.dim() == 0 && self.numel() == 1) {
    auto other_impl = get_nested_tensor_impl(other);
    f(self, other_impl->get_buffer());
    return self;
  }
  // other is a scalar
  if (!other.is_nested() && other.dim() == 0 && other.numel() == 1) {
    auto self_impl = get_nested_tensor_impl(self);
    f(self_impl->get_buffer(), other);
    return self;
  }
  auto [self_impl, other_impl] =
      get_elementwise_nested_tensor_impl(self, other, op_name);
  TORCH_INTERNAL_ASSERT_DEBUG_ONLY(self_impl);
  TORCH_INTERNAL_ASSERT_DEBUG_ONLY(other_impl);
  const auto& nt_self = *self_impl;
  const auto& nt_other = *other_impl;
  f(nt_self.get_buffer().view({-1}), nt_other.get_buffer().view({-1}));
  return self;
}

Tensor& NestedTensor_add__Tensor(
    Tensor& self,
    const Tensor& other,
    const Scalar& alpha) {
  return NestedTensor_elementwise__Tensor(
      self, other, "add_", [alpha](const Tensor& b1, const Tensor& b2) {
        return b1.add_(b2, alpha);
      });
}

Tensor& NestedTensor_mul__Tensor(Tensor& self, const Tensor& other) {
  return NestedTensor_elementwise__Tensor(
      self, other, "mul_", [](const Tensor& b1, const Tensor& b2) {
        return b1.mul_(b2);
      });
}

// Only usable on the C++ side; scalars are converted to tensors coming from Python.
Tensor& NestedTensor_mul__Scalar(Tensor& self, const Scalar& other) {
  return NestedTensor_mul__Tensor(self, wrapped_scalar_tensor(other));
}

Tensor& fill_nested_(Tensor& self, const Scalar& value) {
  const auto& self_buf = get_nested_tensor_impl(self)->get_buffer();
  self_buf.fill_(value);
  return self;
}

Tensor& fill_nested_(Tensor& self, const Tensor& value) {
  const auto& self_buf = get_nested_tensor_impl(self)->get_buffer();
  self_buf.fill_(value);
  return self;
}

Tensor ge_scalar_nested(const Tensor& self, const Scalar& other) {
  return NestedTensor_elementwise_Tensor(
      self, wrapped_scalar_tensor(other), "ge", false /*supports_striding*/,
      [](const Tensor& b1, const Tensor& b2) {
        return b1.ge(b2);
      });
}

Tensor gt_scalar_nested(const Tensor& self, const Scalar& other) {
  return NestedTensor_elementwise_Tensor(
      self, wrapped_scalar_tensor(other), "gt", false /*supports_striding*/,
      [](const Tensor& b1, const Tensor& b2) {
        return b1.gt(b2);
      });
}

Tensor eq_scalar_nested(const Tensor& self, const Scalar& other) {
  return NestedTensor_elementwise_Tensor(
      self, wrapped_scalar_tensor(other), "eq", false /*supports_striding*/,
      [](const Tensor& b1, const Tensor& b2) {
        return b1.eq(b2);
      });
}

<<<<<<< HEAD
Tensor eq_tensor_nested(const Tensor& self, const Tensor& other) {
  TORCH_CHECK(!other.is_nested(), "eq does not support nested tensor as other value.");
  return NestedTensor_elementwise_Tensor(
      self, other, "eq", false /*supports_striding*/,
      [](const Tensor& b1, const Tensor& b2) {
        return b1.eq(b2);
      });
}

} // namespace native
} // namespace at
=======
} // namespace at::native
>>>>>>> ad7dda7b
<|MERGE_RESOLUTION|>--- conflicted
+++ resolved
@@ -321,18 +321,4 @@
       });
 }
 
-<<<<<<< HEAD
-Tensor eq_tensor_nested(const Tensor& self, const Tensor& other) {
-  TORCH_CHECK(!other.is_nested(), "eq does not support nested tensor as other value.");
-  return NestedTensor_elementwise_Tensor(
-      self, other, "eq", false /*supports_striding*/,
-      [](const Tensor& b1, const Tensor& b2) {
-        return b1.eq(b2);
-      });
-}
-
-} // namespace native
-} // namespace at
-=======
-} // namespace at::native
->>>>>>> ad7dda7b
+} // namespace at::native