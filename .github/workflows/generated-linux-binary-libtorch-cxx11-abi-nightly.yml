# @generated DO NOT EDIT MANUALLY

# Template is at:    .github/templates/linux_binary_build_workflow.yml.j2
# Generation script: .github/scripts/generate_ci_workflows.py
name: linux-binary-libtorch-cxx11-abi


on:
  push:
    # NOTE: Meta Employees can trigger new nightlies using: https://fburl.com/trigger_pytorch_nightly_build
    branches:
      - nightly
    tags:
      # NOTE: Binary build pipelines should only get triggered on release candidate builds
      # Release candidate tags look like: v1.11.0-rc1
      - v[0-9]+.[0-9]+.[0-9]+-rc[0-9]+
      - 'ciflow/binaries/*'
      - 'ciflow/binaries_libtorch/*'
  workflow_dispatch:

env:
  # Needed for conda builds
  ALPINE_IMAGE: "308535385114.dkr.ecr.us-east-1.amazonaws.com/tool/alpine"
  ANACONDA_USER: pytorch
  AWS_DEFAULT_REGION: us-east-1
  BINARY_ENV_FILE: /tmp/env
  BUILD_ENVIRONMENT: linux-binary-libtorch-cxx11-abi
  BUILDER_ROOT: /builder
  GITHUB_TOKEN: ${{ secrets.GITHUB_TOKEN }}
  PR_NUMBER: ${{ github.event.pull_request.number }}
  PYTORCH_FINAL_PACKAGE_DIR: /artifacts
  PYTORCH_ROOT: /pytorch
  SHA1: ${{ github.event.pull_request.head.sha || github.sha }}
  SKIP_ALL_TESTS: 0
concurrency:
  group: linux-binary-libtorch-cxx11-abi-${{ github.event.pull_request.number || github.ref_name }}-${{ github.ref_type == 'branch' && github.sha }}-${{ github.event_name == 'workflow_dispatch' }}
  cancel-in-progress: true

jobs:
  get-label-type:
    name: get-label-type
    uses: ./.github/workflows/_runner-determinator.yml
    with:
      triggering_actor: ${{ github.triggering_actor }}
      issue_owner: ${{ github.event.pull_request.user.login || github.event.issue.user.login }}
      curr_branch: ${{ github.head_ref || github.ref_name }}
      curr_ref_type: ${{ github.ref_type }}
  libtorch-cpu-shared-with-deps-cxx11-abi-build:
    if: ${{ github.repository_owner == 'pytorch' }}
    uses: ./.github/workflows/_binary-build-linux.yml
    needs: get-label-type
    with:
      PYTORCH_ROOT: /pytorch
      BUILDER_ROOT: /builder
      PACKAGE_TYPE: libtorch
      # TODO: This is a legacy variable that we eventually want to get rid of in
      #       favor of GPU_ARCH_VERSION
      DESIRED_CUDA: cpu
      GPU_ARCH_TYPE: cpu
      DOCKER_IMAGE: pytorch/libtorch-cxx11-builder:cpu-main
      LIBTORCH_VARIANT: shared-with-deps
      DESIRED_DEVTOOLSET: cxx11-abi
      runner_prefix: "${{ needs.get-label-type.outputs.label-type }}"
      build_name: libtorch-cpu-shared-with-deps-cxx11-abi
      build_environment: linux-binary-libtorch-cxx11-abi
    secrets:
      github-token: ${{ secrets.GITHUB_TOKEN }}
  libtorch-cpu-shared-with-deps-cxx11-abi-test:  # Testing
    if: ${{ github.repository_owner == 'pytorch' }}
    needs:
      - libtorch-cpu-shared-with-deps-cxx11-abi-build
      - get-label-type
    uses: ./.github/workflows/_binary-test-linux.yml
    with:
      PYTORCH_ROOT: /pytorch
      BUILDER_ROOT: /builder
      PACKAGE_TYPE: libtorch
      # TODO: This is a legacy variable that we eventually want to get rid of in
      #       favor of GPU_ARCH_VERSION
      DESIRED_CUDA: cpu
      GPU_ARCH_TYPE: cpu
      DOCKER_IMAGE: pytorch/libtorch-cxx11-builder:cpu-main
      LIBTORCH_VARIANT: shared-with-deps
      DESIRED_DEVTOOLSET: cxx11-abi
      build_name: libtorch-cpu-shared-with-deps-cxx11-abi
      build_environment: linux-binary-libtorch-cxx11-abi
      runner_prefix: "${{ needs.get-label-type.outputs.label-type }}"
      runs_on: linux.4xlarge
    secrets:
      github-token: ${{ secrets.GITHUB_TOKEN }}
  libtorch-cpu-shared-with-deps-cxx11-abi-upload:  # Uploading
    if: ${{ github.repository_owner == 'pytorch' }}
    permissions:
      id-token: write
      contents: read
    needs: libtorch-cpu-shared-with-deps-cxx11-abi-test
    with:
      PYTORCH_ROOT: /pytorch
      BUILDER_ROOT: /builder
      PACKAGE_TYPE: libtorch
      # TODO: This is a legacy variable that we eventually want to get rid of in
      #       favor of GPU_ARCH_VERSION
      DESIRED_CUDA: cpu
      GPU_ARCH_TYPE: cpu
      DOCKER_IMAGE: pytorch/libtorch-cxx11-builder:cpu-main
      LIBTORCH_VARIANT: shared-with-deps
      DESIRED_DEVTOOLSET: cxx11-abi
      build_name: libtorch-cpu-shared-with-deps-cxx11-abi
    secrets:
      github-token: ${{ secrets.GITHUB_TOKEN }}
      conda-pytorchbot-token: ${{ secrets.CONDA_PYTORCHBOT_TOKEN }}
      conda-pytorchbot-token-test: ${{ secrets.CONDA_PYTORCHBOT_TOKEN_TEST }}
    uses: ./.github/workflows/_binary-upload.yml

  libtorch-cuda11_8-shared-with-deps-cxx11-abi-build:
    if: ${{ github.repository_owner == 'pytorch' }}
    uses: ./.github/workflows/_binary-build-linux.yml
    needs: get-label-type
    with:
      PYTORCH_ROOT: /pytorch
      BUILDER_ROOT: /builder
      PACKAGE_TYPE: libtorch
      # TODO: This is a legacy variable that we eventually want to get rid of in
      #       favor of GPU_ARCH_VERSION
      DESIRED_CUDA: cu118
      GPU_ARCH_VERSION: 11.8
      GPU_ARCH_TYPE: cuda
      DOCKER_IMAGE: pytorch/libtorch-cxx11-builder:cuda11.8-main
      LIBTORCH_VARIANT: shared-with-deps
      DESIRED_DEVTOOLSET: cxx11-abi
      runner_prefix: "${{ needs.get-label-type.outputs.label-type }}"
      build_name: libtorch-cuda11_8-shared-with-deps-cxx11-abi
      build_environment: linux-binary-libtorch-cxx11-abi
    secrets:
      github-token: ${{ secrets.GITHUB_TOKEN }}
  libtorch-cuda11_8-shared-with-deps-cxx11-abi-test:  # Testing
    if: ${{ github.repository_owner == 'pytorch' }}
    needs:
      - libtorch-cuda11_8-shared-with-deps-cxx11-abi-build
      - get-label-type
    uses: ./.github/workflows/_binary-test-linux.yml
    with:
      PYTORCH_ROOT: /pytorch
      BUILDER_ROOT: /builder
      PACKAGE_TYPE: libtorch
      # TODO: This is a legacy variable that we eventually want to get rid of in
      #       favor of GPU_ARCH_VERSION
      DESIRED_CUDA: cu118
      GPU_ARCH_VERSION: 11.8
      GPU_ARCH_TYPE: cuda
      DOCKER_IMAGE: pytorch/libtorch-cxx11-builder:cuda11.8-main
      LIBTORCH_VARIANT: shared-with-deps
      DESIRED_DEVTOOLSET: cxx11-abi
      build_name: libtorch-cuda11_8-shared-with-deps-cxx11-abi
      build_environment: linux-binary-libtorch-cxx11-abi
      runner_prefix: "${{ needs.get-label-type.outputs.label-type }}"
      runs_on: linux.4xlarge.nvidia.gpu
    secrets:
      github-token: ${{ secrets.GITHUB_TOKEN }}
  libtorch-cuda11_8-shared-with-deps-cxx11-abi-upload:  # Uploading
    if: ${{ github.repository_owner == 'pytorch' }}
    permissions:
      id-token: write
      contents: read
    needs: libtorch-cuda11_8-shared-with-deps-cxx11-abi-test
    with:
      PYTORCH_ROOT: /pytorch
      BUILDER_ROOT: /builder
      PACKAGE_TYPE: libtorch
      # TODO: This is a legacy variable that we eventually want to get rid of in
      #       favor of GPU_ARCH_VERSION
      DESIRED_CUDA: cu118
      GPU_ARCH_VERSION: 11.8
      GPU_ARCH_TYPE: cuda
      DOCKER_IMAGE: pytorch/libtorch-cxx11-builder:cuda11.8-main
      LIBTORCH_VARIANT: shared-with-deps
      DESIRED_DEVTOOLSET: cxx11-abi
      build_name: libtorch-cuda11_8-shared-with-deps-cxx11-abi
    secrets:
      github-token: ${{ secrets.GITHUB_TOKEN }}
      conda-pytorchbot-token: ${{ secrets.CONDA_PYTORCHBOT_TOKEN }}
      conda-pytorchbot-token-test: ${{ secrets.CONDA_PYTORCHBOT_TOKEN_TEST }}
    uses: ./.github/workflows/_binary-upload.yml

  libtorch-cuda12_1-shared-with-deps-cxx11-abi-build:
    if: ${{ github.repository_owner == 'pytorch' }}
    uses: ./.github/workflows/_binary-build-linux.yml
    needs: get-label-type
    with:
      PYTORCH_ROOT: /pytorch
      BUILDER_ROOT: /builder
      PACKAGE_TYPE: libtorch
      # TODO: This is a legacy variable that we eventually want to get rid of in
      #       favor of GPU_ARCH_VERSION
      DESIRED_CUDA: cu121
      GPU_ARCH_VERSION: 12.1
      GPU_ARCH_TYPE: cuda
      DOCKER_IMAGE: pytorch/libtorch-cxx11-builder:cuda12.1-main
      LIBTORCH_VARIANT: shared-with-deps
      DESIRED_DEVTOOLSET: cxx11-abi
      runner_prefix: "${{ needs.get-label-type.outputs.label-type }}"
      build_name: libtorch-cuda12_1-shared-with-deps-cxx11-abi
      build_environment: linux-binary-libtorch-cxx11-abi
    secrets:
      github-token: ${{ secrets.GITHUB_TOKEN }}
  libtorch-cuda12_1-shared-with-deps-cxx11-abi-test:  # Testing
    if: ${{ github.repository_owner == 'pytorch' }}
    needs:
      - libtorch-cuda12_1-shared-with-deps-cxx11-abi-build
      - get-label-type
    uses: ./.github/workflows/_binary-test-linux.yml
    with:
      PYTORCH_ROOT: /pytorch
      BUILDER_ROOT: /builder
      PACKAGE_TYPE: libtorch
      # TODO: This is a legacy variable that we eventually want to get rid of in
      #       favor of GPU_ARCH_VERSION
      DESIRED_CUDA: cu121
      GPU_ARCH_VERSION: 12.1
      GPU_ARCH_TYPE: cuda
      DOCKER_IMAGE: pytorch/libtorch-cxx11-builder:cuda12.1-main
      LIBTORCH_VARIANT: shared-with-deps
      DESIRED_DEVTOOLSET: cxx11-abi
      build_name: libtorch-cuda12_1-shared-with-deps-cxx11-abi
      build_environment: linux-binary-libtorch-cxx11-abi
      runner_prefix: "${{ needs.get-label-type.outputs.label-type }}"
      runs_on: linux.4xlarge.nvidia.gpu
    secrets:
      github-token: ${{ secrets.GITHUB_TOKEN }}
  libtorch-cuda12_1-shared-with-deps-cxx11-abi-upload:  # Uploading
    if: ${{ github.repository_owner == 'pytorch' }}
    permissions:
      id-token: write
      contents: read
    needs: libtorch-cuda12_1-shared-with-deps-cxx11-abi-test
    with:
      PYTORCH_ROOT: /pytorch
      BUILDER_ROOT: /builder
      PACKAGE_TYPE: libtorch
      # TODO: This is a legacy variable that we eventually want to get rid of in
      #       favor of GPU_ARCH_VERSION
      DESIRED_CUDA: cu121
      GPU_ARCH_VERSION: 12.1
      GPU_ARCH_TYPE: cuda
      DOCKER_IMAGE: pytorch/libtorch-cxx11-builder:cuda12.1-main
      LIBTORCH_VARIANT: shared-with-deps
      DESIRED_DEVTOOLSET: cxx11-abi
      build_name: libtorch-cuda12_1-shared-with-deps-cxx11-abi
    secrets:
      github-token: ${{ secrets.GITHUB_TOKEN }}
      conda-pytorchbot-token: ${{ secrets.CONDA_PYTORCHBOT_TOKEN }}
      conda-pytorchbot-token-test: ${{ secrets.CONDA_PYTORCHBOT_TOKEN_TEST }}
    uses: ./.github/workflows/_binary-upload.yml

  libtorch-cuda12_4-shared-with-deps-cxx11-abi-build:
    if: ${{ github.repository_owner == 'pytorch' }}
    uses: ./.github/workflows/_binary-build-linux.yml
    needs: get-label-type
    with:
      PYTORCH_ROOT: /pytorch
      BUILDER_ROOT: /builder
      PACKAGE_TYPE: libtorch
      # TODO: This is a legacy variable that we eventually want to get rid of in
      #       favor of GPU_ARCH_VERSION
      DESIRED_CUDA: cu124
      GPU_ARCH_VERSION: 12.4
      GPU_ARCH_TYPE: cuda
      DOCKER_IMAGE: pytorch/libtorch-cxx11-builder:cuda12.4-main
      LIBTORCH_VARIANT: shared-with-deps
      DESIRED_DEVTOOLSET: cxx11-abi
      runner_prefix: "${{ needs.get-label-type.outputs.label-type }}"
      build_name: libtorch-cuda12_4-shared-with-deps-cxx11-abi
      build_environment: linux-binary-libtorch-cxx11-abi
    secrets:
      github-token: ${{ secrets.GITHUB_TOKEN }}
  libtorch-cuda12_4-shared-with-deps-cxx11-abi-test:  # Testing
    if: ${{ github.repository_owner == 'pytorch' }}
    needs:
      - libtorch-cuda12_4-shared-with-deps-cxx11-abi-build
      - get-label-type
    uses: ./.github/workflows/_binary-test-linux.yml
    with:
      PYTORCH_ROOT: /pytorch
      BUILDER_ROOT: /builder
      PACKAGE_TYPE: libtorch
      # TODO: This is a legacy variable that we eventually want to get rid of in
      #       favor of GPU_ARCH_VERSION
      DESIRED_CUDA: cu124
      GPU_ARCH_VERSION: 12.4
      GPU_ARCH_TYPE: cuda
      DOCKER_IMAGE: pytorch/libtorch-cxx11-builder:cuda12.4-main
      LIBTORCH_VARIANT: shared-with-deps
      DESIRED_DEVTOOLSET: cxx11-abi
      build_name: libtorch-cuda12_4-shared-with-deps-cxx11-abi
      build_environment: linux-binary-libtorch-cxx11-abi
      runner_prefix: "${{ needs.get-label-type.outputs.label-type }}"
      runs_on: linux.4xlarge.nvidia.gpu
    secrets:
      github-token: ${{ secrets.GITHUB_TOKEN }}
  libtorch-cuda12_4-shared-with-deps-cxx11-abi-upload:  # Uploading
    if: ${{ github.repository_owner == 'pytorch' }}
    permissions:
      id-token: write
      contents: read
    needs: libtorch-cuda12_4-shared-with-deps-cxx11-abi-test
    with:
      PYTORCH_ROOT: /pytorch
      BUILDER_ROOT: /builder
      PACKAGE_TYPE: libtorch
      # TODO: This is a legacy variable that we eventually want to get rid of in
      #       favor of GPU_ARCH_VERSION
      DESIRED_CUDA: cu124
      GPU_ARCH_VERSION: 12.4
      GPU_ARCH_TYPE: cuda
      DOCKER_IMAGE: pytorch/libtorch-cxx11-builder:cuda12.4-main
      LIBTORCH_VARIANT: shared-with-deps
      DESIRED_DEVTOOLSET: cxx11-abi
      build_name: libtorch-cuda12_4-shared-with-deps-cxx11-abi
    secrets:
      github-token: ${{ secrets.GITHUB_TOKEN }}
      conda-pytorchbot-token: ${{ secrets.CONDA_PYTORCHBOT_TOKEN }}
      conda-pytorchbot-token-test: ${{ secrets.CONDA_PYTORCHBOT_TOKEN_TEST }}
    uses: ./.github/workflows/_binary-upload.yml

  libtorch-rocm6_0-shared-with-deps-cxx11-abi-build:
    if: ${{ github.repository_owner == 'pytorch' }}
    uses: ./.github/workflows/_binary-build-linux.yml
    needs: get-label-type
    with:
      PYTORCH_ROOT: /pytorch
      BUILDER_ROOT: /builder
      PACKAGE_TYPE: libtorch
      # TODO: This is a legacy variable that we eventually want to get rid of in
      #       favor of GPU_ARCH_VERSION
      DESIRED_CUDA: rocm6.0
      GPU_ARCH_VERSION: 6.0
      GPU_ARCH_TYPE: rocm
      DOCKER_IMAGE: pytorch/libtorch-cxx11-builder:rocm6.0-main
      LIBTORCH_VARIANT: shared-with-deps
      DESIRED_DEVTOOLSET: cxx11-abi
<<<<<<< HEAD
      runner_prefix: amz2023.
      build_name: libtorch-rocm6_0-shared-with-deps-cxx11-abi
=======
      runner_prefix: "${{ needs.get-label-type.outputs.label-type }}"
      build_name: libtorch-rocm6_1-shared-with-deps-cxx11-abi
>>>>>>> 416a7894
      build_environment: linux-binary-libtorch-cxx11-abi
    secrets:
      github-token: ${{ secrets.GITHUB_TOKEN }}
  libtorch-rocm6_0-shared-with-deps-cxx11-abi-test:  # Testing
    if: ${{ github.repository_owner == 'pytorch' }}
<<<<<<< HEAD
    needs: libtorch-rocm6_0-shared-with-deps-cxx11-abi-build
=======
    needs:
      - libtorch-rocm6_1-shared-with-deps-cxx11-abi-build
      - get-label-type
>>>>>>> 416a7894
    runs-on: linux.rocm.gpu
    timeout-minutes: 240
    env:
      PYTORCH_ROOT: /pytorch
      BUILDER_ROOT: /builder
      PACKAGE_TYPE: libtorch
      # TODO: This is a legacy variable that we eventually want to get rid of in
      #       favor of GPU_ARCH_VERSION
      DESIRED_CUDA: rocm6.0
      GPU_ARCH_VERSION: 6.0
      GPU_ARCH_TYPE: rocm
      SKIP_ALL_TESTS: 1
      DOCKER_IMAGE: pytorch/libtorch-cxx11-builder:rocm6.0-main
      LIBTORCH_VARIANT: shared-with-deps
      DESIRED_DEVTOOLSET: cxx11-abi
    steps:
      - name: Setup ROCm
        uses: ./.github/actions/setup-rocm
      - uses: actions/download-artifact@v3
        name: Download Build Artifacts
        with:
          name: libtorch-rocm6_0-shared-with-deps-cxx11-abi
          path: "${{ runner.temp }}/artifacts/"
      - name: Checkout PyTorch
        uses: malfet/checkout@silent-checkout
        with:
          ref: ${{ github.event_name == 'pull_request' && github.event.pull_request.head.sha || github.sha }}
          submodules: recursive
          path: pytorch
          quiet-checkout: true
      - name: Clean PyTorch checkout
        run: |
          # Remove any artifacts from the previous checkouts
          git clean -fxd
        working-directory: pytorch
      - name: Checkout pytorch/builder
        uses: malfet/checkout@silent-checkout
        with:
          ref: main
          submodules: recursive
          repository: pytorch/builder
          path: builder
          quiet-checkout: true
      - name: Clean pytorch/builder checkout
        run: |
          # Remove any artifacts from the previous checkouts
          git clean -fxd
        working-directory: builder
      - name: ROCm set GPU_FLAG
        run: |
          echo "GPU_FLAG=--device=/dev/mem --device=/dev/kfd --device=/dev/dri --group-add video --group-add daemon" >> "${GITHUB_ENV}"
      - name: Pull Docker image
        uses: pytorch/test-infra/.github/actions/pull-docker-image@main
        with:
          docker-image: pytorch/libtorch-cxx11-builder:rocm6.0-main
      - name: Test Pytorch binary
        uses: ./pytorch/.github/actions/test-pytorch-binary
      - name: Teardown ROCm
        uses: ./.github/actions/teardown-rocm
  libtorch-rocm6_0-shared-with-deps-cxx11-abi-upload:  # Uploading
    if: ${{ github.repository_owner == 'pytorch' }}
    permissions:
      id-token: write
      contents: read
    needs: libtorch-rocm6_0-shared-with-deps-cxx11-abi-test
    with:
      PYTORCH_ROOT: /pytorch
      BUILDER_ROOT: /builder
      PACKAGE_TYPE: libtorch
      # TODO: This is a legacy variable that we eventually want to get rid of in
      #       favor of GPU_ARCH_VERSION
      DESIRED_CUDA: rocm6.0
      GPU_ARCH_VERSION: 6.0
      GPU_ARCH_TYPE: rocm
      DOCKER_IMAGE: pytorch/libtorch-cxx11-builder:rocm6.0-main
      LIBTORCH_VARIANT: shared-with-deps
      DESIRED_DEVTOOLSET: cxx11-abi
      build_name: libtorch-rocm6_0-shared-with-deps-cxx11-abi
    secrets:
      github-token: ${{ secrets.GITHUB_TOKEN }}
      conda-pytorchbot-token: ${{ secrets.CONDA_PYTORCHBOT_TOKEN }}
      conda-pytorchbot-token-test: ${{ secrets.CONDA_PYTORCHBOT_TOKEN_TEST }}
    uses: ./.github/workflows/_binary-upload.yml

  libtorch-rocm6_1-shared-with-deps-cxx11-abi-build:
    if: ${{ github.repository_owner == 'pytorch' }}
    uses: ./.github/workflows/_binary-build-linux.yml
    needs: get-label-type
    with:
      PYTORCH_ROOT: /pytorch
      BUILDER_ROOT: /builder
      PACKAGE_TYPE: libtorch
      # TODO: This is a legacy variable that we eventually want to get rid of in
      #       favor of GPU_ARCH_VERSION
      DESIRED_CUDA: rocm6.1
      GPU_ARCH_VERSION: 6.1
      GPU_ARCH_TYPE: rocm
      DOCKER_IMAGE: pytorch/libtorch-cxx11-builder:rocm6.1-main
      LIBTORCH_VARIANT: shared-with-deps
      DESIRED_DEVTOOLSET: cxx11-abi
<<<<<<< HEAD
      runner_prefix: amz2023.
      build_name: libtorch-rocm6_1-shared-with-deps-cxx11-abi
=======
      runner_prefix: "${{ needs.get-label-type.outputs.label-type }}"
      build_name: libtorch-rocm6_2-shared-with-deps-cxx11-abi
>>>>>>> 416a7894
      build_environment: linux-binary-libtorch-cxx11-abi
    secrets:
      github-token: ${{ secrets.GITHUB_TOKEN }}
  libtorch-rocm6_1-shared-with-deps-cxx11-abi-test:  # Testing
    if: ${{ github.repository_owner == 'pytorch' }}
<<<<<<< HEAD
    needs: libtorch-rocm6_1-shared-with-deps-cxx11-abi-build
=======
    needs:
      - libtorch-rocm6_2-shared-with-deps-cxx11-abi-build
      - get-label-type
>>>>>>> 416a7894
    runs-on: linux.rocm.gpu
    timeout-minutes: 240
    env:
      PYTORCH_ROOT: /pytorch
      BUILDER_ROOT: /builder
      PACKAGE_TYPE: libtorch
      # TODO: This is a legacy variable that we eventually want to get rid of in
      #       favor of GPU_ARCH_VERSION
      DESIRED_CUDA: rocm6.1
      GPU_ARCH_VERSION: 6.1
      GPU_ARCH_TYPE: rocm
      SKIP_ALL_TESTS: 1
      DOCKER_IMAGE: pytorch/libtorch-cxx11-builder:rocm6.1-main
      LIBTORCH_VARIANT: shared-with-deps
      DESIRED_DEVTOOLSET: cxx11-abi
    steps:
      - name: Setup ROCm
        uses: ./.github/actions/setup-rocm
      - uses: actions/download-artifact@v3
        name: Download Build Artifacts
        with:
          name: libtorch-rocm6_1-shared-with-deps-cxx11-abi
          path: "${{ runner.temp }}/artifacts/"
      - name: Checkout PyTorch
        uses: malfet/checkout@silent-checkout
        with:
          ref: ${{ github.event_name == 'pull_request' && github.event.pull_request.head.sha || github.sha }}
          submodules: recursive
          path: pytorch
          quiet-checkout: true
      - name: Clean PyTorch checkout
        run: |
          # Remove any artifacts from the previous checkouts
          git clean -fxd
        working-directory: pytorch
      - name: Checkout pytorch/builder
        uses: malfet/checkout@silent-checkout
        with:
          ref: main
          submodules: recursive
          repository: pytorch/builder
          path: builder
          quiet-checkout: true
      - name: Clean pytorch/builder checkout
        run: |
          # Remove any artifacts from the previous checkouts
          git clean -fxd
        working-directory: builder
      - name: ROCm set GPU_FLAG
        run: |
          echo "GPU_FLAG=--device=/dev/mem --device=/dev/kfd --device=/dev/dri --group-add video --group-add daemon" >> "${GITHUB_ENV}"
      - name: Pull Docker image
        uses: pytorch/test-infra/.github/actions/pull-docker-image@main
        with:
          docker-image: pytorch/libtorch-cxx11-builder:rocm6.1-main
      - name: Test Pytorch binary
        uses: ./pytorch/.github/actions/test-pytorch-binary
      - name: Teardown ROCm
        uses: ./.github/actions/teardown-rocm
  libtorch-rocm6_1-shared-with-deps-cxx11-abi-upload:  # Uploading
    if: ${{ github.repository_owner == 'pytorch' }}
    permissions:
      id-token: write
      contents: read
    needs: libtorch-rocm6_1-shared-with-deps-cxx11-abi-test
    with:
      PYTORCH_ROOT: /pytorch
      BUILDER_ROOT: /builder
      PACKAGE_TYPE: libtorch
      # TODO: This is a legacy variable that we eventually want to get rid of in
      #       favor of GPU_ARCH_VERSION
      DESIRED_CUDA: rocm6.1
      GPU_ARCH_VERSION: 6.1
      GPU_ARCH_TYPE: rocm
      DOCKER_IMAGE: pytorch/libtorch-cxx11-builder:rocm6.1-main
      LIBTORCH_VARIANT: shared-with-deps
      DESIRED_DEVTOOLSET: cxx11-abi
      build_name: libtorch-rocm6_1-shared-with-deps-cxx11-abi
    secrets:
      github-token: ${{ secrets.GITHUB_TOKEN }}
      conda-pytorchbot-token: ${{ secrets.CONDA_PYTORCHBOT_TOKEN }}
      conda-pytorchbot-token-test: ${{ secrets.CONDA_PYTORCHBOT_TOKEN_TEST }}
    uses: ./.github/workflows/_binary-upload.yml<|MERGE_RESOLUTION|>--- conflicted
+++ resolved
@@ -322,7 +322,7 @@
       conda-pytorchbot-token-test: ${{ secrets.CONDA_PYTORCHBOT_TOKEN_TEST }}
     uses: ./.github/workflows/_binary-upload.yml
 
-  libtorch-rocm6_0-shared-with-deps-cxx11-abi-build:
+  libtorch-rocm6_1-shared-with-deps-cxx11-abi-build:
     if: ${{ github.repository_owner == 'pytorch' }}
     uses: ./.github/workflows/_binary-build-linux.yml
     needs: get-label-type
@@ -332,31 +332,22 @@
       PACKAGE_TYPE: libtorch
       # TODO: This is a legacy variable that we eventually want to get rid of in
       #       favor of GPU_ARCH_VERSION
-      DESIRED_CUDA: rocm6.0
-      GPU_ARCH_VERSION: 6.0
+      DESIRED_CUDA: rocm6.1
+      GPU_ARCH_VERSION: 6.1
       GPU_ARCH_TYPE: rocm
-      DOCKER_IMAGE: pytorch/libtorch-cxx11-builder:rocm6.0-main
-      LIBTORCH_VARIANT: shared-with-deps
-      DESIRED_DEVTOOLSET: cxx11-abi
-<<<<<<< HEAD
-      runner_prefix: amz2023.
-      build_name: libtorch-rocm6_0-shared-with-deps-cxx11-abi
-=======
+      DOCKER_IMAGE: pytorch/libtorch-cxx11-builder:rocm6.1-main
+      LIBTORCH_VARIANT: shared-with-deps
+      DESIRED_DEVTOOLSET: cxx11-abi
       runner_prefix: "${{ needs.get-label-type.outputs.label-type }}"
       build_name: libtorch-rocm6_1-shared-with-deps-cxx11-abi
->>>>>>> 416a7894
-      build_environment: linux-binary-libtorch-cxx11-abi
-    secrets:
-      github-token: ${{ secrets.GITHUB_TOKEN }}
-  libtorch-rocm6_0-shared-with-deps-cxx11-abi-test:  # Testing
-    if: ${{ github.repository_owner == 'pytorch' }}
-<<<<<<< HEAD
-    needs: libtorch-rocm6_0-shared-with-deps-cxx11-abi-build
-=======
+      build_environment: linux-binary-libtorch-cxx11-abi
+    secrets:
+      github-token: ${{ secrets.GITHUB_TOKEN }}
+  libtorch-rocm6_1-shared-with-deps-cxx11-abi-test:  # Testing
+    if: ${{ github.repository_owner == 'pytorch' }}
     needs:
       - libtorch-rocm6_1-shared-with-deps-cxx11-abi-build
       - get-label-type
->>>>>>> 416a7894
     runs-on: linux.rocm.gpu
     timeout-minutes: 240
     env:
@@ -365,11 +356,11 @@
       PACKAGE_TYPE: libtorch
       # TODO: This is a legacy variable that we eventually want to get rid of in
       #       favor of GPU_ARCH_VERSION
-      DESIRED_CUDA: rocm6.0
-      GPU_ARCH_VERSION: 6.0
+      DESIRED_CUDA: rocm6.1
+      GPU_ARCH_VERSION: 6.1
       GPU_ARCH_TYPE: rocm
       SKIP_ALL_TESTS: 1
-      DOCKER_IMAGE: pytorch/libtorch-cxx11-builder:rocm6.0-main
+      DOCKER_IMAGE: pytorch/libtorch-cxx11-builder:rocm6.1-main
       LIBTORCH_VARIANT: shared-with-deps
       DESIRED_DEVTOOLSET: cxx11-abi
     steps:
@@ -378,7 +369,7 @@
       - uses: actions/download-artifact@v3
         name: Download Build Artifacts
         with:
-          name: libtorch-rocm6_0-shared-with-deps-cxx11-abi
+          name: libtorch-rocm6_1-shared-with-deps-cxx11-abi
           path: "${{ runner.temp }}/artifacts/"
       - name: Checkout PyTorch
         uses: malfet/checkout@silent-checkout
@@ -411,40 +402,17 @@
       - name: Pull Docker image
         uses: pytorch/test-infra/.github/actions/pull-docker-image@main
         with:
-          docker-image: pytorch/libtorch-cxx11-builder:rocm6.0-main
+          docker-image: pytorch/libtorch-cxx11-builder:rocm6.1-main
       - name: Test Pytorch binary
         uses: ./pytorch/.github/actions/test-pytorch-binary
       - name: Teardown ROCm
         uses: ./.github/actions/teardown-rocm
-  libtorch-rocm6_0-shared-with-deps-cxx11-abi-upload:  # Uploading
+  libtorch-rocm6_1-shared-with-deps-cxx11-abi-upload:  # Uploading
     if: ${{ github.repository_owner == 'pytorch' }}
     permissions:
       id-token: write
       contents: read
-    needs: libtorch-rocm6_0-shared-with-deps-cxx11-abi-test
-    with:
-      PYTORCH_ROOT: /pytorch
-      BUILDER_ROOT: /builder
-      PACKAGE_TYPE: libtorch
-      # TODO: This is a legacy variable that we eventually want to get rid of in
-      #       favor of GPU_ARCH_VERSION
-      DESIRED_CUDA: rocm6.0
-      GPU_ARCH_VERSION: 6.0
-      GPU_ARCH_TYPE: rocm
-      DOCKER_IMAGE: pytorch/libtorch-cxx11-builder:rocm6.0-main
-      LIBTORCH_VARIANT: shared-with-deps
-      DESIRED_DEVTOOLSET: cxx11-abi
-      build_name: libtorch-rocm6_0-shared-with-deps-cxx11-abi
-    secrets:
-      github-token: ${{ secrets.GITHUB_TOKEN }}
-      conda-pytorchbot-token: ${{ secrets.CONDA_PYTORCHBOT_TOKEN }}
-      conda-pytorchbot-token-test: ${{ secrets.CONDA_PYTORCHBOT_TOKEN_TEST }}
-    uses: ./.github/workflows/_binary-upload.yml
-
-  libtorch-rocm6_1-shared-with-deps-cxx11-abi-build:
-    if: ${{ github.repository_owner == 'pytorch' }}
-    uses: ./.github/workflows/_binary-build-linux.yml
-    needs: get-label-type
+    needs: libtorch-rocm6_1-shared-with-deps-cxx11-abi-test
     with:
       PYTORCH_ROOT: /pytorch
       BUILDER_ROOT: /builder
@@ -457,25 +425,39 @@
       DOCKER_IMAGE: pytorch/libtorch-cxx11-builder:rocm6.1-main
       LIBTORCH_VARIANT: shared-with-deps
       DESIRED_DEVTOOLSET: cxx11-abi
-<<<<<<< HEAD
-      runner_prefix: amz2023.
       build_name: libtorch-rocm6_1-shared-with-deps-cxx11-abi
-=======
+    secrets:
+      github-token: ${{ secrets.GITHUB_TOKEN }}
+      conda-pytorchbot-token: ${{ secrets.CONDA_PYTORCHBOT_TOKEN }}
+      conda-pytorchbot-token-test: ${{ secrets.CONDA_PYTORCHBOT_TOKEN_TEST }}
+    uses: ./.github/workflows/_binary-upload.yml
+
+  libtorch-rocm6_2-shared-with-deps-cxx11-abi-build:
+    if: ${{ github.repository_owner == 'pytorch' }}
+    uses: ./.github/workflows/_binary-build-linux.yml
+    needs: get-label-type
+    with:
+      PYTORCH_ROOT: /pytorch
+      BUILDER_ROOT: /builder
+      PACKAGE_TYPE: libtorch
+      # TODO: This is a legacy variable that we eventually want to get rid of in
+      #       favor of GPU_ARCH_VERSION
+      DESIRED_CUDA: rocm6.2
+      GPU_ARCH_VERSION: 6.2
+      GPU_ARCH_TYPE: rocm
+      DOCKER_IMAGE: pytorch/libtorch-cxx11-builder:rocm6.2-main
+      LIBTORCH_VARIANT: shared-with-deps
+      DESIRED_DEVTOOLSET: cxx11-abi
       runner_prefix: "${{ needs.get-label-type.outputs.label-type }}"
       build_name: libtorch-rocm6_2-shared-with-deps-cxx11-abi
->>>>>>> 416a7894
-      build_environment: linux-binary-libtorch-cxx11-abi
-    secrets:
-      github-token: ${{ secrets.GITHUB_TOKEN }}
-  libtorch-rocm6_1-shared-with-deps-cxx11-abi-test:  # Testing
-    if: ${{ github.repository_owner == 'pytorch' }}
-<<<<<<< HEAD
-    needs: libtorch-rocm6_1-shared-with-deps-cxx11-abi-build
-=======
+      build_environment: linux-binary-libtorch-cxx11-abi
+    secrets:
+      github-token: ${{ secrets.GITHUB_TOKEN }}
+  libtorch-rocm6_2-shared-with-deps-cxx11-abi-test:  # Testing
+    if: ${{ github.repository_owner == 'pytorch' }}
     needs:
       - libtorch-rocm6_2-shared-with-deps-cxx11-abi-build
       - get-label-type
->>>>>>> 416a7894
     runs-on: linux.rocm.gpu
     timeout-minutes: 240
     env:
@@ -484,11 +466,11 @@
       PACKAGE_TYPE: libtorch
       # TODO: This is a legacy variable that we eventually want to get rid of in
       #       favor of GPU_ARCH_VERSION
-      DESIRED_CUDA: rocm6.1
-      GPU_ARCH_VERSION: 6.1
+      DESIRED_CUDA: rocm6.2
+      GPU_ARCH_VERSION: 6.2
       GPU_ARCH_TYPE: rocm
       SKIP_ALL_TESTS: 1
-      DOCKER_IMAGE: pytorch/libtorch-cxx11-builder:rocm6.1-main
+      DOCKER_IMAGE: pytorch/libtorch-cxx11-builder:rocm6.2-main
       LIBTORCH_VARIANT: shared-with-deps
       DESIRED_DEVTOOLSET: cxx11-abi
     steps:
@@ -497,7 +479,7 @@
       - uses: actions/download-artifact@v3
         name: Download Build Artifacts
         with:
-          name: libtorch-rocm6_1-shared-with-deps-cxx11-abi
+          name: libtorch-rocm6_2-shared-with-deps-cxx11-abi
           path: "${{ runner.temp }}/artifacts/"
       - name: Checkout PyTorch
         uses: malfet/checkout@silent-checkout
@@ -530,30 +512,30 @@
       - name: Pull Docker image
         uses: pytorch/test-infra/.github/actions/pull-docker-image@main
         with:
-          docker-image: pytorch/libtorch-cxx11-builder:rocm6.1-main
+          docker-image: pytorch/libtorch-cxx11-builder:rocm6.2-main
       - name: Test Pytorch binary
         uses: ./pytorch/.github/actions/test-pytorch-binary
       - name: Teardown ROCm
         uses: ./.github/actions/teardown-rocm
-  libtorch-rocm6_1-shared-with-deps-cxx11-abi-upload:  # Uploading
+  libtorch-rocm6_2-shared-with-deps-cxx11-abi-upload:  # Uploading
     if: ${{ github.repository_owner == 'pytorch' }}
     permissions:
       id-token: write
       contents: read
-    needs: libtorch-rocm6_1-shared-with-deps-cxx11-abi-test
-    with:
-      PYTORCH_ROOT: /pytorch
-      BUILDER_ROOT: /builder
-      PACKAGE_TYPE: libtorch
-      # TODO: This is a legacy variable that we eventually want to get rid of in
-      #       favor of GPU_ARCH_VERSION
-      DESIRED_CUDA: rocm6.1
-      GPU_ARCH_VERSION: 6.1
+    needs: libtorch-rocm6_2-shared-with-deps-cxx11-abi-test
+    with:
+      PYTORCH_ROOT: /pytorch
+      BUILDER_ROOT: /builder
+      PACKAGE_TYPE: libtorch
+      # TODO: This is a legacy variable that we eventually want to get rid of in
+      #       favor of GPU_ARCH_VERSION
+      DESIRED_CUDA: rocm6.2
+      GPU_ARCH_VERSION: 6.2
       GPU_ARCH_TYPE: rocm
-      DOCKER_IMAGE: pytorch/libtorch-cxx11-builder:rocm6.1-main
-      LIBTORCH_VARIANT: shared-with-deps
-      DESIRED_DEVTOOLSET: cxx11-abi
-      build_name: libtorch-rocm6_1-shared-with-deps-cxx11-abi
+      DOCKER_IMAGE: pytorch/libtorch-cxx11-builder:rocm6.2-main
+      LIBTORCH_VARIANT: shared-with-deps
+      DESIRED_DEVTOOLSET: cxx11-abi
+      build_name: libtorch-rocm6_2-shared-with-deps-cxx11-abi
     secrets:
       github-token: ${{ secrets.GITHUB_TOKEN }}
       conda-pytorchbot-token: ${{ secrets.CONDA_PYTORCHBOT_TOKEN }}
