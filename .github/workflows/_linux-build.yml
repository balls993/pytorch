--- conflicted
+++ resolved
@@ -69,11 +69,7 @@
           [Experimental] Build a libtorch only wheel and build pytorch such that
           are built from the libtorch wheel.
         required: false
-<<<<<<< HEAD
-        type: string
-=======
         type: boolean
->>>>>>> 6b50471f
         default: false
 
     secrets:
@@ -193,7 +189,6 @@
           DEBUG: ${{ inputs.build-with-debug && '1' || '0' }}
           OUR_GITHUB_JOB_ID: ${{ steps.get-job-id.outputs.job-id }}
           HUGGING_FACE_HUB_TOKEN: ${{ secrets.HUGGING_FACE_HUB_TOKEN }}
-          USE_SPLIT_BUILD: ${{ inputs.use-split-build }}
         run: |
           # detached container should get cleaned up by teardown_ec2_linux
           container_name=$(docker run \
@@ -212,7 +207,6 @@
             -e PR_LABELS \
             -e OUR_GITHUB_JOB_ID \
             -e HUGGING_FACE_HUB_TOKEN \
-            -e USE_SPLIT_BUILD \
             --env-file="/tmp/github_env_${GITHUB_RUN_ID}" \
             --security-opt seccomp=unconfined \
             --cap-add=SYS_PTRACE \
