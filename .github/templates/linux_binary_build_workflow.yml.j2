{% import 'common.yml.j2' as common %}
{% import 'upload.yml.j2' as upload %}

{%- block name -%}
# Template is at:    .github/templates/linux_binary_build_workflow.yml.j2
# Generation script: .github/scripts/generate_ci_workflows.py
name: !{{ build_environment }}
{%- endblock %}


on:
  push:
    {%- if branches == "nightly" %}
    # NOTE: Meta Employees can trigger new nightlies using: https://fburl.com/trigger_pytorch_nightly_build
    {%- endif %}
    branches:
      - !{{ branches }}
    {%- if branches == "nightly" %}
    tags:
      # NOTE: Binary build pipelines should only get triggered on release candidate builds
      # Release candidate tags look like: v1.11.0-rc1
      - v[0-9]+.[0-9]+.[0-9]+-rc[0-9]+
    {%- endif %}
{%- for label in ciflow_config.labels | sort %}
    {%- if loop.first and branches != "nightly" %}
    tags:
    {%- endif %}
      - '!{{ label }}/*'
{%- endfor %}
  workflow_dispatch:

env:
  # Needed for conda builds
  {%- if "aarch64" in build_environment %}
  ALPINE_IMAGE: "arm64v8/alpine"
  {%- elif "s390x" in build_environment %}
  ALPINE_IMAGE: "docker.io/s390x/alpine"
  {%- else %}
  ALPINE_IMAGE: "308535385114.dkr.ecr.us-east-1.amazonaws.com/tool/alpine"
  {%- endif %}
  ANACONDA_USER: pytorch
  AWS_DEFAULT_REGION: us-east-1
  BINARY_ENV_FILE: /tmp/env
  BUILD_ENVIRONMENT: !{{ build_environment }}
  BUILDER_ROOT: /builder
  GITHUB_TOKEN: ${{ secrets.GITHUB_TOKEN }}
  PR_NUMBER: ${{ github.event.pull_request.number }}
  PYTORCH_FINAL_PACKAGE_DIR: /artifacts
  PYTORCH_ROOT: /pytorch
  SHA1: ${{ github.event.pull_request.head.sha || github.sha }}
  SKIP_ALL_TESTS: 0
!{{ common.concurrency(build_environment) }}

jobs:
  get-label-type:
    name: get-label-type
    uses: ./.github/workflows/_runner-determinator.yml
    with:
      triggering_actor: ${{ github.triggering_actor }}
      issue_owner: ${{ github.event.pull_request.user.login || github.event.issue.user.login }}
      curr_branch: ${{ github.head_ref || github.ref_name }}
      curr_ref_type: ${{ github.ref_type }}

{%- for config in build_configs %}
  !{{ config["build_name"] }}-build:
    if: ${{ github.repository_owner == 'pytorch' }}
    uses: ./.github/workflows/_binary-build-linux.yml
    needs: get-label-type
    with:!{{ upload.binary_env_as_input(config) }}
      {%- if "aarch64" in build_environment %}
<<<<<<< HEAD
      runner_prefix: amz2023.
      runs_on: linux.arm64.m7g.4xlarge
=======
      runs_on: linux.arm64.m7g.4xlarge.ephemeral
>>>>>>> 29b7852d
      ALPINE_IMAGE: "arm64v8/alpine"
      {%- elif "s390x" in build_environment %}
      runs_on: linux.s390x
      ALPINE_IMAGE: "docker.io/s390x/alpine"
      {%- elif "conda" in build_environment and config["gpu_arch_type"] == "cuda" %}
<<<<<<< HEAD
      runner_prefix: amz2023.
      runs_on: linux.24xlarge
      {%- else %}
      runner_prefix: amz2023.
=======
      runner_prefix: "${{ needs.get-label-type.outputs.label-type }}"
      runs_on: linux.24xlarge.ephemeral
      {%- else %}
      runner_prefix: "${{ needs.get-label-type.outputs.label-type }}"
>>>>>>> 29b7852d
      {%- endif %}
      build_name: !{{ config["build_name"] }}
      build_environment: !{{ build_environment }}
      {%- if config.pytorch_extra_install_requirements is defined and config.pytorch_extra_install_requirements|d('')|length > 0  %}
      PYTORCH_EXTRA_INSTALL_REQUIREMENTS: !{{ config.pytorch_extra_install_requirements }}
      {%- endif %}
      {%- if config["gpu_arch_type"] == "cuda-aarch64" %}
      timeout-minutes: 420
      {%- endif %}
    secrets:
      github-token: ${{ secrets.GITHUB_TOKEN }}

  {%- if config["gpu_arch_type"] != "cuda-aarch64" %}
  !{{ config["build_name"] }}-test:  # Testing
    if: ${{ github.repository_owner == 'pytorch' }}
    needs:
      - !{{ config["build_name"] }}-build
      - get-label-type
    {%- if config["gpu_arch_type"] not in ["rocm", "xpu"] %}
    uses: ./.github/workflows/_binary-test-linux.yml
    with:!{{ upload.binary_env_as_input(config) }}
      build_name: !{{ config["build_name"] }}
      build_environment: !{{ build_environment }}
      {%- if "aarch64" in build_environment %}
      runner_prefix: amz2023.
      runs_on: linux.arm64.2xlarge
      ALPINE_IMAGE: "arm64v8/alpine"
      {%- elif "s390x" in build_environment %}
      runs_on: linux.s390x
      ALPINE_IMAGE: "docker.io/s390x/alpine"
      {%- elif config["gpu_arch_type"] == "rocm" %}
      runs_on: linux.rocm.gpu
      {%- elif config["gpu_arch_type"] == "cuda" %}
<<<<<<< HEAD
      runner_prefix: amz2023.
      runs_on: linux.4xlarge.nvidia.gpu
      {%- else %}
      runner_prefix: amz2023.
=======
      runner_prefix: "${{ needs.get-label-type.outputs.label-type }}"
      runs_on: linux.4xlarge.nvidia.gpu
      {%- else %}
      runner_prefix: "${{ needs.get-label-type.outputs.label-type }}"
>>>>>>> 29b7852d
      runs_on: linux.4xlarge
      {%- endif %}
    secrets:
      github-token: ${{ secrets.GITHUB_TOKEN }}
    {%- elif config["gpu_arch_type"] == "xpu" %}
    runs-on: linux.idc.xpu
    timeout-minutes: !{{ common.timeout_minutes }}
    !{{ upload.binary_env(config) }}
    permissions:
      id-token: write
      contents: read
    steps:
      - name: Setup XPU
        uses: ./.github/actions/setup-xpu
      - name: configure aws credentials
        id: aws_creds
        uses: aws-actions/configure-aws-credentials@v1.7.0
        with:
          role-to-assume: arn:aws:iam::308535385114:role/gha_workflow_s3_and_ecr_read_only
          aws-region: us-east-1
      - name: Login to Amazon ECR
        id: login-ecr
        uses: aws-actions/amazon-ecr-login@v2
      - uses: !{{ common.download_artifact_action }}
        name: Download Build Artifacts
        with:
          name: !{{ config["build_name"] }}
          path: "${{ runner.temp }}/artifacts/"
      !{{ common.checkout(deep_clone=False, directory="pytorch") }}
      !{{ common.checkout(deep_clone=False, directory="builder", repository=common.builder_repo, branch=common.builder_branch) }}
      - name: Pull Docker image
        uses: pytorch/test-infra/.github/actions/pull-docker-image@main
        with:
          docker-image: !{{ config["container_image"] }}
      - name: Test Pytorch binary
        uses: ./pytorch/.github/actions/test-pytorch-binary
      - name: Teardown XPU
        uses: ./.github/actions/teardown-xpu
    {%- else %}
    runs-on: linux.rocm.gpu
    timeout-minutes: !{{ common.timeout_minutes }}
    !{{ upload.binary_env(config) }}
    steps:
      - name: Setup ROCm
        uses: ./.github/actions/setup-rocm
      - uses: !{{ common.download_artifact_action }}
        name: Download Build Artifacts
        with:
          name: !{{ config["build_name"] }}
          path: "${{ runner.temp }}/artifacts/"
      !{{ common.checkout(deep_clone=False, directory="pytorch") }}
      !{{ common.checkout(deep_clone=False, directory="builder", repository=common.builder_repo, branch=common.builder_branch) }}
      - name: ROCm set GPU_FLAG
        run: |
          echo "GPU_FLAG=--device=/dev/mem --device=/dev/kfd --device=/dev/dri --group-add video --group-add daemon" >> "${GITHUB_ENV}"
      - name: Pull Docker image
        uses: pytorch/test-infra/.github/actions/pull-docker-image@main
        with:
          docker-image: !{{ config["container_image"] }}
      - name: Test Pytorch binary
        uses: ./pytorch/.github/actions/test-pytorch-binary
      - name: Teardown ROCm
        uses: ./.github/actions/teardown-rocm
    {%- endif %}
  {%- endif %}

{%- if branches == "nightly" %}
  !{{ upload.upload_binaries(config) }}
{%- endif %}
{% endfor %}<|MERGE_RESOLUTION|>--- conflicted
+++ resolved
@@ -68,28 +68,16 @@
     needs: get-label-type
     with:!{{ upload.binary_env_as_input(config) }}
       {%- if "aarch64" in build_environment %}
-<<<<<<< HEAD
-      runner_prefix: amz2023.
-      runs_on: linux.arm64.m7g.4xlarge
-=======
       runs_on: linux.arm64.m7g.4xlarge.ephemeral
->>>>>>> 29b7852d
       ALPINE_IMAGE: "arm64v8/alpine"
       {%- elif "s390x" in build_environment %}
       runs_on: linux.s390x
       ALPINE_IMAGE: "docker.io/s390x/alpine"
       {%- elif "conda" in build_environment and config["gpu_arch_type"] == "cuda" %}
-<<<<<<< HEAD
-      runner_prefix: amz2023.
-      runs_on: linux.24xlarge
-      {%- else %}
-      runner_prefix: amz2023.
-=======
       runner_prefix: "${{ needs.get-label-type.outputs.label-type }}"
       runs_on: linux.24xlarge.ephemeral
       {%- else %}
       runner_prefix: "${{ needs.get-label-type.outputs.label-type }}"
->>>>>>> 29b7852d
       {%- endif %}
       build_name: !{{ config["build_name"] }}
       build_environment: !{{ build_environment }}
@@ -114,7 +102,6 @@
       build_name: !{{ config["build_name"] }}
       build_environment: !{{ build_environment }}
       {%- if "aarch64" in build_environment %}
-      runner_prefix: amz2023.
       runs_on: linux.arm64.2xlarge
       ALPINE_IMAGE: "arm64v8/alpine"
       {%- elif "s390x" in build_environment %}
@@ -123,17 +110,10 @@
       {%- elif config["gpu_arch_type"] == "rocm" %}
       runs_on: linux.rocm.gpu
       {%- elif config["gpu_arch_type"] == "cuda" %}
-<<<<<<< HEAD
-      runner_prefix: amz2023.
-      runs_on: linux.4xlarge.nvidia.gpu
-      {%- else %}
-      runner_prefix: amz2023.
-=======
       runner_prefix: "${{ needs.get-label-type.outputs.label-type }}"
       runs_on: linux.4xlarge.nvidia.gpu
       {%- else %}
       runner_prefix: "${{ needs.get-label-type.outputs.label-type }}"
->>>>>>> 29b7852d
       runs_on: linux.4xlarge
       {%- endif %}
     secrets:
