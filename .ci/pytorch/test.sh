--- conflicted
+++ resolved
@@ -395,9 +395,6 @@
 # .github/workflows/inductor-perf-test-nightly.yml
 DYNAMO_BENCHMARK_FLAGS=()
 
-<<<<<<< HEAD
-if [[ "${TEST_CONFIG}" == *dynamo_eager* ]]; then
-=======
 pr_time_benchmarks() {
 
   TEST_REPORTS_DIR=$(pwd)/test/test-reports
@@ -412,7 +409,6 @@
   pr_time_benchmarks
   exit 0
 elif [[ "${TEST_CONFIG}" == *dynamo_eager* ]]; then
->>>>>>> 8a5708ba
   DYNAMO_BENCHMARK_FLAGS+=(--backend eager)
 elif [[ "${TEST_CONFIG}" == *aot_eager* ]]; then
   DYNAMO_BENCHMARK_FLAGS+=(--backend aot_eager)
