# Owner(s): ["module: functorch"]

import inspect
import random
import unittest
from typing import Callable

import torch
import torch.fx as fx
import torch.nn as nn
from functorch import make_fx
from functorch.compile import memory_efficient_fusion
from torch._functorch.compile_utils import fx_graph_cse
from torch.nn import functional as F
from torch.testing._internal.common_utils import run_tests, TestCase

HAS_CUDA = torch.cuda.is_available()


def _num_args(fn: Callable):
    return len(inspect.signature(fn).parameters)


def gelu_bias(bias, y):
    x = bias + y
    return x * 0.5 * (1.0 + torch.tanh(0.79788456 * x * (1 + 0.044715 * x * x)))


def swish(x):
    return x * torch.sigmoid(x)


def mish(x):
    return x.mul(torch.tanh(F.softplus(x)))


def hard_sigmoid(x):
    return (x + 3.0).clamp(min=0.0, max=6.0).div(6.0)


def hard_swish(x):
    return x * (x + 3.0).clamp(min=0.0, max=6.0).div(6.0)


def hard_mish(x):
    return 0.5 * x * (x + 2.0).clamp(min=0.0, max=2.0)


# todo: convert these into tests
# def group_std(x, groups: int = 32, eps: float = 1e-5, flatten: bool = False):
#     B, C, H, W = x.shape
#     x_dtype = x.dtype
#     if flatten:
#         x = x.reshape(B, groups, -1)  # FIXME simpler shape causing TPU / XLA issues
#         std = x.float().var(dim=2, unbiased=False, keepdim=True).add(eps).sqrt().to(x_dtype)
#     else:
#         x = x.reshape(B, groups, C // groups, H, W)
#         std = x.float().var(dim=(2, 3, 4), unbiased=False, keepdim=True).add(eps).sqrt().to(x_dtype)
#     return std.expand(x.shape).reshape(B, C, H, W)

# class EvoNorm2dS0(nn.Module):
#     def __init__(self, num_features, groups=32, group_size=None, apply_act=True, eps=1e-5, **_):
#         super().__init__()
#         self.apply_act = apply_act  # apply activation (non-linearity)
#         if group_size:
#             assert num_features % group_size == 0
#             self.groups = num_features // group_size
#         else:
#             self.groups = groups
#         self.eps = eps
#         self.weight = nn.Parameter(torch.ones(num_features))
#         self.bias = nn.Parameter(torch.zeros(num_features))
#         self.v = nn.Parameter(torch.ones(num_features)) if apply_act else None
#         self.reset_parameters()

#     def reset_parameters(self):
#         nn.init.ones_(self.weight)
#         nn.init.zeros_(self.bias)
#         if self.v is not None:
#             nn.init.ones_(self.v)

#     def forward(self, x):
#         x_dtype = x.dtype
#         v_shape = (1, -1, 1, 1)
#         if self.v is not None:
#             v = self.v.view(v_shape).to(dtype=x_dtype)
#             x = x * (x * v).sigmoid() / group_std(x, self.groups, self.eps)
#         return x * self.weight.view(v_shape).to(dtype=x_dtype) + self.bias.view(v_shape).to(dtype=x_dtype)


# device = "cuda"
# dtype = torch.float

# evo_norm = EvoNorm2dS0(2048)
# evo_norm_inp = [(128, 2048, 8, 8)]


def run_and_compare_activation(self, fn, inps):
    with torch.jit.fuser("fuser1"):
        device = "cuda"
        dtype = torch.float
        if isinstance(fn, nn.Module):
            fn = fn.to(device=device, dtype=dtype)

        ref_args = [
            torch.randn(shape, device=device, dtype=dtype, requires_grad=True)
            for shape in inps
        ]
        res_args = [i.clone().detach().requires_grad_(True) for i in ref_args]

        ref = fn(*ref_args)
        ref.sum().backward()

        mem_optimized_fn = memory_efficient_fusion(fn)
        for _ in range(5):
            for i in res_args:
                i.grad = None
            res = mem_optimized_fn(*res_args)
            res.sum().backward()

        self.assertEqual(ref, res)
        for ref_arg, res_arg in zip(ref_args, res_args):
            self.assertEqual(ref_arg.grad, res_arg.grad)


@unittest.skipIf(not torch.cuda.is_available(), "CUDA is unavailable")
class TestMemoryEfficientOpAuthoring(TestCase):
    def test_gelu_bias(self):
        run_and_compare_activation(self, gelu_bias, [(1024,), (1024,)])

    def test_mish(self):
        run_and_compare_activation(self, mish, [(1024,)])

    def test_swish(self):
        run_and_compare_activation(self, swish, [(1024,)])

    def test_hard_sigmoid(self):
        run_and_compare_activation(self, hard_sigmoid, [(1024,)])

    def test_hard_swish(self):
        run_and_compare_activation(self, hard_swish, [(1024,)])

    def test_layer_norm(self):
        def layer_norm(x, weight, bias):
            dim = -1
            eps = 1e-5
            mean = torch.mean(x, dim, keepdim=True)
            centered = x - mean
            var = torch.sum(centered * centered, dim, keepdim=True) / x.size(-1)
            rvar = 1.0 / torch.sqrt(var + eps)
            normed = (x - mean) * rvar
            return normed * weight + bias

        bs = 10
        ln_size = 16
        layer_norm_inps = [(bs, ln_size), (ln_size,), (ln_size,)]
        run_and_compare_activation(self, layer_norm, layer_norm_inps)

    def test_rmsnorm(self):
        class T5LayerNorm(nn.Module):
            def __init__(self, hidden_size, eps=1e-6):
                """
                Construct a layernorm module in the T5 style No bias and no subtraction of mean.
                """
                super().__init__()
                self.weight = nn.Parameter(torch.ones(hidden_size))
                self.variance_epsilon = eps

            def forward(self, hidden_states):
                # layer norm should always be calculated in float32
                variance = hidden_states.to(torch.float32).pow(2).mean(-1, keepdim=True)
                hidden_states = hidden_states * torch.rsqrt(
                    variance + self.variance_epsilon
                )

                # convert into half-precision if necessary
                if self.weight.dtype in [torch.float16, torch.bfloat16]:
                    hidden_states = hidden_states.to(self.weight.dtype)

                return self.weight * hidden_states

        bs = 256
        seq = 256
        hidden = 1024
        t5_norm = T5LayerNorm(hidden)
        t5_norm_inputs = [(bs, seq, hidden)]
        run_and_compare_activation(self, t5_norm, t5_norm_inputs)

    # TODO - Assertion failure
    # def test_hard_mish(self):
    #   for compiler in compilers:
    #     run_and_compare_activation(hard_mish, 1024)


# check if the CSE modified graph of f has delta less nodes, and do not reduce the number of nodes further on a second pass.
# delta is an integer >= -1. If delta = -1, only check if the new graph
#   has less or equal number of nodes
def check(f, t, delta, check_val=True, graph_input=False):
    if graph_input:
        fx_g = f
    else:
        fx_g = make_fx(f)(t)
    new_graph = fx_graph_cse(fx_g.graph)
    new_g = fx.GraphModule(fx_g, new_graph)

    # the number of nodes decrease/ or stay the same
    old_num_nodes = len(fx_g.graph.nodes)
    new_num_nodes = len(new_graph.nodes)
    if delta == -1:
        assert (
            old_num_nodes >= new_num_nodes
        ), f"number of nodes increased {old_num_nodes}, {new_num_nodes}"
    else:
        assert (
            old_num_nodes == new_num_nodes + delta
        ), f"number of nodes not the same {old_num_nodes - delta}, {new_num_nodes}\n {fx_g.graph} \n {new_graph}"

    # a second pass should not reduce more nodes
    pass_2_graph = fx_graph_cse(new_graph)
    pass_2_num_nodes = len(pass_2_graph.nodes)
    assert (
        pass_2_num_nodes == new_num_nodes
    ), f"second pass graph has less node {pass_2_num_nodes}, {new_num_nodes}\n {new_graph} \n {pass_2_graph}"

    # check correctness
    if check_val:
        true_result = fx_g(t)
        our_result = new_g(t)
        if true_result is None:  # both return None
            assert (
                our_result is None
            ), f"true result is None, CSE result is {our_result}"
        else:  # results returned are the same
            assert torch.all(
                true_result == our_result
            ), f"results are different {true_result}, {our_result}"  # check results are the same


class NoChangeTestCase(TestCase):
    def test_nochange(self):
        def f(x):
            a = x + 1
            b = x + a
            a = x
            d = x + a
            return b + d

        t = torch.randn(2, 2)
        check(f, t, 0)

    def test_empty(self):
        def f(x):
            pass

        t = torch.randn(2, 2)
        check(f, t, 0)

    def test_rand_like(self):
        def f(x):
            a = torch.rand_like(x)
            b = torch.rand_like(x)
            return a + b

        t = torch.randn(2, 2)
        check(f, t, 0, check_val=False)

    def test_rand_n(self):
        def f(x):
            a = torch.randn(4)
            b = torch.randn(4)
            return a + b

        t = torch.randn(2, 2)
        check(f, t, 0, check_val=False)

    def test_hash_with_numbers(self):
        # Test to repro issue with fx_graph_cse when
        # hash((primals_2, 1.0)) == hash((primals_2, 1))
<<<<<<< HEAD

        if torch._dynamo.is_compiling():
            self.skipTest("Unsupported if test run is compiled")

        def f(inpt, osize):
            size = inpt.shape[-1]
            s1 = size - 1
            s2 = size - 1.0
            scale = s2 / (osize - 1.0)
            inpt = torch.clamp(inpt, 0, s1)
            return scale * inpt

        # Fetch dynamic graph
        gms = []

        def toy_backend(gm, _):
            gms.append(gm)
            return gm.forward

        torch._dynamo.reset()
        fn = torch.compile(backend=toy_backend, dynamic=True)(f)

        t = torch.rand(3, 100)
        _ = fn(t, 50)
        assert len(gms) == 1, gms
        fx_g = gms[0]
        check(fx_g, None, 0, check_val=False, graph_input=True)

=======
>>>>>>> f34905f6

        if torch._dynamo.is_compiling():
            self.skipTest("Unsupported if test run is compiled")

        def f(inpt, osize):
            size = inpt.shape[-1]
            s1 = size - 1
            s2 = size - 1.0
            scale = s2 / (osize - 1.0)
            inpt = torch.clamp(inpt, 0, s1)
            return scale * inpt

        # Fetch dynamic graph
        gms = []

        def toy_backend(gm, _):
            gms.append(gm)
            return gm.forward

        torch._dynamo.reset()
        fn = torch.compile(backend=toy_backend, dynamic=True)(f)

        t = torch.rand(3, 100)
        _ = fn(t, 50)
        assert len(gms) == 1, gms
        fx_g = gms[0]
        check(fx_g, None, 0, check_val=False, graph_input=True)


class ReduceTestCase(TestCase):
    def test_immutable_list_type(self):
        def f(x):
            a = x.sum(dim=1)
            b = x.sum(dim=1)
            c = x.sum()
            d = x.sum()
            return a + b + c + d

        t = torch.randn(2, 2)
        check(f, t, 2)

    def test_immutable_list_multiple_entries(self):
        def f(x):
            a = x.sum(dim=[0, 1])
            b = x.sum(dim=[0, 1])
            c = x.sum(dim=1)
            d = x.sum(dim=1)
            return a + b + c + d

        t = torch.randn(2, 2)
        check(f, t, 2)

    def test_simple(self):
        def f(x):
            a = x.cos()
            b = x.cos()
            c = a + a
            d = b + b
            return c + d

        t = torch.randn(2, 2)
        check(f, t, 2)

    def test_simple_2(self):
        def f(x):
            a = x.cos().sin()
            b = x.cos().sin()
            c = a + a
            d = b + b
            return c + d

        t = torch.randn(1)
        check(f, t, 3)

    def test_two_args_default(self):
        def f(x):
            a = x.sum(dim=1)
            b = x.sum(dim=1, keepdim=False)
            c = x.sum(dim=1, keepdim=False)
            d = x.sum(dim=1)
            return a + b + c + d

        t = torch.randn(2, 2)
        check(f, t, 3)

    def test_two_args(self):
        def f(x):
            a = x.sum(dim=1)
            b = x.sum(dim=1, keepdim=True)
            c = x.sum(dim=1, keepdim=True)
            d = x.sum(dim=1)
            return a + b + c + d

        t = torch.randn(2, 2)
        check(f, t, 2)

    def test_simple_multiple_same_ops(self):
        def f(x):
            a = x.sum()
            b = x.sum()
            c = x.sum()
            d = x.sum()
            return a + b + c + d

        t = torch.randn(2, 2)
        check(f, t, 3)

    def test_nested_immutable_list_type(self):
        def f(x):
            a = torch.cat((x, x))
            b = torch.cat((x, x))
            return a + b

        t = torch.randn(2, 2)
        check(f, t, 1)

    def test_kwarg(self):
        def f(x):
            a = torch.ones_like(x)
            b = torch.ones_like(x)
            return a + b

        t = torch.randn(2, 2)
        check(f, t, 1)


class RandomOpTestCase(TestCase):
    def test_random(self):
        def f(x):
            vals = [x]
            ops = [torch.clone, torch.cos, torch.tanh, torch.nn.functional.gelu]
            for _ in range(100):
                new_val = random.choice(ops)(random.choice(vals))
                vals.append(new_val)
            return vals[-1]

        fx_g = fx.symbolic_trace(f)
        fx_g.graph.eliminate_dead_code()
        fx_g.recompile()
        t = torch.randn(2, 2)

        for _ in range(30):
            check(fx_g, t, -1, graph_input=True)


if __name__ == "__main__":
    run_tests()<|MERGE_RESOLUTION|>--- conflicted
+++ resolved
@@ -276,7 +276,6 @@
     def test_hash_with_numbers(self):
         # Test to repro issue with fx_graph_cse when
         # hash((primals_2, 1.0)) == hash((primals_2, 1))
-<<<<<<< HEAD
 
         if torch._dynamo.is_compiling():
             self.skipTest("Unsupported if test run is compiled")
@@ -305,36 +304,6 @@
         fx_g = gms[0]
         check(fx_g, None, 0, check_val=False, graph_input=True)
 
-=======
->>>>>>> f34905f6
-
-        if torch._dynamo.is_compiling():
-            self.skipTest("Unsupported if test run is compiled")
-
-        def f(inpt, osize):
-            size = inpt.shape[-1]
-            s1 = size - 1
-            s2 = size - 1.0
-            scale = s2 / (osize - 1.0)
-            inpt = torch.clamp(inpt, 0, s1)
-            return scale * inpt
-
-        # Fetch dynamic graph
-        gms = []
-
-        def toy_backend(gm, _):
-            gms.append(gm)
-            return gm.forward
-
-        torch._dynamo.reset()
-        fn = torch.compile(backend=toy_backend, dynamic=True)(f)
-
-        t = torch.rand(3, 100)
-        _ = fn(t, 50)
-        assert len(gms) == 1, gms
-        fx_g = gms[0]
-        check(fx_g, None, 0, check_val=False, graph_input=True)
-
 
 class ReduceTestCase(TestCase):
     def test_immutable_list_type(self):
