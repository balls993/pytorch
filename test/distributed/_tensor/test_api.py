# Copyright (c) Meta Platforms, Inc. and affiliates
# Owner(s): ["oncall: distributed"]

import torch
import torch.nn as nn
from torch.distributed._tensor import (
    DeviceMesh,
    distribute_module,
    distribute_tensor,
    DTensor,
    Replicate,
    Shard,
)
from torch.testing._internal.common_utils import run_tests
from torch.testing._internal.distributed._tensor.common_dtensor import (
    DTensorTestBase,
    with_comms,
)


class MyModel(nn.Module):
    def __init__(self, n_features, n_layers, device):
        super().__init__()
        self.seq = nn.Sequential(
            *[nn.Linear(n_features, n_features, device=device) for _ in range(n_layers)]
        )

    def forward(self, x):
        return self.seq(x)

    def reset_parameters(self):
        for m in self.seq:
            m.reset_parameters()


class DTensorAPITest(DTensorTestBase):
    @property
    def world_size(self) -> int:
        # hard code world size to 4 as we need to test
        # at least with 2d mesh
        return 4

    @with_comms
    def test_distribute_tensor(self):
        device_mesh = DeviceMesh(self.device_type, list(range(self.world_size)))
        shard_spec = [Shard(0)]

        for requires_grad in [True, False]:
            tensor_to_shard = torch.randn(
                3 * self.world_size, 3, requires_grad=requires_grad
            )
            dist_tensor = distribute_tensor(tensor_to_shard, device_mesh, shard_spec)
            self.assertEqual(dist_tensor.size(), torch.Size([3 * self.world_size, 3]))
            local_tensor = dist_tensor.to_local()
            self.assertEqual(local_tensor.size(), torch.Size([3, 3]))
            if requires_grad:
                self.assertTrue(dist_tensor.requires_grad)
                self.assertTrue(dist_tensor.is_leaf)

        # test negative dim
        shard_minus_spec = [Shard(-1)]
        tensor_to_shard = torch.randn(3, 3 * self.world_size)
        dist_tensor = distribute_tensor(tensor_to_shard, device_mesh, shard_minus_spec)
        self.assertEqual(dist_tensor.placements[0].dim, 1)

    @with_comms
    def test_distribute_tensor_errors(self):
        device_mesh = DeviceMesh(
            self.device_type, torch.arange(self.world_size).reshape(2, 2)
        )
        tensor_shape = [3 * self.world_size, 3 * self.world_size]
        tensor_to_distribute = torch.randn(*tensor_shape)

        with self.assertRaisesRegex(ValueError, "must have the same length"):
            shard_spec = [Shard(0)]
            distribute_tensor(tensor_to_distribute, device_mesh, shard_spec)

        with self.assertRaisesRegex(RuntimeError, "distribute leaf tensor"):
            shard_spec = [Shard(0)]
            global_tensor = torch.randn(*tensor_shape, requires_grad=True)
            global_tensor_to_distribute = global_tensor + 2
            distribute_tensor(global_tensor_to_distribute, device_mesh, shard_spec)

        spec = [Shard(0), Shard(1)]
        dtensor = distribute_tensor(tensor_to_distribute, device_mesh, spec)

        with self.assertRaisesRegex(ValueError, "to a different device mesh"):
            new_mesh = DeviceMesh(self.device_type, torch.arange(self.world_size))
            distribute_tensor(dtensor, new_mesh, [Shard(0)])

        with self.assertRaisesRegex(ValueError, "to a different placements"):
            new_spec = [Shard(0), Replicate()]
            distribute_tensor(dtensor, device_mesh, new_spec)

    @with_comms
    def test_distribute_tensor_uneven_sharding(self):
        device_mesh = DeviceMesh(self.device_type, list(range(self.world_size)))
        input_sizes_and_shard_dims = [
            ((self.world_size * 3 + 1, 3, 3), 0),
            ((self.world_size * 3 + 2, 3, 3), 0),
            ((3, self.world_size * 3 + 1, 3), 1),
            ((3, self.world_size * 3 + 2, 3), 1),
            ((3, 3, self.world_size * 3 + 1), 2),
            ((3, 3, self.world_size * 3 + 2), 2),
        ]
        for input_size, shard_dim in input_sizes_and_shard_dims:
            shard_spec = [Shard(shard_dim)]
            tensor_to_shard = torch.randn(input_size)
            splitted_tensor_list = list(
                torch.chunk(tensor_to_shard, self.world_size, dim=shard_dim)
            )
            dist_tensor = distribute_tensor(tensor_to_shard, device_mesh, shard_spec)
            self.assertEqual(dist_tensor.size(), torch.Size(input_size))
            local_tensor = dist_tensor.to_local()
            self.assertEqual(local_tensor, splitted_tensor_list[self.rank])

    @with_comms
    def test_distribute_module(self):
        device_mesh = DeviceMesh(self.device_type, list(range(self.world_size)))
        # fully shard all linear modules on dim 0
        module_to_shard = MyModel(5 * self.world_size, 20, device=self.device_type)
        shard_spec = [Shard(0)]

        def shard_fn(name, module, device_mesh):
            if isinstance(module, nn.Linear):
                for name, param in module.named_parameters():
                    dist_param = torch.nn.Parameter(
                        distribute_tensor(param, device_mesh, shard_spec)
                    )
                    module.register_parameter(name, dist_param)

        sharded_module = distribute_module(module_to_shard, device_mesh, shard_fn)
        for param in sharded_module.parameters():
            self.assertIsInstance(param, DTensor)
            self.assertEqual(param.placements, shard_spec)

        replica_spec = [Replicate()]
        # fully replicate all modules without passing in partition_fn
        module_to_replicate = MyModel(5, 20, device=self.device_type)
        replica_module = distribute_module(module_to_replicate, device_mesh)
        for param in replica_module.parameters():
            self.assertIsInstance(param, DTensor)
            self.assertEqual(param.placements, replica_spec)

        # fully replicate all modules by passing in partition_fn
        def replicate_fn(name, module, device_mesh):
            if isinstance(module, nn.Linear):
                for name, param in module.named_parameters():
                    dist_param = torch.nn.Parameter(
                        distribute_tensor(param, device_mesh, replica_spec)
                    )
                    module.register_parameter(name, dist_param)

        module_to_replicate = MyModel(5, 20, device=self.device_type)
        replica_module = distribute_module(
            module_to_replicate, device_mesh, replicate_fn
        )
        for param in replica_module.parameters():
            self.assertIsInstance(param, DTensor)
            self.assertEqual(param.placements, replica_spec)

        # only shard part of module, and rest of module should be replicate
        def shard_fn(name, module, device_mesh):
            if isinstance(module, nn.Linear) and (name == "seq.0" or name == "seq.8"):
                for name, param in module.named_parameters():
                    dist_param = torch.nn.Parameter(
                        distribute_tensor(param, device_mesh, shard_spec)
                    )
                    module.register_parameter(name, dist_param)

        module_to_distribute = MyModel(5 * self.world_size, 20, device=self.device_type)
        dist_module = distribute_module(module_to_distribute, device_mesh, shard_fn)
        for name, param in dist_module.named_parameters():
            self.assertIsInstance(param, DTensor)
            if name.startswith(("seq.0", "seq.8")):
                self.assertEqual(param.placements, shard_spec)
            else:
                self.assertEqual(param.placements, replica_spec)

    @with_comms
    def test_distribute_module_input_fn_output_fn(self):
        device_mesh = DeviceMesh(self.device_type, list(range(self.world_size)))

        # fully replicate all linear modules
        module_to_replicate = MyModel(20, 1, device=self.device_type)

        # mark input sharding on dim 0
        def input_fn(mod, inputs, device_mesh):
            return DTensor.from_local(inputs[0], device_mesh, [Shard(0)])

        def output_fn(mod, outputs, device_mesh):
            assert isinstance(outputs, DTensor)
            return outputs.to_local()

        replica_module = distribute_module(
            module_to_replicate,
            device_mesh,
            input_fn=input_fn,
            output_fn=output_fn,
        )

        input_tensor = torch.randn(5, 20, device=self.device_type)
        local_out = replica_module(input_tensor)
        self.assertIsInstance(local_out, torch.Tensor)
        self.assertNotIsInstance(local_out, DTensor)

        # full replicate (even on inputs)
        model = MyModel(10, 10, device=self.device_type)

        def replicate_input_fn(mod, inputs, device_mesh):
            return DTensor.from_local(inputs[0], device_mesh, [Replicate()])

        replica_model = distribute_module(
            model,
            device_mesh,
            input_fn=replicate_input_fn,
        )
        input = torch.randn(10, 10, requires_grad=True)
        output = replica_model(input)
        output.sum().backward()
        param_grad = next(iter(replica_model.parameters())).grad
        self.assertTrue(isinstance(param_grad, DTensor))
        self.assertTrue(isinstance(param_grad.placements[0], Replicate))

    @with_comms
    def test_distribute_module_input_fn_output_fn_warning(self):
        device_mesh = DeviceMesh(self.device_type, list(range(self.world_size)))

        # fully replicate all linear modules
        module_to_replicate = MyModel(20, 1, device=self.device_type)

        # mark input sharding on dim 0
        def input_fn(inputs, device_mesh):
            return DTensor.from_local(inputs[0], device_mesh, [Shard(0)])

        def output_fn(outputs, device_mesh):
            assert isinstance(outputs, DTensor)
            return outputs.to_local()

        with self.assertWarnsRegex(UserWarning, "Deprecating"):
            replica_module = distribute_module(
                module_to_replicate,
                device_mesh,
                input_fn=input_fn,
                output_fn=output_fn,
            )

        input_tensor = torch.randn(5, 20, device=self.device_type)
        local_out = replica_module(input_tensor)
        self.assertIsInstance(local_out, torch.Tensor)
        self.assertNotIsInstance(local_out, DTensor)

    @with_comms
<<<<<<< HEAD
=======
    def test_distribute_module_casting(self):
        device_mesh = DeviceMesh(self.device_type, list(range(self.world_size)))

        # check DTensor casting
        dt = DTensor.from_local(torch.rand(10), device_mesh, [Replicate()])
        dt = dt.to(torch.bfloat16)
        self.assertEqual(dt.dtype, torch.bfloat16)
        self.assertEqual(dt._local_tensor.dtype, torch.bfloat16)

        # check distribute_tensor casting
        dt = distribute_tensor(torch.rand(10), device_mesh, [Replicate()])
        dt = dt.to(torch.bfloat16)
        self.assertEqual(dt.dtype, torch.bfloat16)
        self.assertEqual(dt._local_tensor.dtype, torch.bfloat16)

        # check distribute_module casting
        model = MyModel(10, 10, device=self.device_type)
        replica_model = distribute_module(
            model,
            device_mesh,
        )
        replica_model = replica_model.to(torch.bfloat16)
        self.assertEqual(replica_model.seq[0].weight.dtype, torch.bfloat16)
        self.assertEqual(
            replica_model.seq[0].weight._local_tensor.dtype, torch.bfloat16
        )

        # check autocast
        dt = distribute_tensor(torch.rand(10), device_mesh, [Replicate()])
        replica_model = distribute_module(
            model,
            device_mesh,
        )
        with torch.autocast(device_type=self.device_type, dtype=torch.bfloat16):
            output = replica_model(dt)
        self.assertEqual(output.dtype, torch.bfloat16)

    @with_comms
>>>>>>> 22ba180e
    def test_distribute_module_meta(self):
        # If  the model is too big, the user may first the create entire model on the meta device and then initialize
        # it on the device in the partition function.
        device_mesh = DeviceMesh(self.device_type, list(range(self.world_size)))

        # fully shard all parameters on dim 0
        module_to_shard = MyModel(5 * self.world_size, 20, device="meta")

        shard_spec = [Shard(0)]

        def shard_fn(name, module, device_mesh):
            for param_name, param in module._parameters.items():
                dist_param = distribute_tensor(param, device_mesh, shard_spec)
                dist_param = torch.empty_like(
                    dist_param, device=device_mesh.device_type
                )
                module.register_parameter(param_name, torch.nn.Parameter(dist_param))

        sharded_module = distribute_module(module_to_shard, device_mesh, shard_fn)
        for param in sharded_module.parameters():
            self.assertIsInstance(param, DTensor)
            self.assertFalse(param.is_meta)
            self.assertTrue(param.device.type == device_mesh.device_type)


if __name__ == "__main__":
    run_tests()<|MERGE_RESOLUTION|>--- conflicted
+++ resolved
@@ -251,8 +251,6 @@
         self.assertNotIsInstance(local_out, DTensor)
 
     @with_comms
-<<<<<<< HEAD
-=======
     def test_distribute_module_casting(self):
         device_mesh = DeviceMesh(self.device_type, list(range(self.world_size)))
 
@@ -291,7 +289,6 @@
         self.assertEqual(output.dtype, torch.bfloat16)
 
     @with_comms
->>>>>>> 22ba180e
     def test_distribute_module_meta(self):
         # If  the model is too big, the user may first the create entire model on the meta device and then initialize
         # it on the device in the partition function.
