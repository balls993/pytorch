# Copyright (c) Meta Platforms, Inc. and affiliates
# Owner(s): ["oncall: distributed"]

import copy
import functools
import unittest
from unittest.mock import patch

import torch
import torch._dynamo
import torch._dynamo.testing
import torch.distributed as dist
import torch.nn as nn
from torch._C import FileCheck
from torch._inductor.utils import run_and_get_triton_code
from torch.distributed._tensor import (
    DeviceMesh,
    DTensor,
    init_device_mesh,
    Partial,
    Replicate,
    Shard,
)
from torch.distributed._tensor.placement_types import DTensorSpec, TensorMeta
from torch.distributed.algorithms._checkpoint.checkpoint_wrapper import (
    checkpoint_wrapper,
    CheckpointImpl,
)
from torch.distributed.fsdp import FullyShardedDataParallel as FSDP
from torch.distributed.tensor.parallel import (
    ColwiseParallel,
    parallelize_module,
    PrepareModuleInput,
    PrepareModuleOutput,
    RowwiseParallel,
)
from torch.testing._internal.common_distributed import skip_if_lt_x_gpu
from torch.testing._internal.common_utils import (
    instantiate_parametrized_tests,
    parametrize,
    run_tests,
)
from torch.testing._internal.distributed._tensor.common_dtensor import (
    DTensorTestBase,
    MLPModule,
    with_comms,
)
from torch.testing._internal.distributed.fake_pg import FakeStore
from torch.utils._triton import has_triton
from torch.utils.checkpoint import checkpoint


class SimpleModel(nn.Module):
    def __init__(self, device):
        super().__init__()
        self.mlp_0 = MLPModule(device)
        self.mlp_1 = MLPModule(device)

    def forward(self, input):
        return self.mlp_1(self.mlp_0(input))


def extract_graph(fx_g, _, graph_cell):
    graph_cell[0] = fx_g.code
    return fx_g


# Make a custom compiler that runs aot autograd but extracts the fw graph
fw_graph_cell = [None]
bw_graph_cell = [None]
fw_compiler = functools.partial(extract_graph, graph_cell=fw_graph_cell)
bw_compiler = functools.partial(extract_graph, graph_cell=bw_graph_cell)

from functorch.compile import min_cut_rematerialization_partition
from torch._dynamo.backends.common import aot_autograd


aot_eager_graph = aot_autograd(
    fw_compiler=fw_compiler,
    bw_compiler=bw_compiler,
    partition_fn=min_cut_rematerialization_partition,
)


class TestDTensorCompile(torch._dynamo.test_case.TestCase):
    def setUp(self):
        super().setUp()
        fake_store = FakeStore()
        dist.init_process_group(
            "fake", store=fake_store, rank=0, world_size=self.world_size
        )

    def tearDown(self):
        super().tearDown()
        dist.destroy_process_group()

    @property
    def device_type(self) -> str:
        return "cuda" if torch.cuda.is_available() else "cpu"

    @property
    def world_size(self) -> int:
        return 2

    def test_placement_compile(self):
        def fn(x):
            a = 0
            if x.is_replicate():
                a += 1
            if x.is_shard():
                a += 2
                if x.dim < 0:
                    raise RuntimeError("dim < 0")
            if x.is_shard(0):
                a += 2
            if x.is_shard(dim=0):
                a += 2
            if x.is_shard(dim=None):
                a += 2
            if x.is_partial():
                a += 3
            return a

        compiled_fn = torch.compile(backend="aot_eager", fullgraph=True)(fn)

        for x in [Shard(0), Replicate(), Partial()]:
            opt_fn = fn(x)
            compiled_out = compiled_fn(x)
            self.assertEqual(opt_fn, compiled_out)

    def test_device_mesh_compile(self):
        def fn(x):
            # test size()
            a = x.size()
            b = x.size(0)
            c = x.size(mesh_dim=0)
            size = a + b + c
            # test get_coordinate()
            coord = x.get_coordinate()
            # test get_group()
            group = x.get_group()
            return size, coord, group

        compiled_fn = torch.compile(backend="aot_eager", fullgraph=True)(fn)

        mesh = DeviceMesh(self.device_type, torch.arange(self.world_size))
        opt_fn = fn(mesh)
        compiled_out = compiled_fn(mesh)
        self.assertEqual(opt_fn, compiled_out)

    def test_fakify_dtensor(self):
        mesh = DeviceMesh(self.device_type, torch.arange(self.world_size))

        # pass in DTensor as inputs/outputs to the function
        def fn(x):
            return x

        x = DTensor.from_local(torch.rand(1), mesh, [Shard(0)], run_check=False)
        ref = fn(x)

        opt_fn = torch.compile(fn, backend="aot_eager", fullgraph=True)
        res = opt_fn(x)
        self.assertEqual(res, ref)

    def test_dynamo_dtensor(self):
        mesh = DeviceMesh(self.device_type, torch.arange(self.world_size))

        # test passing in DTensor as inputs/outputs and run some tensor computation
        def fn(x):
            return x * x + 2

        x = DTensor.from_local(torch.rand(1), mesh, [Shard(0)], run_check=False)
        ref = fn(x)

        opt_fn = torch.compile(fn, backend="aot_eager", fullgraph=True)
        res = opt_fn(x)
        self.assertEqual(res, ref)

    def test_dtensor_attribute_access_on_intermediate(self):
        mesh = DeviceMesh(self.device_type, torch.arange(self.world_size))

        def fn(x):
            tmp = x * 2
            if tmp.placements[0].is_shard():
                return tmp._local_tensor + 2
            else:
                return tmp._local_tensor + 3

        x = DTensor.from_local(torch.ones(4), mesh, [Shard(0)], run_check=False)
        ref = fn(x)

        opt_fn = torch.compile(fn, backend="aot_eager", fullgraph=True)
        res = opt_fn(x)
        self.assertEqual(res, ref)

    def test_dtensor_constructor_w_graph_break(self):
        mesh = DeviceMesh(self.device_type, torch.arange(self.world_size))
        x = torch.randn(64, 32, requires_grad=True)
        spec = DTensorSpec(
            mesh,
            (Replicate(), Shard(0)),
            tensor_meta=TensorMeta(
                shape=torch.Size([128, 32]), stride=(32, 1), dtype=x.dtype
            ),
        )

        # test passing in DTensor as inputs/outputs and run some tensor computation
        def fn(x):
            print("graph break!")
            return DTensor(
                x,
                spec,
                requires_grad=x.requires_grad,
            )

        out = fn(x)
        out2 = torch.compile(fn, backend="eager")(x)

    def test_dtensor_constructor_w_dynamo_disable(self):
        mesh = DeviceMesh(self.device_type, torch.arange(self.world_size))
        x = torch.randn(32, requires_grad=True)
        spec = DTensorSpec(
            mesh,
            (Replicate(),),
            tensor_meta=TensorMeta(shape=torch.Size([32]), stride=(1,), dtype=x.dtype),
        )

        @torch._dynamo.disable(recursive=False)
        def fn(x):
            print("foo")
            return DTensor(
                x,
                spec,
                requires_grad=x.requires_grad,
            )

        out = fn(x)
        out2 = torch.compile(fn, backend="eager")(x)
        self.assertEqual(out, out2)

    def test_dtensor_noncontiguous_output(self):
        mesh = DeviceMesh(self.device_type, torch.arange(self.world_size))

        # test passing in DTensor as inputs/outputs and run some tensor computation
        def fn(x, y, z):
            x_transposed = x.permute(0, 2, 1).contiguous()
            tmp = torch._C._nn.linear(x_transposed, y, z)
            return tmp.permute(0, 2, 1)

        x_inner = torch.randn(4, 16, 4, requires_grad=True)
        y_inner = torch.randn(4, 16, requires_grad=True)
        z_inner = torch.randn(4, requires_grad=True)
        x = DTensor.from_local(x_inner, mesh, [Shard(1)], run_check=False)
        y = DTensor.from_local(y_inner, mesh, [Shard(1)], run_check=False)
        z = DTensor.from_local(z_inner, mesh, [Replicate()], run_check=False)
        out = torch.compile(fn, backend="aot_eager", fullgraph=True)(x, y, z)
        out.contiguous().sum().backward()

    def test_dynamo_dtensor_from_local(self):
        mesh = DeviceMesh(self.device_type, torch.arange(self.world_size))

        # create DTensor inside fn and run some compute
        def fn(x):
            dt = DTensor.from_local(x, mesh, [Replicate()], run_check=False)
            return dt.to_local() + 2

        # below is the op approach for reference
        # from torch.distributed._tensor.api import _FromTorchTensor
        # def from_local_tensor(x):
        #     return _FromTorchTensor.apply(x, mesh, [Replicate()], False)

        # _dt_lib_def = torch.library.Library("dtensor", "DEF")
        # _dt_lib_def.define("from_local(Tensor self) -> Tensor")

        # _dt_lib_impl = torch.library.Library("dtensor", "IMPL")
        # _dt_lib_impl.impl("from_local", from_local_tensor, "Autograd")

        x = torch.ones(1, requires_grad=True)
        ref = fn(x)
        cnt = torch._dynamo.testing.CompileCounterWithBackend("aot_eager")
        opt_fn = torch.compile(fn, backend=cnt, fullgraph=True)
        res = opt_fn(x)
        # backward should work as well
        res.sum().backward()

        self.assertEqual(res, ref)
        self.assertEqual(cnt.frame_count, 1)

        # test if user calls from_local with mesh/placements as kwargs and that should still work
        def from_local_kwargs_fn(x):
            dt = DTensor.from_local(
                x, device_mesh=mesh, placements=[Replicate()], run_check=False
            )
            return dt.to_local() + 2

        ref = from_local_kwargs_fn(x)
        opt_kwargs_fn = torch.compile(from_local_kwargs_fn, backend=cnt, fullgraph=True)
        res = opt_kwargs_fn(x)
        self.assertEqual(res, ref)
        self.assertEqual(cnt.frame_count, 2)

<<<<<<< HEAD
=======
    def test_dynamo_dtensor_recompile(self):
        mesh = DeviceMesh(self.device_type, torch.arange(self.world_size))

        # test passing in DTensor as inputs/outputs and run some tensor computation
        def fn(x):
            return torch.mul(x, x)

        x = DTensor.from_local(torch.rand(2, 2), mesh, [Shard(0)], run_check=False)
        x2 = DTensor.from_local(torch.rand(2, 2), mesh, [Shard(0)], run_check=False)
        x3 = DTensor.from_local(torch.rand(2, 2), mesh, [Shard(1)], run_check=False)

        cnt = torch._dynamo.testing.CompileCounter()
        opt_fn = torch.compile(fn, backend=cnt, fullgraph=True, dynamic=False)
        self.assertEqual(fn(x), opt_fn(x))
        self.assertEqual(cnt.frame_count, 1)
        self.assertEqual(fn(x2), opt_fn(x2))
        self.assertEqual(cnt.frame_count, 1)
        self.assertEqual(fn(x3), opt_fn(x3))
        self.assertEqual(cnt.frame_count, 2)

>>>>>>> e0514a5b
    def test_dtensor_partial_placement_redistribute_unbalanced_correct_strides(self):
        # Partial -> Shard on an unbalanced tensor results in:
        # - A contiguous DTensor
        # - where the inner _local_tensor is noncontiguous
        placement = Shard(1)

        def fn(x):
            out = x.redistribute(mesh, [placement])
            return out

        # Temporarily ignore setUp(), and use rank3 graphs during tracing
        dist.destroy_process_group()
        fake_store = FakeStore()
        dist.init_process_group("fake", store=fake_store, rank=3, world_size=2)
        mesh = DeviceMesh(self.device_type, [1, 3])

        x = torch.randn(10, 257, 160, requires_grad=True)
        x_dt = DTensor.from_local(
            x,
            mesh,
<<<<<<< HEAD
            [_Partial()],
=======
            [Partial()],
>>>>>>> e0514a5b
            run_check=False,
            shape=(10, 257, 160),
            stride=(41120, 160, 1),
        )

        # tmp_dt has an inner, non-contiguous tensor, and is an autograd non-leaf
        tmp_dt = fn(x_dt)
        fake_mode = torch._subclasses.FakeTensorMode()
        tmp_dt_fake = fake_mode.from_tensor(tmp_dt)
        self.assertEqual(tmp_dt.shape, tmp_dt_fake.shape)
        self.assertEqual(tmp_dt.stride(), tmp_dt_fake.stride())
        self.assertEqual(tmp_dt._local_tensor.shape, tmp_dt_fake._local_tensor.shape)
        self.assertEqual(
            tmp_dt._local_tensor.stride(), tmp_dt_fake._local_tensor.stride()
        )

<<<<<<< HEAD
=======
    @unittest.skipIf(not has_triton(), "Inductor+gpu needs triton and recent GPU arch")
>>>>>>> e0514a5b
    def test_dtensor_contiguous_dtensor_noncontiguous_local_as_tangent(self):
        # Partial -> Shard on an unbalanced tensor results in:
        # - A contiguous DTensor
        # - where the inner _local_tensor is noncontiguous
        # When this tensor is a fwd graph output,
        # AOTAutograd needs to make sure we trace the backward
        # with a contiguous tangent
        placement = Shard(1)

        def fn(x):
            out = x.redistribute(mesh, [placement])
            return out

        # Temporarily ignore setUp(), and use rank3 graphs during tracing
        dist.destroy_process_group()
        fake_store = FakeStore()
        dist.init_process_group("fake", store=fake_store, rank=3, world_size=2)
        mesh = DeviceMesh(self.device_type, [1, 3])

        x = torch.randn(10, 257, 160, requires_grad=True)
        x_dt = DTensor.from_local(
            x,
            mesh,
<<<<<<< HEAD
            [_Partial()],
=======
            [Partial()],
>>>>>>> e0514a5b
            run_check=False,
            shape=(10, 257, 160),
            stride=(41120, 160, 1),
        )

        out_dt = torch.compile(fn)(x_dt)
        # If we don't properly contiguify our traced tangents,
        # this fails with an inductor stride assert
        out_dt.to_local().sum().backward()

    def test_dynamo_to_local_kwargs(self):
        mesh = DeviceMesh(self.device_type, torch.arange(self.world_size))

        def fn(x):
            return dt.to_local(grad_placements=[Shard(0)]) + 2

        fn_opt = torch.compile(fn, backend="aot_eager", fullgraph=True)
        x = torch.ones(4)
        dt = DTensor.from_local(x, mesh, [Replicate()], run_check=False)

        out_ref = fn(dt)
        out_test = fn_opt(dt)
        self.assertEqual(out_ref, out_test)

    def test_dynamo_to_local_kwargs_forward_hook(self):
        mesh = DeviceMesh(self.device_type, torch.arange(self.world_size))

        def fw_hook(module, inp, out):
            tmp = out.to_local(grad_placements=out.placements) + 2
            return DTensor.from_local(tmp, mesh, out.placements, run_check=False)

        mod = torch.nn.Linear(4, 4)
        mod.register_forward_hook(fw_hook)

        mod = torch.nn.Linear(4, 4)
        mod.register_forward_hook(fw_hook)
        mod.weight = torch.nn.Parameter(
            DTensor.from_local(mod.weight, mesh, [Replicate()], run_check=False)
        )
        mod.bias = torch.nn.Parameter(
            DTensor.from_local(mod.bias, mesh, [Replicate()], run_check=False)
        )
        opt_mod = torch.compile(mod, backend="aot_eager", fullgraph=True)

        x = torch.ones(4, 4)
        dt = DTensor.from_local(x, mesh, [Replicate()], run_check=False)

        out_ref = mod(dt)
        out_test = opt_mod(dt)
        self.assertEqual(out_ref, out_test)

    @unittest.skipIf(not has_triton(), "Inductor+gpu needs triton and recent GPU arch")
    def test_dtensor_different_gradient_placement(self):
        mesh = DeviceMesh(self.device_type, torch.arange(self.world_size))

        def fn(x, y, z):
            permute = x.permute(0, 2, 1)
            permute2 = permute.contiguous()
            layer_norm = torch.nn.functional.layer_norm(permute2, (4,), y, z, 1e-05)
            out = layer_norm.permute(0, 2, 1)
            return out

        x = torch.randn(4, 2, 4, requires_grad=True, device="cuda")
        x_dt = DTensor.from_local(x, mesh, [Shard(1)], run_check=False)

        y = torch.randn(4, requires_grad=True, device="cuda")
        y_dt = DTensor.from_local(y, mesh, [Replicate()], run_check=False)

        z = torch.randn(4, requires_grad=True, device="cuda")
        z_dt = DTensor.from_local(z, mesh, [Replicate()], run_check=False)

        opt_fn = torch.compile(fn, backend="inductor", fullgraph=True)
        tmp_dt = opt_fn(x_dt, y_dt, z_dt)
        out_dt = torch.matmul(tmp_dt, x_dt).permute(0, 2, 1)
        out_dt.sum().backward()

    def test_dynamo_dtensor_from_local_redistribute(self):
        mesh = DeviceMesh(self.device_type, torch.arange(self.world_size))

        # pass in tensor as inputs/outputs, create DTensor and run redistribute
        # (allgather collective) inside the fn
        def fn(x):
            dt = DTensor.from_local(x, mesh, [Shard(0)], run_check=False)
            return dt.redistribute(mesh, [Replicate()]).to_local() + 2

        x = torch.ones(1)
        ref = fn(x)
        cnt = torch._dynamo.testing.CompileCounterWithBackend("aot_eager")
        opt_fn = torch.compile(fn, backend=cnt, fullgraph=True)
        res = opt_fn(x)
        self.assertEqual(res, ref)

        def redistribute_kwargs_fn(x):
            dt = DTensor.from_local(x, mesh, [Shard(0)], run_check=False)
            return (
                dt.redistribute(device_mesh=mesh, placements=[Replicate()]).to_local()
                + 2
            )

        x = torch.ones(1)
        ref = redistribute_kwargs_fn(x)
        opt_kwargs_fn = torch.compile(
            redistribute_kwargs_fn, backend=cnt, fullgraph=True
        )
        res = opt_kwargs_fn(x)
        self.assertEqual(res, ref)

    def test_dtensor_dynamo_device_mesh_attrs(self):
        mesh = DeviceMesh(self.device_type, torch.arange(self.world_size))

        # pass in tensor as inputs/outputs, create DTensor and run redistribute
        # (allgather collective) inside the fn
        def fn(x_dt):
            if x_dt.device_mesh.device_type == "cuda":
                return x_dt + 1
            else:
                return x_dt + 2

        x = torch.ones(4, 4)
        x_dt = DTensor.from_local(x, mesh, [Shard(0)], run_check=False)
        ref = fn(x_dt)

        opt_fn = torch.compile(fn, backend="eager", fullgraph=True)
        res = opt_fn(x_dt)
        self.assertEqual(ref, res)

    def test_graph_input_is_async(self):
        mesh = DeviceMesh(self.device_type, torch.arange(self.world_size))

        def fn(x):
            return x.sin().sin()

        opt_fn = torch.compile(fn, backend=aot_eager_graph, fullgraph=True)

        x = torch.randn(4, 4, requires_grad=True)
        x_dt = DTensor.from_local(x, mesh, [Shard(0)], run_check=False)
        x2 = x_dt.redistribute(mesh, [Replicate()], async_op=True)
        x2 = x2.to_local()
        out = opt_fn(x2)
        # The important part: we get a wait_tensor() in the graph.
        # At runtime, the input to the graph is an AsyncCollectiveTensor,
        # and inside the graph we need to issue a wait() to synchronize.
        self.assertExpectedInline(
            str(fw_graph_cell[0]).strip(),
            """\
def forward(self, primals_1):
    wait_tensor = torch.ops._c10d_functional.wait_tensor.default(primals_1)
    sin = torch.ops.aten.sin.default(wait_tensor)
    sin_1 = torch.ops.aten.sin.default(sin);  sin = None
    return (sin_1, primals_1, wait_tensor)""",
        )

    @unittest.skipIf(not has_triton(), "Inductor+gpu needs triton and recent GPU arch")
    def test_dtensor_partial_placement_graph_output(self):
        mesh = DeviceMesh(self.device_type, torch.arange(self.world_size))

        def fn(x):
            return x + x

        x = torch.randn(4, 4, requires_grad=True)
        x_dt = DTensor.from_local(x, mesh, [Partial()], run_check=False)

        y = torch.randn(4, 4, requires_grad=True)
        y_dt = DTensor.from_local(y, mesh, [Replicate()], run_check=False)

        opt_fn = torch.compile(fn, backend="inductor", fullgraph=True)
        tmp_dt = opt_fn(x_dt)
        out_dt = torch.matmul(tmp_dt, y_dt)
        out_dt.sum().backward()

    @unittest.skipIf(not has_triton(), "Inductor+gpu needs triton and recent GPU arch")
    @skip_if_lt_x_gpu(1)
    # TODO: somehow inductor bg compile threads are causing hangs at exit with distributed work dtor
    @patch.object(torch._inductor.config, "compile_threads", 1)
    @patch.object(torch._inductor.config, "reorder_for_compute_comm_overlap", True)
    def test_tp_compile_comm_reordering(self):
        class FakeAttention(nn.Module):
            def __init__(self) -> None:
                super().__init__()
                self.wq = nn.Linear(16, 16)
                self.wk = nn.Linear(16, 16)
                self.wv = nn.Linear(16, 16)
                self.wo = nn.Linear(16, 16)

            def forward(self, x):
                xq = self.wq(x)
                xk = self.wk(x)
                xv = self.wv(x)
                # fake attention:
                xo = xq + xk + xv
                return self.wo(xo)

        class FakeTransformerBlock(nn.Module):
            def __init__(self) -> None:
                super().__init__()
                self.attn = FakeAttention()

            def forward(self, x):
                return self.attn(x)

        class FakeTransformer(nn.Module):
            def __init__(self) -> None:
                super().__init__()
                self.block = FakeTransformerBlock()

            def forward(self, input):
                return self.block(input)

        model = FakeTransformer().to(self.device_type)

        tp_mesh = init_device_mesh("cuda", (2,), mesh_dim_names=("tp",))

        # apply sequence parallel
        parallel_plan = {
            "attn": PrepareModuleInput(
                input_layouts=Shard(0), desired_input_layouts=Replicate()
            ),
            "attn.wq": ColwiseParallel(),
            "attn.wk": ColwiseParallel(),
            "attn.wv": ColwiseParallel(),
            "attn.wo": RowwiseParallel(output_layouts=Shard(0)),
        }

        parallelize_module(
            module=model.block,
            device_mesh=tp_mesh,
            parallelize_plan=parallel_plan,
        )

        cnt = torch._dynamo.testing.CompileCounterWithBackend("inductor")
        compiled_model = torch.compile(model, backend=cnt, fullgraph=True)
        inp = torch.rand(20, 16).to(self.device_type)
        out = compiled_model(inp)
        out.sum().backward()
        self.assertEqual(cnt.frame_count, 1)

        code = run_and_get_triton_code(compiled_model, inp)
        FileCheck().check(
            "buf0 = torch.ops._c10d_functional.all_gather_into_tensor.default(primal"
        ).check("torch.ops._c10d_functional.wait_tensor.default(buf0").check(
            "extern_kernels.mm(buf0,"
        ).run(
            code
        )


@instantiate_parametrized_tests
class TestDTensorCompileE2E(DTensorTestBase):
    @property
    def world_size(self):
        return 4

    @with_comms
    @parametrize("is_seq_parallel", [True, False])
    def test_tp_compile_fullgraph(self, is_seq_parallel):
        mesh = DeviceMesh(self.device_type, torch.arange(self.world_size))

        model = SimpleModel(self.device_type)

        colwise_style = (
            ColwiseParallel(input_layouts=Shard(0))
            if is_seq_parallel
            else ColwiseParallel()
        )
        rowwise_style = (
            RowwiseParallel(output_layouts=Shard(0))
            if is_seq_parallel
            else RowwiseParallel()
        )

        if is_seq_parallel:
            # use input preparation to test out the compile of it
            prepare_module_input = PrepareModuleInput(
                input_layouts=Shard(0),
                desired_input_layouts=Replicate(),
            )
            prepare_module_out = PrepareModuleOutput(
                output_layouts=Replicate(),
                desired_output_layouts=Shard(0),
            )
            plan = {
                "mlp_0": prepare_module_input,
                "mlp_0.net1": ColwiseParallel(),
                "mlp_0.net2": rowwise_style,
                "mlp_1.net1": colwise_style,
                "mlp_1.net2": RowwiseParallel(),
                "mlp_1": prepare_module_out,
            }
        else:
            plan = {
                "mlp_0.net1": colwise_style,
                "mlp_0.net2": rowwise_style,
                "mlp_1.net1": colwise_style,
                "mlp_1.net2": rowwise_style,
            }

        model = parallelize_module(
            model,
            mesh,
            parallelize_plan=plan,
        )
        rng_seed = self.rank if is_seq_parallel else 0
        torch.manual_seed(rng_seed)
        inp = torch.rand(20, 10, device=self.device_type)
        out = model(inp)
        cnt = torch._dynamo.testing.CompileCounterWithBackend("aot_eager")
        compiled_mod = torch.compile(model, backend=cnt, fullgraph=True)
        compiled_out = compiled_mod(inp)
        compiled_out.sum().backward()
        self.assertEqual(compiled_out, out)
        self.assertEqual(cnt.frame_count, 1)

    @with_comms
    @skip_if_lt_x_gpu(4)
    def test_2d_fsdp_tp_compile(self):
        data_parallel_size = 2
        model = SimpleModel(self.device_type)
        model_copy = copy.deepcopy(model)

        # 2-D mesh is [dp, tp]
        twod_mesh = init_device_mesh(
            "cuda",
            (data_parallel_size, self.world_size // data_parallel_size),
            mesh_dim_names=["dp", "tp"],
        )

        fsdp_pg = twod_mesh.get_group(mesh_dim=0)

        inp = torch.rand(20, 10, device=self.device_type)
        parallelize_plan = {
            "mlp_0.net1": ColwiseParallel(),
            "mlp_0.net2": RowwiseParallel(),
            "mlp_1.net1": ColwiseParallel(),
            "mlp_1.net2": RowwiseParallel(),
        }
        tp_model = parallelize_module(model, twod_mesh["tp"], parallelize_plan)
        eager_2d = FSDP(
            tp_model,
            device_id=self.rank,
            use_orig_params=True,
            device_mesh=twod_mesh["dp"],
        )
        out = eager_2d(inp)
        tp_model2 = parallelize_module(
            model_copy,
            twod_mesh["tp"],
            parallelize_plan,
        )
        fsdp_2d = FSDP(
            tp_model2,
            device_id=self.rank,
            use_orig_params=True,
            device_mesh=twod_mesh["dp"],
        )

        # TODO: once aot autograd support is ready we can just use default backend
        cnt = torch._dynamo.testing.CompileCounterWithBackend("aot_eager")
        compiled_2d = torch.compile(fsdp_2d, backend=cnt)
        compiled_output = compiled_2d(inp)

        self.assertEqual(out, compiled_output)
        self.assertEqual(cnt.frame_count, 1)

    @with_comms
    @skip_if_lt_x_gpu(4)
    def test_2d_fsdp_tp_ac_compile(self):
        dp_degree = 2
        tp_degree = self.world_size // dp_degree
        model = SimpleModel(self.device_type)
        model_copy = copy.deepcopy(model)

        # 2-D mesh is [dp, tp]
        mesh_2d = init_device_mesh(
            "cuda", mesh_shape=(dp_degree, tp_degree), mesh_dim_names=("dp", "tp")
        )

        inp = torch.rand(20, 10, device=self.device_type)
        parallelize_plan = {
            "mlp_0.net1": ColwiseParallel(),
            "mlp_0.net2": RowwiseParallel(),
            "mlp_1.net1": ColwiseParallel(),
            "mlp_1.net2": RowwiseParallel(),
        }
        tp_model = parallelize_module(model, mesh_2d["tp"], parallelize_plan)
        tp_model = checkpoint_wrapper(
            tp_model,
            checkpoint_impl=CheckpointImpl.NO_REENTRANT,
            checkpoint_fn=checkpoint,
            use_reentrant=False,
        )
        eager_2d = FSDP(tp_model, device_mesh=mesh_2d["dp"], use_orig_params=True)

        tp_model2 = parallelize_module(model_copy, mesh_2d["tp"], parallelize_plan)
        fsdp_2d = FSDP(
            tp_model2,
            device_mesh=mesh_2d["dp"],
            use_orig_params=True,
        )
        # TODO: once aot autograd support is ready we can just use default backend
        compiled_2d = torch.compile(fsdp_2d, backend="aot_eager")

        # forward pass
        out = eager_2d(inp)
        compiled_output = compiled_2d(inp)
        self.assertEqual(out, compiled_output)

        # backward pass
        out.sum().backward()
        compiled_output.sum().backward()

        # compare the gradients:
        for n, p in zip(fsdp_2d.parameters(), compiled_2d.parameters()):
            self.assertEqual(n.grad, p.grad)

    @with_comms
    @skip_if_lt_x_gpu(4)
    def test_compile_dtensor_redistribute_backward(self):
        mesh = DeviceMesh(device_type="cuda", mesh=torch.arange(self.world_size))

        def fn(x, y):
            dt = DTensor.from_local(x.reshape(2, 4), mesh, [Shard(0)], run_check=False)
            dt2 = DTensor.from_local(y.reshape(4, 2), mesh, [Shard(1)], run_check=False)
            dt_out = torch.matmul(dt, dt2)
            dt_out_redistribute = dt_out.redistribute(mesh, [Replicate()])
            return dt_out_redistribute.to_local()

        opt_fn = torch.compile(fn, backend=aot_eager_graph, fullgraph=True)

        x_ref = torch.arange(8, requires_grad=True, dtype=torch.float32)
        y_ref = torch.arange(8, requires_grad=True, dtype=torch.float32)
        ref = fn(x_ref, y_ref)

        x = torch.arange(8, requires_grad=True, dtype=torch.float32)
        y = torch.arange(8, requires_grad=True, dtype=torch.float32)
        res = opt_fn(x, y)

        self.assertEqual(res, ref)

        # Now run and assert the backward + gradients
        ref.sum().backward()
        res.sum().backward()

        self.assertEqual(x_ref.grad, x.grad)
        self.assertEqual(y_ref.grad, y.grad)


if __name__ == "__main__":
    run_tests()<|MERGE_RESOLUTION|>--- conflicted
+++ resolved
@@ -299,8 +299,6 @@
         self.assertEqual(res, ref)
         self.assertEqual(cnt.frame_count, 2)
 
-<<<<<<< HEAD
-=======
     def test_dynamo_dtensor_recompile(self):
         mesh = DeviceMesh(self.device_type, torch.arange(self.world_size))
 
@@ -321,7 +319,6 @@
         self.assertEqual(fn(x3), opt_fn(x3))
         self.assertEqual(cnt.frame_count, 2)
 
->>>>>>> e0514a5b
     def test_dtensor_partial_placement_redistribute_unbalanced_correct_strides(self):
         # Partial -> Shard on an unbalanced tensor results in:
         # - A contiguous DTensor
@@ -342,11 +339,7 @@
         x_dt = DTensor.from_local(
             x,
             mesh,
-<<<<<<< HEAD
-            [_Partial()],
-=======
             [Partial()],
->>>>>>> e0514a5b
             run_check=False,
             shape=(10, 257, 160),
             stride=(41120, 160, 1),
@@ -363,10 +356,7 @@
             tmp_dt._local_tensor.stride(), tmp_dt_fake._local_tensor.stride()
         )
 
-<<<<<<< HEAD
-=======
     @unittest.skipIf(not has_triton(), "Inductor+gpu needs triton and recent GPU arch")
->>>>>>> e0514a5b
     def test_dtensor_contiguous_dtensor_noncontiguous_local_as_tangent(self):
         # Partial -> Shard on an unbalanced tensor results in:
         # - A contiguous DTensor
@@ -390,11 +380,7 @@
         x_dt = DTensor.from_local(
             x,
             mesh,
-<<<<<<< HEAD
-            [_Partial()],
-=======
             [Partial()],
->>>>>>> e0514a5b
             run_check=False,
             shape=(10, 257, 160),
             stride=(41120, 160, 1),
