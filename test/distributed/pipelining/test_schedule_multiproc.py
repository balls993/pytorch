# Copyright (c) Meta Platforms, Inc. and affiliates
# Owner(s): ["oncall: distributed"]
import copy
import logging
import os
import sys
import tempfile

from model_registry import ModelWithKwargs, MultiMLP, MultiMLPWithDw
from schedule_registry import ScheduleUnbalanced, ScheduleVShaped, ScheduleWithW

import torch
import torch.distributed as dist
from torch.distributed.pipelining import (
    _ScheduleForwardOnly,
    pipeline,
    PipelineStage,
    Schedule1F1B,
    ScheduleFlexibleInterleaved1F1B,
    ScheduleGPipe,
    ScheduleInterleaved1F1B,
    ScheduleLoopedBFS,
)
from torch.distributed.pipelining.schedules import _PipelineScheduleRuntime
from torch.testing._internal.common_cuda import TEST_MULTIGPU
from torch.testing._internal.common_distributed import (
    MultiProcContinousTest,
    requires_nccl,
)
from torch.testing._internal.common_utils import (
    instantiate_parametrized_tests,
    parametrize,
    skip_but_pass_in_sandcastle_if,
)


logger = logging.getLogger(__name__)

d_hid = 512
batch_size = 256

torch.manual_seed(0)


class ScheduleTest(MultiProcContinousTest):
    @classmethod
    def backend_str(cls) -> str:
        # Testing with NCCL backend
        return "nccl"

    @classmethod
    def setUpClass(cls):
        """
        Class-scope test fixture. Run once for entire test class, before any test starts.
        Set up the device.
        """
        super().setUpClass()
        dev_id = cls.rank % torch.cuda.device_count()
        cls.device = torch.device(f"cuda:{dev_id}")

    @requires_nccl()
    @skip_but_pass_in_sandcastle_if(not TEST_MULTIGPU, "NCCL test requires 2+ GPUs")
    @parametrize("ScheduleClass", [_ScheduleForwardOnly])
    def test_forward_only(self, ScheduleClass):
        mod = MultiMLP(d_hid, n_layers=self.world_size)
        mod.to(self.device)

        mod_ref = copy.deepcopy(mod)

        x = torch.randn(batch_size, d_hid, device=self.device)
        x_clone = x.clone()

        num_microbatches = 4
        x_mb = x.chunk(num_microbatches)[0]

        # Create a pipeline
        split_spec = mod.split_spec if hasattr(mod, "split_spec") else None
        pipe = pipeline(
            mod,
            mb_args=(x_mb,),
            split_spec=split_spec,
        )

        stage = pipe.build_stage(
            self.rank,
            self.device,
        )

        # Attach to a schedule
        schedule = ScheduleClass(stage, num_microbatches)

        # Run
        num_iters = 20
        for _ in range(num_iters):
            if self.rank == 0:
                schedule.step(x)
                dist.recv(x, src=self.world_size - 1)
            elif self.rank == self.world_size - 1:
                out = schedule.step()
                dist.send(out, dst=0)
            else:
                schedule.step()

        # Validate pipelined output is the same as reference model
        if self.rank == self.world_size - 1:
            for _ in range(num_iters):
                x_clone = mod_ref(x_clone)

            torch.testing.assert_close(x_clone, out)

    @requires_nccl()
    @skip_but_pass_in_sandcastle_if(not TEST_MULTIGPU, "NCCL test requires 2+ GPUs")
    @parametrize("ScheduleClass", [ScheduleGPipe, Schedule1F1B])
    def test_multi_iter(self, ScheduleClass):
        mod = MultiMLP(d_hid, n_layers=self.world_size)
        mod.to(self.device)

        x = torch.randn(batch_size, d_hid, device=self.device)
        target = torch.randn(batch_size, d_hid, device=self.device)
        loss_fn = torch.nn.MSELoss(reduction="sum")

        chunks = 4
        x_mb = x.chunk(chunks)[0]

        # Create a pipeline
        split_spec = mod.split_spec if hasattr(mod, "split_spec") else None
        pipe = pipeline(
            mod,
            mb_args=(x_mb,),
            split_spec=split_spec,
        )

        stage = pipe.build_stage(
            self.rank,
            self.device,
        )

        # Attach to a schedule
        schedule = ScheduleClass(stage, chunks, loss_fn=loss_fn)

        # Run
        for _ in range(20):
            if self.rank == 0:
                schedule.step(x)
            elif self.rank == self.world_size - 1:
                losses = []
                out = schedule.step(target=target, losses=losses)
            else:
                schedule.step()

    @requires_nccl()
    @skip_but_pass_in_sandcastle_if(not TEST_MULTIGPU, "NCCL test requires 2+ GPUs")
    @parametrize("ScheduleClass", [ScheduleGPipe, Schedule1F1B])
    def test_kwargs_with_tracer(self, ScheduleClass):
        mod = ModelWithKwargs(d_hid)
        mod.to(self.device)

        x = torch.randn(batch_size, d_hid, device=self.device)
        y = torch.randn(batch_size, d_hid, device=self.device)
        target = torch.randn(batch_size, d_hid, device=self.device)
        loss_fn = torch.nn.MSELoss(reduction="sum")

        chunks = 4
        x_mb = x.chunk(chunks)[0]
        y_mb = y.chunk(chunks)[0]

        pipe = pipeline(
            mod,
            mb_args=(x_mb,),
            mb_kwargs={"y": y_mb},
        )

        stage = pipe.build_stage(
            self.rank,
            self.device,
        )

        # Attach to a schedule
        schedule = ScheduleClass(stage, chunks, loss_fn=loss_fn)

        # Run
        if self.rank == 0:
            schedule.step(x, y=y)
        elif self.rank == self.world_size - 1:
            losses = []
            out = schedule.step(target=target, losses=losses)
        else:
            schedule.step()

        dist.barrier()

        # Last rank checks result
        if self.rank == self.world_size - 1:
            ref_out = mod(x, y=y)
            ref_loss = loss_fn(ref_out, target)
            pipe_loss = sum(losses)
            torch.testing.assert_close(out, ref_out, rtol=1e-2, atol=5e-3)
            torch.testing.assert_close(pipe_loss, ref_loss)

    @requires_nccl()
    @skip_but_pass_in_sandcastle_if(not TEST_MULTIGPU, "NCCL test requires 2+ GPUs")
    @parametrize("ScheduleClass", [ScheduleGPipe, Schedule1F1B])
    @parametrize("ModelClass", [MultiMLP])
    def test_grad_with_tracer(self, ScheduleClass, ModelClass):
        mod = ModelClass(d_hid)
        mod.to(self.device)

        ref_mod = copy.deepcopy(mod)
        x = torch.randn(batch_size, d_hid, device=self.device)
        with torch.no_grad():
            y = ref_mod(x)
            # Add a small perturbation
            target = y + torch.randn(batch_size, d_hid, device=self.device)

        loss_fn = torch.nn.MSELoss(reduction="sum")

        # Run reference
        for _ in range(2):
            ref_mod.zero_grad()
            ref_out = ref_mod(x)
            ref_loss = loss_fn(ref_out, target)
            ref_loss.backward()

        # Create a pipeline
        chunks = 4
        x_mb = x.chunk(chunks)[0]
        split_spec = mod.split_spec if hasattr(mod, "split_spec") else None
        pipe = pipeline(
            mod,
            mb_args=(x_mb,),
            split_spec=split_spec,
        )

        stage = pipe.build_stage(
            self.rank,
            self.device,
        )

        # Attach to a schedule
        schedule = ScheduleClass(stage, chunks, loss_fn=loss_fn)

        # Run
        stage_module = pipe.get_stage_module(self.rank)
        for _ in range(2):
            # Zero gradients
            stage_module.zero_grad()
            if self.rank == 0:
                schedule.step(x)
            elif self.rank == self.world_size - 1:
                losses = []
                out = schedule.step(target=target, losses=losses)
            else:
                schedule.step()

        dist.barrier()

        # Last rank checks result
        if self.rank == self.world_size - 1:
            # Check output
            torch.testing.assert_close(out, ref_out)
            # Check loss
            # Since the reduction used in the loss function above is "sum", we use
            # "sum" here to reduce microbatch losses into a single value too.
            pipe_loss = sum(losses)
            torch.testing.assert_close(pipe_loss, ref_loss)

        # Every rank checks gradients
        for name, p in stage_module.named_parameters():
            ref_p = ref_mod.get_parameter(name)
            try:
                torch.testing.assert_close(p.grad, ref_p.grad, rtol=1e-5, atol=4e-5)
            except AssertionError:
                print(f"Gradient test failed for {name}: {p.grad} vs {ref_p.grad}")
                raise

    @requires_nccl()
    @skip_but_pass_in_sandcastle_if(not TEST_MULTIGPU, "NCCL test requires 2+ GPUs")
    @parametrize("ScheduleClass", [ScheduleGPipe, Schedule1F1B])
    def test_grad_with_manual(self, ScheduleClass):
        full_mod = MultiMLP(d_hid, n_layers=self.world_size)
        full_mod.to(self.device)

        ref_mod = copy.deepcopy(full_mod)
        x = torch.randn(batch_size, d_hid, device=self.device)
        with torch.no_grad():
            y = ref_mod(x)
            # Add a small perturbation
            target = y + torch.randn(batch_size, d_hid, device=self.device)

        loss_fn = torch.nn.MSELoss(reduction="sum")

        # Run reference
        for _ in range(2):
            ref_mod.zero_grad()
            ref_out = ref_mod(x)
            ref_loss = loss_fn(ref_out, target)
            ref_loss.backward()

        # Get a submodule, e.g. `layers.0` or `layers.1`
        submod_name = f"layers.{self.rank}"
        stage_module = full_mod.get_submodule(submod_name)
        chunks = 4
        # Create a pipeline stage to wrap that submodule
        stage = PipelineStage(
            stage_module,
            self.rank,
            self.world_size,
            self.device,
            input_args=x.chunk(chunks)[0],
        )

        # Attach to a schedule
        schedule = ScheduleClass(stage, chunks, loss_fn=loss_fn)

        # Run
        for _ in range(2):
            # Zero gradients
            stage_module.zero_grad()
            if self.rank == 0:
                schedule.step(x)
            elif self.rank == self.world_size - 1:
                losses = []
                out = schedule.step(target=target, losses=losses)
            else:
                schedule.step()

        dist.barrier()

        # Last rank checks result
        if self.rank == self.world_size - 1:
            # Check output
            torch.testing.assert_close(out, ref_out)
            # Check loss
            # Since the reduction used in the loss function above is "sum", we use
            # "sum" here to reduce microbatch losses into a single value too.
            pipe_loss = sum(losses)
            torch.testing.assert_close(pipe_loss, ref_loss)

        # Every rank checks gradients
        ref_submod = ref_mod.get_submodule(submod_name)
        for name, p in stage_module.named_parameters():
            ref_p = ref_submod.get_parameter(name)
            try:
                torch.testing.assert_close(p.grad, ref_p.grad, rtol=1e-5, atol=4e-5)
            except AssertionError:
                print(f"Gradient test failed for {name}: {p.grad} vs {ref_p.grad}")
                raise

    @requires_nccl()
    @skip_but_pass_in_sandcastle_if(not TEST_MULTIGPU, "NCCL test requires 2+ GPUs")
    @parametrize("ScheduleClass", [ScheduleInterleaved1F1B, ScheduleLoopedBFS])
    @parametrize("use_new_runtime", [False, True])
    def test_grad_with_manual_interleaved(self, ScheduleClass, use_new_runtime):
        stages_per_rank = 2
        n_stages = stages_per_rank * self.world_size
        full_mod = MultiMLP(d_hid, n_layers=n_stages)
        full_mod.to(self.device)

        ref_mod = copy.deepcopy(full_mod)
        x = torch.randn(batch_size, d_hid, device=self.device)
        with torch.no_grad():
            y = ref_mod(x)
            # Add a small perturbation
            target = y + torch.randn(batch_size, d_hid, device=self.device)

        loss_fn = torch.nn.MSELoss(reduction="sum")

        # Run reference
        for _ in range(2):
            ref_mod.zero_grad()
            ref_out = ref_mod(x)
            ref_loss = loss_fn(ref_out, target)
            ref_loss.backward()

        # Get a submodule, e.g. `layers.0` or `layers.1`
        stage_indices = [
            self.rank + i * self.world_size for i in range(stages_per_rank)
        ]
        print(f"Rank {self.rank} stages: {stage_indices}")
        submod_names = [f"layers.{i}" for i in stage_indices]
        stage_modules = [
            full_mod.get_submodule(submod_name) for submod_name in submod_names
        ]
        # Create a pipeline stage to wrap that submodule
        num_microbatches = (
            ScheduleClass.num_microbatches
            if hasattr(ScheduleClass, "num_microbatches")
            else 8
        )
        input_args = x.chunk(num_microbatches)[0]
        stages = [
            PipelineStage(
                stage_module,
                stage_idx,
                n_stages,
                self.device,
                input_args=input_args,
            )
            for stage_module, stage_idx in zip(stage_modules, stage_indices)
        ]

        # Attach to a schedule
<<<<<<< HEAD
        schedule = ScheduleClass(stages, num_microbatches, loss_fn=loss_fn)
=======
        schedule = ScheduleClass(stages, chunks, loss_fn=loss_fn)
        if use_new_runtime:
            old_schedule = schedule
            tmp_schedule = _PipelineScheduleRuntime(
                stages,
                chunks,
                loss_fn=loss_fn,
                stage_index_to_group_rank=old_schedule.stage_index_to_group_rank,
            )
            tmp_schedule._load_actions(old_schedule.pipeline_order)
            # test that csv round-trip works for compute_comms schedule
            schedule = _PipelineScheduleRuntime(
                stages,
                chunks,
                loss_fn=loss_fn,
                stage_index_to_group_rank=old_schedule.stage_index_to_group_rank,
            )
            with tempfile.NamedTemporaryFile() as f:
                tmp_schedule._dump_csv(f.name)
                f.seek(0)
                schedule._load_csv(f.name, format="compute_comms")
            one_more_schedule = _PipelineScheduleRuntime(
                stages,
                chunks,
                loss_fn=loss_fn,
                stage_index_to_group_rank=old_schedule.stage_index_to_group_rank,
            )
            one_more_schedule._load_actions(
                schedule.pipeline_order_with_comms, format="compute_comms"
            )
            self.assertEqual(
                len(schedule.pipeline_order_with_comms),
                len(
                    one_more_schedule.pipeline_order_with_comms,
                ),
            )
            for rank in schedule.pipeline_order_with_comms:
                self.assertEqual(
                    len(schedule.pipeline_order_with_comms[rank]),
                    len(
                        one_more_schedule.pipeline_order_with_comms[rank],
                    ),
                )
                for a, b in zip(
                    schedule.pipeline_order_with_comms[rank],
                    one_more_schedule.pipeline_order_with_comms[rank],
                ):
                    self.assertEqual(a, b)
>>>>>>> 5b375ca3

        # Run
        for _ in range(2):
            # Zero gradients
            for stage_module in stage_modules:
                stage_module.zero_grad()
            if self.rank == 0:
                schedule.step(x)
            elif self.rank == self.world_size - 1:
                losses = []
                out = schedule.step(target=target, losses=losses)
            else:
                schedule.step()

        dist.barrier()

        # Last rank checks result
        if self.rank == self.world_size - 1:
            # Check output
            torch.testing.assert_close(out, ref_out)
            # Check loss
            # Since the reduction used in the loss function above is "sum", we use
            # "sum" here to reduce microbatch losses into a single value too.
            pipe_loss = sum(losses)
            torch.testing.assert_close(pipe_loss, ref_loss)

        # Every rank checks gradients
        for stage_module, submod_name in zip(stage_modules, submod_names):
            # Get corresponding submodule from reference model
            ref_submod = ref_mod.get_submodule(submod_name)
            # Check gradients per parameter
            for name, p in stage_module.named_parameters():
                ref_p = ref_submod.get_parameter(name)
                try:
                    torch.testing.assert_close(p.grad, ref_p.grad, rtol=1e-5, atol=4e-5)
                except AssertionError:
                    print(f"Gradient test failed for {name}: {p.grad} vs {ref_p.grad}")
                    raise

    @requires_nccl()
    @skip_but_pass_in_sandcastle_if(not TEST_MULTIGPU, "NCCL test requires 2+ GPUs")
    @parametrize("ScheduleClass", [ScheduleWithW])
    def test_schedule_with_native_zero_bubble(self, ScheduleClass):
        n_stages = ScheduleClass.n_stages
        full_mod = MultiMLP(d_hid, n_layers=n_stages)
        full_mod.to(self.device)

        ref_mod = copy.deepcopy(full_mod)
        x = torch.randn(batch_size, d_hid, device=self.device)
        with torch.no_grad():
            y = ref_mod(x)
            # Add a small perturbation
            target = y + torch.randn(batch_size, d_hid, device=self.device)

        loss_fn = torch.nn.MSELoss(reduction="sum")

        # Run reference
        for _ in range(2):
            ref_mod.zero_grad()
            ref_out = ref_mod(x)
            ref_loss = loss_fn(ref_out, target)
            ref_loss.backward()

        # Create a pipeline stage to wrap that submodule
        num_microbatches = ScheduleClass.num_microbatches
        input_args = x.chunk(num_microbatches)[0]
        rank_stages = ScheduleClass.rank_stages
        stage_indices = rank_stages[self.rank]
        print(f"Rank {self.rank} stages: {stage_indices}")
        submod_names = [f"layers.{i}" for i in stage_indices]
        stage_modules = [
            full_mod.get_submodule(submod_name) for submod_name in submod_names
        ]
        stages = [
            PipelineStage(
                stage_module,
                stage_idx,
                n_stages,
                self.device,
                input_args=input_args,
            )
            for stage_module, stage_idx in zip(stage_modules, rank_stages[self.rank])
        ]

        schedule = ScheduleClass(stages, num_microbatches, loss_fn=loss_fn)

        # Run
        # TODO how to better specify .step() when first and last stage are on rank 0...
        for _ in range(2):
            # Zero gradients
            for stage_module in stage_modules:
                stage_module.zero_grad()
            if self.rank == 0:
                schedule.step(x)
            elif self.rank == self.world_size - 1:
                losses = []
                out = schedule.step(target=target, losses=losses)
            else:
                schedule.step()

    @requires_nccl()
    @skip_but_pass_in_sandcastle_if(not TEST_MULTIGPU, "NCCL test requires 2+ GPUs")
    @parametrize("ScheduleClass", [ScheduleVShaped, ScheduleUnbalanced])
    def test_non_symmetric_stage_ids(self, ScheduleClass):
        n_stages = ScheduleClass.n_stages
        full_mod = MultiMLP(d_hid, n_layers=n_stages)
        full_mod.to(self.device)

        ref_mod = copy.deepcopy(full_mod)
        x = torch.randn(batch_size, d_hid, device=self.device)
        with torch.no_grad():
            y = ref_mod(x)
            # Add a small perturbation
            target = y + torch.randn(batch_size, d_hid, device=self.device)

        loss_fn = torch.nn.MSELoss(reduction="sum")

        # Run reference
        for _ in range(2):
            ref_mod.zero_grad()
            ref_out = ref_mod(x)
            ref_loss = loss_fn(ref_out, target)
            ref_loss.backward()

        # Create a pipeline stage to wrap that submodule
        chunks = 1
        input_args = x.chunk(chunks)[0]
        rank_stages = ScheduleClass.rank_stages
        stage_indices = rank_stages[self.rank]
        print(f"Rank {self.rank} stages: {stage_indices}")
        submod_names = [f"layers.{i}" for i in stage_indices]
        stage_modules = [
            full_mod.get_submodule(submod_name) for submod_name in submod_names
        ]
        stages = [
            PipelineStage(
                stage_module,
                stage_idx,
                n_stages,
                self.device,
                input_args=input_args,
            )
            for stage_module, stage_idx in zip(stage_modules, rank_stages[self.rank])
        ]

        # Attach to a schedule
        stage_index_to_group_rank = {
            value: key for key, values in rank_stages.items() for value in values
        }
        schedule = ScheduleClass(
            stages, chunks, stage_index_to_group_rank, loss_fn=loss_fn
        )

        # Run
        # TODO how to better specify .step() when first and last stage are on rank 0...
        for _ in range(2):
            # Zero gradients
            for stage_module in stage_modules:
                stage_module.zero_grad()
            if self.rank == 0:
                losses = []
                out = schedule.step(x, target=target, losses=losses)
            else:
                schedule.step()

        dist.barrier()

        # Last rank checks result
        if self.rank == 0:
            # Check output
            torch.testing.assert_close(out, ref_out)
            # Check loss
            # Since the reduction used in the loss function above is "sum", we use
            # "sum" here to reduce microbatch losses into a single value too.
            pipe_loss = sum(losses)
            torch.testing.assert_close(pipe_loss, ref_loss)

        # Every rank checks gradients
        for stage_module, submod_name in zip(stage_modules, submod_names):
            # Get corresponding submodule from reference model
            ref_submod = ref_mod.get_submodule(submod_name)
            # Check gradients per parameter
            for name, p in stage_module.named_parameters():
                ref_p = ref_submod.get_parameter(name)
                try:
                    torch.testing.assert_close(p.grad, ref_p.grad, rtol=1e-5, atol=4e-5)
                except AssertionError:
                    print(f"Gradient test failed for {name}: {p.grad} vs {ref_p.grad}")
                    raise

    @requires_nccl()
    @skip_but_pass_in_sandcastle_if(not TEST_MULTIGPU, "NCCL test requires 2+ GPUs")
    @parametrize("ScheduleClass", [ScheduleFlexibleInterleaved1F1B])
    def test_schedule_with_weight_update_mlp_e2e(self, ScheduleClass):
        stages_per_rank = 2
        n_stages = stages_per_rank * self.world_size
        full_mod = MultiMLPWithDw(d_hid, n_layers=n_stages)
        full_mod.to(self.device)

        ref_mod = copy.deepcopy(full_mod)
        x = torch.randn(batch_size, d_hid, device=self.device)
        with torch.no_grad():
            y = ref_mod(x)
            # Add a small perturbation
            target = y + torch.randn(batch_size, d_hid, device=self.device)

        ref_loss_fn = torch.nn.MSELoss(reduction="sum")
        full_loss_fn = torch.nn.MSELoss(reduction="sum")

        full_mod.toggle()

        # Get a submodule, e.g. `layers.0` or `layers.1`
        stage_indices = [
            self.rank + i * self.world_size for i in range(stages_per_rank)
        ]
        submod_names = [f"layers.{i}" for i in stage_indices]
        stage_modules = [
            full_mod.get_submodule(submod_name) for submod_name in submod_names
        ]

        # Run reference
        for _ in range(2):
            ref_stage_modules = [
                ref_mod.get_submodule(submod_name) for submod_name in submod_names
            ]
            for stage_module in ref_stage_modules:
                stage_module.zero_grad()

            ref_mod.zero_grad()
            ref_out = ref_mod(x)
            ref_loss = ref_loss_fn(ref_out, target)
            ref_loss.backward()

        class CustomState:
            def __init__(self, stage_module, stage_idx, rank):
                self.i = 0
                self.stage_module = stage_module
                self.stage_idx = stage_idx
                self.rank = rank

            def dw_builder(self):
                def dw_runner():
                    # This inner function would be called by PipelineStage during `backward_weight_one_chunk`
                    self.i += 1
                    print(
                        f"[Rank {self.rank}] dw_count={self.i} stage={self.stage_idx}"
                    )
                    self.stage_module.compute_dW()

                return dw_runner

        cs = {}
        for stage_module, stage_idx in zip(stage_modules, stage_indices):
            cs[stage_idx] = CustomState(stage_module, stage_idx, self.rank)

        # Create a pipeline stage to wrap that submodule
        chunks = 2
        input_args = x.chunk(chunks)[0]
        stages = [
            PipelineStage(
                stage_module,
                stage_idx,
                n_stages,
                self.device,
                input_args=input_args,
                dw_builder=cs[stage_idx].dw_builder,
            )
            for stage_module, stage_idx in zip(stage_modules, stage_indices)
        ]

        # Attach to a schedule
        schedule = ScheduleClass(
            stages, chunks, loss_fn=full_loss_fn, enable_zero_bubble=True
        )

        for _ in range(2):
            # Zero gradients
            for stage_module in stage_modules:
                stage_module.zero_grad()
            if self.rank == 0:
                schedule.step(x)
            elif self.rank == self.world_size - 1:
                losses = []
                out = schedule.step(target=target, losses=losses)
            else:
                schedule.step()

        dist.barrier()
        # Last rank checks result
        if self.rank == self.world_size - 1:
            # Check output
            torch.testing.assert_close(out, ref_out)

            # Check loss
            # Since the reduction used in the loss function above is "sum", we use
            # "sum" here to reduce microbatch losses into a single value too.
            pipe_loss = sum(losses)
            torch.testing.assert_close(pipe_loss, ref_loss)

        # Every rank checks gradients
        for stage_module, submod_name in zip(stage_modules, submod_names):
            # Get corresponding submodule from reference model
            ref_submod = ref_mod.get_submodule(submod_name)
            # Check gradients per parameter
            for name, p in stage_module.named_parameters():
                ref_p = ref_submod.get_parameter(name)
                torch.testing.assert_close(p.grad, ref_p.grad, rtol=1e-5, atol=4e-5)


instantiate_parametrized_tests(ScheduleTest)


if __name__ == "__main__":
    # Check if GPU and NCCL are available
    if not (
        dist.is_available()
        and dist.is_nccl_available()
        and torch.cuda.device_count() > 1
    ):
        print(
            "c10d NCCL not available or not enough GPUs, skipping tests",
            file=sys.stderr,
        )
        sys.exit(0)

    rank = int(os.getenv("RANK", -1))
    world_size = int(os.getenv("WORLD_SIZE", 2))

    if rank != -1:
        # Launched with torchrun or other multi-proc launchers. Directly run the test.
        ScheduleTest.run_rank(rank, world_size)
    else:
        # Launched as a single process. Spawn subprocess to run the tests.
        # Also need a rendezvous file for `init_process_group` purpose.
        rdvz_file = tempfile.NamedTemporaryFile(delete=False).name
        torch.multiprocessing.spawn(
            ScheduleTest.run_rank,
            nprocs=world_size,
            args=(world_size, rdvz_file),
        )<|MERGE_RESOLUTION|>--- conflicted
+++ resolved
@@ -400,15 +400,12 @@
         ]
 
         # Attach to a schedule
-<<<<<<< HEAD
         schedule = ScheduleClass(stages, num_microbatches, loss_fn=loss_fn)
-=======
-        schedule = ScheduleClass(stages, chunks, loss_fn=loss_fn)
         if use_new_runtime:
             old_schedule = schedule
             tmp_schedule = _PipelineScheduleRuntime(
                 stages,
-                chunks,
+                num_microbatches,
                 loss_fn=loss_fn,
                 stage_index_to_group_rank=old_schedule.stage_index_to_group_rank,
             )
@@ -416,7 +413,7 @@
             # test that csv round-trip works for compute_comms schedule
             schedule = _PipelineScheduleRuntime(
                 stages,
-                chunks,
+                num_microbatches,
                 loss_fn=loss_fn,
                 stage_index_to_group_rank=old_schedule.stage_index_to_group_rank,
             )
@@ -426,7 +423,7 @@
                 schedule._load_csv(f.name, format="compute_comms")
             one_more_schedule = _PipelineScheduleRuntime(
                 stages,
-                chunks,
+                num_microbatches,
                 loss_fn=loss_fn,
                 stage_index_to_group_rank=old_schedule.stage_index_to_group_rank,
             )
@@ -451,7 +448,6 @@
                     one_more_schedule.pipeline_order_with_comms[rank],
                 ):
                     self.assertEqual(a, b)
->>>>>>> 5b375ca3
 
         # Run
         for _ in range(2):
@@ -525,6 +521,9 @@
         stage_modules = [
             full_mod.get_submodule(submod_name) for submod_name in submod_names
         ]
+        # Zero gradients
+        for stage_module in stage_modules:
+            stage_module.zero_grad()
         stages = [
             PipelineStage(
                 stage_module,
@@ -541,9 +540,6 @@
         # Run
         # TODO how to better specify .step() when first and last stage are on rank 0...
         for _ in range(2):
-            # Zero gradients
-            for stage_module in stage_modules:
-                stage_module.zero_grad()
             if self.rank == 0:
                 schedule.step(x)
             elif self.rank == self.world_size - 1:
@@ -551,6 +547,23 @@
                 out = schedule.step(target=target, losses=losses)
             else:
                 schedule.step()
+        # print(f"{ref_mod=}")
+
+        # Every rank checks gradients
+        for stage_module, submod_name in zip(stage_modules, submod_names):
+            # print(f"{stage_module=}, {submod_name=}")
+            # Get corresponding submodule from reference model
+            ref_submod = ref_mod.get_submodule(submod_name)
+            # print(f"{ref_submod=}")
+            # Check gradients per parameter
+            for name, p in stage_module.named_parameters():
+                # print(f"{name=}, {p=}, {p.grad=}")
+                ref_p = ref_submod.get_parameter(name)
+                try:
+                    torch.testing.assert_close(p.grad, ref_p.grad, rtol=1e-5, atol=4e-5)
+                except AssertionError:
+                    print(f"Gradient test failed for {submod_name}.{name}: {p.grad} vs {ref_p.grad}")
+                    raise
 
     @requires_nccl()
     @skip_but_pass_in_sandcastle_if(not TEST_MULTIGPU, "NCCL test requires 2+ GPUs")
