# Owner(s): ["module: dynamo"]
import torch

import torch._dynamo.test_case
import torch._dynamo.testing
from torch._dynamo.testing import same

try:
    from . import utils
except ImportError:
    import utils


class Pair:  # noqa: B903
    def __init__(self, x, y):
        self.x = x
        self.y = y


def Foo():
    return Pair(1, 1)


g_counter = 1
g_list = [0, 1, 2]
g_dict = {"a": 0, "b": 1}
g_object = Foo()
g_tensor = torch.zeros(10)


_name: int = 0


def fresh_name() -> str:
    """create a new unique name for a variable: v0, v1, v2"""
    global _name
    r = f"v{_name}"
    _name += 1
    return r


def reset_name():
    global _name
    _name = 0


class TestGlobals(torch._dynamo.test_case.TestCase):
    def test_store_global_1(self):
        def fn(x):
            global g_counter
            val = x + g_counter
            g_counter += 1
            return val

        x = torch.randn(10)
        cnts = torch._dynamo.testing.CompileCounter()
        opt_fn = torch._dynamo.optimize(cnts)(fn)
        res1 = opt_fn(x)
        res2 = fn(x)
        self.assertTrue(same(res2 - res1, torch.ones(10)))

    def test_store_global_2(self):
        def fn(x):
            global g_counter
            val = x + g_counter
            g_counter += 1
            g_counter += 1
            return val

        x = torch.randn(10)
        cnts = torch._dynamo.testing.CompileCounter()
        opt_fn = torch._dynamo.optimize(cnts)(fn)
        res1 = opt_fn(x)
        """Wrap the second call with torch._dynamo as well"""
        opt_fn = torch._dynamo.optimize(cnts)(fn)
        res2 = opt_fn(x)
        self.assertTrue(same(res2 - res1, 2 * torch.ones(10)))

    def test_store_global_new(self):
        def fn(x):
            # Test create a new global
            global g_counter_new
            g_counter_new = x + 1
            return x + g_counter_new

        x = torch.randn(10)
        cnts = torch._dynamo.testing.CompileCounter()
        opt_fn = torch._dynamo.optimize(cnts)(fn)
        res1 = opt_fn(x)
        self.assertTrue(same(res1, x + x + 1))

    def test_store_global_list(self):
        def fn(x):
            global g_list
            val = x + g_list[1]
            """
            Strictly speaking, we are not testing STORE_GLOBAL
            here, since STORE_SUBSCR is actually used to store.
            """
            g_list[1] += 1
            return val

        x = torch.randn(10)
        cnts = torch._dynamo.testing.CompileCounter()
        opt_fn = torch._dynamo.optimize(cnts)(fn)
        res1 = opt_fn(x)
        res2 = fn(x)
        self.assertTrue(same(res2 - res1, torch.ones(10)))

    def test_store_global_list_2(self):
        def fn(x):
            global g_list
            val = x + g_list[1]
            g_list = [x + 1 for x in g_list]
            return val

        x = torch.randn(10)
        cnts = torch._dynamo.testing.CompileCounter()
        opt_fn = torch._dynamo.optimize(cnts)(fn)
        res1 = opt_fn(x)
        res2 = fn(x)
        self.assertTrue(same(res2 - res1, torch.ones(10)))

    def test_store_global_dict(self):
        def fn(x):
            global g_dict
            val = x + g_dict["b"]
            """
            Strictly speaking, we are not testing STORE_GLOBAL
            here, since STORE_SUBSCR is actually used to store.
            """
            g_dict["b"] += 1
            return val

        x = torch.randn(10)
        cnts = torch._dynamo.testing.CompileCounter()
        opt_fn = torch._dynamo.optimize(cnts)(fn)
        res1 = opt_fn(x)
        res2 = fn(x)
        self.assertTrue(same(res2 - res1, torch.ones(10)))

    def test_store_global_dict_2(self):
        def fn(x):
            global g_dict
            g_dict = {key: value + 1 for key, value in g_dict.items()}
            val = x + g_dict["b"]
            return val

        x = torch.randn(10)
        cnts = torch._dynamo.testing.CompileCounter()
        opt_fn = torch._dynamo.optimize(cnts)(fn)
        res1 = opt_fn(x)
        res2 = fn(x)
        self.assertTrue(same(res2 - res1, torch.ones(10)))

    def test_store_global_object(self):
        def fn(x):
            global g_object
            val = x + g_object.y
            g_object.y += 1
            return val

        x = torch.randn(10)
        cnts = torch._dynamo.testing.CompileCounter()
        opt_fn = torch._dynamo.optimize(cnts)(fn)
        res1 = opt_fn(x)
        res2 = fn(x)
        self.assertTrue(same(res2 - res1, torch.ones(10)))

    def test_store_global_cross_file(self):
        def fn(x):
            val = x + utils.g_tensor_export
            utils.g_tensor_export = utils.g_tensor_export + 1
            return val

        x = torch.randn(10)
        cnts = torch._dynamo.testing.CompileCounter()
        opt_fn = torch._dynamo.optimize(cnts)(fn)
        res1 = opt_fn(x)
        res2 = fn(x)
        self.assertTrue(same(res2 - res1, torch.ones(10)))

    def test_store_global_inline_1(self):
        # Borrowed from test_python_autograd.py
        class Variable:
            def __init__(self, value: torch.Tensor, name: str = None):
                self.value = value
                self.name = name or fresh_name()

        def fn(a, b):
            a = Variable(a)
            b = Variable(b)
            return a.value + b.value, a.name + b.name

        a = torch.randn(10)
        b = torch.randn(10)
        cnts = torch._dynamo.testing.CompileCounter()
        opt_fn = torch._dynamo.optimize(cnts)(fn)
        v0, s0 = opt_fn(a, b)
        self.assertEqual(s0, "v0v1")
        reset_name()

    def test_store_global_inline_2(self):
        # Borrowed from test_python_autograd.py
        class Variable:
            def __init__(self, value: torch.Tensor, name: str = None):
                self.value = value
                self.name = name or fresh_name()

            @staticmethod
            def constant(value: torch.Tensor, name: str = None):
                return Variable(value, name)

        def fn(a, b):
            a = Variable.constant(a)
            b = Variable.constant(b)
            return a.value + b.value, a.name + b.name

        a = torch.randn(10)
        b = torch.randn(10)
        cnts = torch._dynamo.testing.CompileCounter()
        opt_fn = torch._dynamo.optimize(cnts)(fn)
        v0, s0 = opt_fn(a, b)
        self.assertEqual(s0, "v0v1")
        reset_name()

<<<<<<< HEAD
=======
    def test_store_global_crossfile_inline(self):
        try:
            from . import mock_store_global_crossfile_inline
        except ImportError:
            import mock_store_global_crossfile_inline

        @torch.compile()
        def fn(x):
            mock_store_global_crossfile_inline.set_flag_true()
            mock_store_global_crossfile_inline.set_flag_false()
            return x + 1

        @torch.compile()
        def fn_set_true(x):
            mock_store_global_crossfile_inline.set_flag_true()
            return x + 1

        fn_set_true(torch.ones(2, 2))
        self.assertTrue(mock_store_global_crossfile_inline.global_flag)
        fn(torch.ones(2, 2))
        self.assertFalse(mock_store_global_crossfile_inline.global_flag)

>>>>>>> 8668bc27

if __name__ == "__main__":
    from torch._dynamo.test_case import run_tests

    run_tests()<|MERGE_RESOLUTION|>--- conflicted
+++ resolved
@@ -1,9 +1,9 @@
 # Owner(s): ["module: dynamo"]
 import torch
-
 import torch._dynamo.test_case
 import torch._dynamo.testing
 from torch._dynamo.testing import same
+
 
 try:
     from . import utils
@@ -224,8 +224,6 @@
         self.assertEqual(s0, "v0v1")
         reset_name()
 
-<<<<<<< HEAD
-=======
     def test_store_global_crossfile_inline(self):
         try:
             from . import mock_store_global_crossfile_inline
@@ -248,7 +246,6 @@
         fn(torch.ones(2, 2))
         self.assertFalse(mock_store_global_crossfile_inline.global_flag)
 
->>>>>>> 8668bc27
 
 if __name__ == "__main__":
     from torch._dynamo.test_case import run_tests
