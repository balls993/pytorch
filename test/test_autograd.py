# Owner(s): ["module: autograd"]

import collections
import contextlib
import gc
import io
import math
import operator
import os
import pickle
import random
import subprocess
import sys
import tempfile
import threading
import time
import unittest
import uuid
import warnings
import weakref
from collections import OrderedDict
from copy import deepcopy
from functools import partial, reduce
from itertools import product
from operator import mul
from typing import List, Tuple
<<<<<<< HEAD
from functools import reduce, partial
=======

>>>>>>> f34905f6
import torch
import torch.autograd._functions
import torch.autograd.forward_ad as fwAD

from torch import inf, nan, nn
from torch.autograd import (
    _calculate_shape,
    detect_anomaly,
    Function,
    kineto_available,
    Variable,
)
from torch.autograd.function import InplaceFunction, once_differentiable
from torch.autograd.graph import GradientEdge
from torch.autograd.profiler import emit_itt, emit_nvtx, profile, record_function
from torch.autograd.profiler_util import (
    _format_time,
    EventList,
    FunctionEvent,
    FunctionEventAvg,
)
from torch.testing import make_tensor
from torch.testing._internal.common_cuda import TEST_CUDA
from torch.testing._internal.common_device_type import (
    deviceCountAtLeast,
    dtypes,
    dtypesIfCUDA,
    dtypesIfMPS,
    instantiate_device_type_tests,
    onlyCPU,
    onlyCUDA,
    skipMeta,
)
from torch.testing._internal.common_dtype import floating_types_and
from torch.testing._internal.common_methods_invocations import mask_not_all_zeros
from torch.testing._internal.common_utils import (
    disable_gc,
    gradcheck,
    gradgradcheck,
    instantiate_parametrized_tests,
    IS_MACOS,
    IS_WINDOWS,
    parametrize,
    run_tests,
    set_warn_always_context,
    skipIfMps,
    skipIfNoLapack,
    skipIfTorchDynamo,
    slowTest,
    TestCase,
)
from torch.utils._mode_utils import no_dispatch
from torch.utils._python_dispatch import TorchDispatchMode
<<<<<<< HEAD
from torch.utils.hooks import RemovableHandle
import weakref
import collections
import pickle
=======
from torch.utils.checkpoint import checkpoint, checkpoint_sequential
from torch.utils.hooks import RemovableHandle
>>>>>>> f34905f6


def graph_desc(fn):
    if fn is None:
        return "None"
    result = type(fn).__name__ + "("
    next_functions = fn.next_functions
    for next_fn, _ in next_functions:
        result += graph_desc(next_fn)
        result += ", "
    if next_functions:
        result = result[:-2]
    return result + ")"


class TestAutograd(TestCase):
    def test_copy_slices_graph_task_updates(self):
        def f1(x, y):
            out = x.clone().view(-1)
            out += y
            return out

        def f2(x, y):
            out = x.clone().view(-1)
            b = out * 2
            out += y
            return out + b

        x = torch.rand(2, requires_grad=True)
        y = torch.rand(2, requires_grad=True)

        y_safe = torch._C._functions.DelayedError("Boom!", 1)(y)

        for f in [f1, f2]:
            # Ensure that the error Node works
            out = f(x, y_safe)
            with self.assertRaisesRegex(RuntimeError, "Boom!"):
                out.sum().backward()

            out = f(x, y_safe)
            with self.assertRaisesRegex(RuntimeError, "Boom!"):
                torch.autograd.grad(out.sum(), y)

            # Ensure that if we don't ask for y, it doesn't crash
            out = f(x, y_safe)
            torch.autograd.grad(out.sum(), x)

            out = f(x, y_safe)
            torch.autograd.grad(out.sum(), y_safe)

            out = f(x, y_safe)
            torch.autograd.grad(out.sum(), (x, y_safe))

        # Ensure that we don't run extra view Node
        def f3(x, y):
            out = x.clone().view(-1)

            def hook(*args):
                # This should never be called!
                self.assertTrue(False)

            out.register_hook(hook)

            b = out + y
            out += y
            return out + b, b

        out, b = f3(x, y_safe)
        torch.autograd.grad(out.sum(), (b, y_safe))

    def test_grad_mode_class_decoration(self):
        # Decorating class is deprecated and should not be used
        with self.assertWarnsRegex(UserWarning, "Decorating classes is deprecated"):

            @torch.no_grad()
            class Foo:
                def __init__(self):
                    assert not torch.is_grad_enabled()

                def foo(self):
                    # Not applied to methods
                    assert torch.is_grad_enabled()

            # Show that we can actually construct the class
            foo = Foo()
            foo.foo()

        # Decorating functions or methods is fine though
        with warnings.catch_warnings(record=True) as w:

            @torch.no_grad()
            def foo():
                assert not torch.is_grad_enabled()

            foo()

            class Foo2:
                @torch.no_grad()
                def __init__(self):
                    assert not torch.is_grad_enabled()

                @torch.no_grad()
                def foo(self):
                    assert not torch.is_grad_enabled()

            foo2 = Foo2()
            foo2.foo()

        self.assertEqual(len(w), 0)

    def test_tensor_grad_warnings(self):
        dummy = torch.empty(1)

        with warnings.catch_warnings(record=True) as w:
            # Accessing .grad on leaf
            dummy.requires_grad_()
            foo = dummy.grad
            self.assertEqual(len(w), 0)

            # Accessing .grad on non-leaf
            dummy = dummy.clone()
            foo = dummy.grad
            self.assertEqual(len(w), 1)

            # Accessing .grad on non-leaf that retains gradients
            dummy.retain_grad()
            foo = dummy.grad
            self.assertEqual(len(w), 1)

    def _function_test(self, cls):
        x = torch.randn(5, 5, requires_grad=True)
        y = torch.randn(5, 5, requires_grad=True)
        result = cls.apply(x, 2, y)
        go = torch.ones((), requires_grad=True)
        result.sum().backward(go, create_graph=True)

        self.assertEqual(x.grad, y + torch.ones(5, 5))
        self.assertEqual(y.grad, x + torch.ones(5, 5) * 2)
        self.assertIsNotNone(x.grad.grad_fn)
        self.assertIsNotNone(y.grad.grad_fn)

        return x, y

    def test_function(self):
        class MyFunction(Function):
            @staticmethod
            def forward(ctx, tensor1, pyscalar, tensor2):
                ctx.pyscalar = pyscalar
                ctx.save_for_backward(tensor1, tensor2)
                return tensor1 + pyscalar * tensor2 + tensor1 * tensor2

            @staticmethod
            def backward(ctx, grad_output):
                var1, var2 = ctx.saved_tensors
                # NOTE: self is the test case here
                self.assertIsInstance(var1, torch.Tensor)
                self.assertIsInstance(var2, torch.Tensor)
                self.assertIsInstance(grad_output, torch.Tensor)
                return (
                    grad_output + grad_output * var2,
                    None,
                    grad_output * ctx.pyscalar + grad_output * var1,
                )

        x, y = self._function_test(MyFunction)

        x_grad_desc = graph_desc(x.grad.grad_fn)
        y_grad_desc = graph_desc(y.grad.grad_fn)
        self.assertExpected(x_grad_desc, "x_grad_desc")
        self.assertExpected(y_grad_desc, "y_grad_desc")

    def test_once_differentiable(self):
        class MyFunction(Function):
            @staticmethod
            def forward(ctx, tensor1, pyscalar, tensor2):
                ctx.pyscalar = pyscalar
                ctx.save_for_backward(tensor1, tensor2)
                return tensor1 + pyscalar * tensor2 + tensor1 * tensor2

            @staticmethod
            @once_differentiable
            def backward(ctx, grad_output):
                self.assertFalse(torch.is_grad_enabled())
                t1, t2 = ctx.saved_tensors
                return (
                    grad_output + grad_output * t2,
                    None,
                    grad_output * ctx.pyscalar + grad_output * t1,
                )

        x, y = self._function_test(MyFunction)
        self.assertEqual(
            graph_desc(x.grad.grad_fn),
            "CopyBackwards(None, Error(AccumulateGrad(), None, AccumulateGrad()))",
        )
        self.assertEqual(
            graph_desc(y.grad.grad_fn),
            "CopyBackwards(None, Error(AccumulateGrad(), None, AccumulateGrad()))",
        )

    def test_function_returns_input(self):
        class MyFunction(Function):
            @staticmethod
            def forward(ctx, x):
                return x

            @staticmethod
            def backward(ctx, grad):
                return grad * 2

        for shape in [(1,), ()]:
            v = torch.ones(shape, requires_grad=True)
            MyFunction.apply(v).backward()
            self.assertEqual(v.grad, torch.full(shape, 2.0))

            with torch.no_grad():
                v.grad.zero_()
            MyFunction.apply(v.clone()).backward()
            self.assertEqual(v.grad, torch.full(shape, 2.0))

    def test_function_returns_undefined_tensor(self):
        class MyFunction(Function):
            @staticmethod
            def forward(ctx, x):
                return x * 2

            @staticmethod
            def backward(ctx, grad):
                return None

        # Test that undefined tensors returned from custom backward function
        # are propagated as undefined and not tensor full of zeroes
        x = torch.ones(1, requires_grad=True)

        MyFunction.apply(x).backward()
        self.assertIsNone(x.grad)

        MyFunction.apply(x**2).backward()
        self.assertIsNone(x.grad)

        MyFunction.apply(x).sum().backward()
        self.assertIsNone(x.grad)

        self.assertIsNone(
            torch.autograd.grad(MyFunction.apply(x), x, allow_unused=True)[0]
        )

    def test_materialize_grads(self):
        class MyFunction(Function):
            @staticmethod
            def forward(ctx, x):
                return x

            @staticmethod
            def backward(ctx, grad):
                self.assertEqual(grad, torch.zeros(1))
                return grad

        x = torch.ones(1, requires_grad=True)
        torch._C._functions.UndefinedGrad()(MyFunction.apply(x)).backward()

    def test_dont_materialize_grads(self):
        class MyFunction(Function):
            @staticmethod
            def forward(ctx, x):
                ctx.set_materialize_grads(False)
                return x

            @staticmethod
            def backward(ctx, grad):
                self.assertIsNone(grad)
                return grad

        x = torch.ones(1, requires_grad=True)
        torch._C._functions.UndefinedGrad()(MyFunction.apply(x)).backward()

    def test_set_materialize_non_diff_grads(self):
        class Func(torch.autograd.Function):
            @staticmethod
            def forward(ctx, x):
                out0 = x.clone()
                out1 = x.clone()
                ctx.mark_non_differentiable(out1)
                ctx._materialize_non_diff_grads = False
                return out0, out1

            @staticmethod
            def backward(ctx, g0, g1):
                self.assertIsNone(g1)
                return g0

        a = torch.tensor(1.0, requires_grad=True)
        out = Func.apply(a)[0]
        out.backward()

    def test_legacy_function_deprecation_exception(self):
        # Trigger exception
        class MyFunction(Function):
            def forward(self, x):
                return x

            def backward(self, grad_output):
                return grad_output

        # Check exception occurs
        with self.assertRaisesRegex(
            RuntimeError,
            "Legacy autograd function with non-static forward method is deprecated",
        ):
            MyFunction()(torch.randn(3, 4))

    class SimulateBackwardError(Function):
        @staticmethod
        def forward(ctx, input):
            return input.clone()

        @staticmethod
        @once_differentiable
        def backward(ctx, input):
            raise Exception("Simulate error on backward pass")

    def test_custom_function_exception(self):
        t1 = torch.rand((3, 3), requires_grad=True)
        t2 = torch.rand((3, 3), requires_grad=True)

        tmp = (t1 + t2) * (t1 + t2)
        t3 = TestAutograd.SimulateBackwardError.apply(tmp)
        with self.assertRaisesRegex(Exception, "Simulate error on backward pass"):
            t3.sum().backward()

    def test_custom_function_non_tensor_inputs_outputs(self):
        class MyFunction(Function):
            @staticmethod
            def forward(ctx, t1, t2, scale, t3):
                t4 = t1 + t2 * t3
                t5 = t1 * t2 + t3
                t4 *= scale
                t5 *= scale

                # Save scale
                ctx.scale = scale
                ctx.save_for_backward(t1, t2, t3)
                return scale, t4, None, True, t5, "bar", t1

            @staticmethod
            @once_differentiable
            def backward(ctx, *grads):
                # Verify grads
                self.assertEqual(7, len(grads))
                self.assertIsNone(grads[0])
                self.assertIsNone(grads[2])
                self.assertIsNone(grads[3])
                self.assertIsNone(grads[5])

                scale = ctx.scale
                var1, var2, var3 = ctx.saved_tensors
                return (
                    grads[1] * scale + grads[4] * var2 * scale + grads[6],
                    grads[1] * var3 * scale + grads[4] * var1 * scale,
                    None,
                    grads[1] * var2 * scale + grads[4] * scale,
                )

        t1 = torch.rand(10, dtype=torch.double, requires_grad=True)
        t2 = torch.rand(10, dtype=torch.double, requires_grad=True)
        t3 = torch.rand(10, dtype=torch.double)
        scale = random.randint(0, 10)
        res = MyFunction.apply(t1, t2, scale, t3)
        self.assertEqual(scale, res[0])
        self.assertEqual((t1 + t2 * t3) * scale, res[1])
        self.assertEqual(None, res[2])
        self.assertEqual(True, res[3])
        self.assertEqual((t1 * t2 + t3) * scale, res[4])
        self.assertEqual("bar", res[5])
        self.assertEqual(t1, res[6])

        # Validate running backward.
        torch.autograd.backward([res[1].sum(), res[4].sum(), res[6].sum()])
        self.assertIsNotNone(t1.grad)
        self.assertIsNotNone(t2.grad)
        self.assertIsNone(t3.grad)

        # Test gradcheck
        def foo(t1, t2, t3):
            res = MyFunction.apply(t1, t2, scale, t3)
            return res[1], res[4], res[6]

        gradcheck(foo, (t1, t2, t3))

    def test_custom_function_no_tensors(self):
        class MyFunction(Function):
            @staticmethod
            def forward(ctx, t1, t2, scale, t3):
                t4 = t1 + t2 * t3
                t5 = t1 * t2 + t3
                t4 *= scale
                t5 *= scale
                return scale, t4, None, True, t5, "bar", t1

            @staticmethod
            @once_differentiable
            def backward(ctx, *args):
                return (args[0], args[1], None, args[2])

        t1 = random.random()
        t2 = random.random()
        t3 = random.random()
        scale = random.randint(0, 10)
        res = MyFunction.apply(t1, t2, scale, t3)
        self.assertEqual(scale, res[0])
        self.assertEqual((t1 + t2 * t3) * scale, res[1])
        self.assertEqual(None, res[2])
        self.assertEqual(True, res[3])
        self.assertEqual((t1 * t2 + t3) * scale, res[4])
        self.assertEqual("bar", res[5])
        self.assertEqual(t1, res[6])

    def test_invalid_gradients(self):
        class MyFunction(Function):
            @staticmethod
            def forward(ctx, x):
                return x * 2

            @staticmethod
            def backward(ctx, grad_output):
                return torch.randn(10, dtype=torch.float)

        with self.assertRaisesRegex(RuntimeError, "expected shape"):
            input = torch.randn(5, 5, dtype=torch.float, requires_grad=True)
            MyFunction.apply(input).sum().backward()

    def test_unrelated_inputs(self):
        # test to ensure grad(grad)check runs successfully even if there is an
        # unrelated (but differentiable) inputs

        def my_function(x, y):
            return x * x

        x = torch.rand(10, dtype=torch.double, requires_grad=True)
        y = torch.rand(10, dtype=torch.double, requires_grad=True)

        gradcheck(my_function, (x, y))
        gradgradcheck(my_function, (x, y))

    def test_not_implemented_grad(self):
        a = torch.rand(2, requires_grad=True)
        # if grad for nextafter ends up being implemented, this should be changed
        y = torch.nextafter(a, a).sum()
        with self.assertRaisesRegex(
            NotImplementedError, "the derivative for .* is not implemented"
        ):
            y.backward()

    def test_not_implemented_fwad(self):
        x = torch.randn(3)
        v = torch.rand(3)

        with fwAD.dual_level():
            dual_x = fwAD.make_dual(x, v)

            err_msg = r"Trying to use forward AD with .* that does not support it"
            hint_msg = "Running forward AD for an OP that does not implement it should raise a NotImplementedError"

            with self.assertRaisesRegex(NotImplementedError, err_msg, msg=hint_msg):
                # if forward AD ends up being implemented for torch.igamma, choose a different op
                torch.igamma(dual_x, dual_x)

    def test_traceable_deprecated(self):
        class MyFunction(Function):
            @staticmethod
            def forward(ctx, x):
                return x * 2

            @staticmethod
            def backward(ctx, gO):
                return gO * 2

        with self.assertWarnsRegex(UserWarning, "is_traceable .*is deprecated"):
            MyFunction.is_traceable

        with self.assertWarnsRegex(UserWarning, "is_traceable .*is deprecated"):
            MyFunction.is_traceable = True

        with self.assertWarnsRegex(UserWarning, "is_traceable .*is deprecated"):
            class MyFunction(Function):
                is_traceable = True

                @staticmethod
                def forward(ctx, x):
                    return x * 2

                @staticmethod
                def backward(ctx, gO):
                    return gO * 2

        with self.assertWarnsRegex(UserWarning, "traceable .*is deprecated"):
            @torch.autograd.function.traceable
            class MyFunction(Function):
                is_traceable = True

                @staticmethod
                def forward(ctx, x):
                    return x * 2

                @staticmethod
                def backward(ctx, gO):
                    return gO * 2

    def test_will_engine_execute_node(self):
        counter = [0]

        class MyFunction(Function):
            @staticmethod
            def forward(ctx, x):
                return x * 2

            @staticmethod
            def backward(ctx, gO):
                return gO * 2

        def get_grad_fn(t):
            if t.requires_grad and t.grad_fn is None:
                return t.clone().grad_fn.next_functions[0][0]
            else:
                return t.grad_fn

        a = torch.randn(2, 3, 4, requires_grad=True)
        a2 = torch.randn(2, 3, 4, requires_grad=True)
        b = a * a2
        b2 = b.cos()
        c = MyFunction.apply(b)

        should_execute = list(map(get_grad_fn, (a, b, c)))
        should_not_execute = list(map(get_grad_fn, (a2, b2)))

        def fn(x):
            counter[0] += 1

            for g in should_execute:
                self.assertTrue(torch._C._will_engine_execute_node(g))

            for g in should_not_execute:
                self.assertFalse(torch._C._will_engine_execute_node(g))

        b.register_hook(fn)
        c.register_hook(fn)

        # .backward(inputs=) is OK
        out = c.sum()
        torch.autograd.backward(out, inputs=(a, b), retain_graph=True)
        self.assertEqual(counter[0], 2)

        # .backward() is OK
        should_execute = list(map(get_grad_fn, (a, a2, b, c)))
        should_not_execute = list(map(get_grad_fn, (b2,)))
        torch.autograd.backward(out, retain_graph=True)

        # .grad is NOT OK when leaf is passed (this is the current state, subject to change)
        with self.assertRaisesRegex(
            RuntimeError, "are currently running autograd.grad()"
        ):
            torch.autograd.grad(out, (a,))

        # .grad is OK when non-leaf is passed
        a = torch.randn(1, 2, 3, requires_grad=True) * 2
        b = a * 2

        def fn(x):
            # Check a non-leaf
            counter[0] += 1
            self.assertTrue(torch._C._will_engine_execute_node(b.grad_fn))

        b.register_hook(fn)
        counter[0] = 0
        torch.autograd.grad(b.sum(), (a,))
        self.assertEqual(counter[0], 1)

        # Verify other errors are raised
        with self.assertRaisesRegex(RuntimeError, "during the backward pass"):
            torch._C._will_engine_execute_node(out.grad_fn)

        with self.assertRaisesRegex(RuntimeError, "expects an grad_fn"):
            torch._C._will_engine_execute_node(out)

    def test_custom_function_vmap_defaults(self):
        class MySquare(Function):
            @staticmethod
            def forward(x):
                return x**2

            @staticmethod
            def setup_context(ctx, inputs, output):
                (x,) = inputs
                ctx.save_for_backward(x)

            @staticmethod
            def backward(ctx, gO):
                (x,) = ctx.saved_tensors
                return gO * 2 * x

        self.assertFalse(MySquare.generate_vmap_rule)
        self.assertTrue(hasattr(MySquare, "vmap"))

    def test_custom_function_setup_context_simple(self):
        class MySquare(Function):
            @staticmethod
            def forward(x):
                return x**2

            @staticmethod
            def setup_context(ctx, inputs, output):
                (x,) = inputs
                ctx.save_for_backward(x)

            @staticmethod
            def backward(ctx, gO):
                (x,) = ctx.saved_tensors
                return gO * 2 * x

        x = torch.randn([], requires_grad=True)
        y = MySquare.apply(x)
        (gx,) = torch.autograd.grad(y, x)
        self.assertEqual(gx, 2 * x)

    def test_custom_function_setup_context_multi_output(self):
        # Multiple outputs with some non-Tensor outputs.
        class MySquare(Function):
            @staticmethod
            def forward(x):
                two_x = x.item() * 2
                return x**2, two_x

            @staticmethod
            def setup_context(ctx, inputs, output):
                (x,) = inputs
                _, two_x = output
                ctx.two_x = two_x

            @staticmethod
            @once_differentiable
            def backward(ctx, gO, _):
                return gO * ctx.two_x

        x = torch.randn([], requires_grad=True)
        y, _ = MySquare.apply(x)
        (gx,) = torch.autograd.grad(y, x)
        self.assertEqual(gx, 2 * x)

    def test_custom_function_setup_context_multi_input(self):
        class MyReshape(Function):
            @staticmethod
            def forward(x, shape, scale_forward, scale_backward):
                return x.reshape(shape) * scale_forward

            @staticmethod
            def setup_context(ctx, inputs, output):
                x, shape, scale_forward, scale_backward = inputs
                ctx.scale_backward = scale_backward
                ctx.x_shape = x.shape

            @staticmethod
            def backward(ctx, gO):
                return gO.reshape(ctx.x_shape) * ctx.scale_backward, None, None, None

        class MyReshapeRef(Function):
            @staticmethod
            def forward(ctx, x, shape, scale_forward, scale_backward):
                ctx.scale_backward = scale_backward
                ctx.x_shape = x.shape
                return x.reshape(shape) * scale_forward

            @staticmethod
            def backward(ctx, gO):
                return gO.reshape(ctx.x_shape) * ctx.scale_backward, None, None, None

        def test(x, shape, scale_forward, scale_backward):
            y = MyReshape.apply(x, shape, scale_forward, scale_backward).sum()
            (gx,) = torch.autograd.grad(y, x)

            y_expected = MyReshapeRef.apply(
                x, shape, scale_forward, scale_backward
            ).sum()
            (gx_expected,) = torch.autograd.grad(y_expected, x)

            self.assertEqual(y_expected, y)
            self.assertEqual(gx_expected, gx)

        test(torch.randn(24, requires_grad=True), (3, 8), 7, 11)
        test(torch.randn(2, 3, 4, requires_grad=True), (6, 4), -1, 2)

    def test_accumulate_grad(self):
        grad_output = torch.ones(5, 5)

        def compute_grad(create_graph):
            x = torch.randn(5, 5, requires_grad=True)
            y = x + 2
            y.backward(grad_output, retain_graph=True)
            x_grad = x.grad
            x_grad_clone = x.grad.clone()
            y.backward(grad_output, create_graph=create_graph)
            return x_grad, x_grad_clone

        # Accumulate in-place when create_graph is False
        x_grad, x_grad_clone = compute_grad(create_graph=False)
        self.assertEqual(x_grad, x_grad_clone * 2)

        # Accumulate out-of-place when create_graph is False
        x_grad, x_grad_clone = compute_grad(create_graph=True)
        self.assertEqual(x_grad, x_grad_clone)

    def test_accumulate_grad_tensor_reference(self):
        def _test_grad_tensor(
            params_grad_tensor,
            backward_grad_tensor,
            should_preserve_reference,
            create_graph,
        ):
            params = torch.tensor([1.5, 1.5]).requires_grad_()
            params.grad = params_grad_tensor
            grad_saved = params.grad
            params.backward(backward_grad_tensor, create_graph=create_graph)
            self.assertEqual(
                id(grad_saved) == id(params.grad), should_preserve_reference
            )

        for create_graph in (False, True):
            # Accumulate dense gradient to sparse gradient will change the `params.grad` reference
            _test_grad_tensor(
                torch.sparse_coo_tensor(
                    torch.tensor([[1, 1]]).long(), torch.tensor([1.0, 1.0])
                ),
                torch.tensor([1.5, 1.5]),
                False,  # never accumulates in-place
                create_graph,
            )

            # Accumulate dense gradient to dense gradient will preserve the `params.grad` reference,
            # but only if create_graph=False.
            _test_grad_tensor(
                torch.tensor([1.5, 1.5]),
                torch.tensor([1.5, 1.5]),
                not create_graph,
                create_graph,
            )

            # Accumulate sparse gradient to sparse gradient will preserve the `params.grad` reference,
            # but only if create_graph=False.
            _test_grad_tensor(
                torch.sparse_coo_tensor(
                    torch.tensor([[1, 1]]).long(), torch.tensor([1.0, 1.0])
                ),
                torch.sparse_coo_tensor(
                    torch.tensor([[1, 1]]).long(), torch.tensor([1.0, 1.0])
                ),
                not create_graph,
                create_graph,
            )

    def test_accumulate_grad_with_zero_numel_grad(self):
        a = torch.rand(4, 0, requires_grad=True)
        b = torch.rand(4, 1, requires_grad=True)
        c = a + b
        assert c.shape == (4, 0)
        c.sum().backward()

        self.assertEqual(b.grad, torch.zeros(4, 1))
        self.assertEqual(a.grad, torch.zeros(4, 0))

    def test_hessian_vector(self):
        x = torch.randn(2, 2, requires_grad=True)
        y = torch.randn(2, 2, requires_grad=True)

        z = x**2 + y * x + y**2
        z.backward(torch.ones(2, 2), create_graph=True)

        with torch.no_grad():
            x_grad = 2 * x + y
            y_grad = x + 2 * y
        self.assertEqual(x.grad, x_grad)
        self.assertEqual(y.grad, y_grad)

        grad_sum = 2 * x.grad + y.grad
        grad_sum.backward(torch.ones(2, 2))
        x_hv = torch.ones(2, 2) * 5
        y_hv = torch.ones(2, 2) * 4
        self.assertEqual(x.grad, x_grad + x_hv)
        self.assertEqual(y.grad, y_grad + y_hv)

    def test_grad(self):
        x = torch.randn(2, 2, requires_grad=True)
        y = torch.randn(2, 2, requires_grad=True)
        z = x**2 + y * x + y**2
        z.backward(torch.ones(2, 2), create_graph=True)

        x_grad = 2 * x + y
        y_grad = x + 2 * y
        self.assertEqual(x.grad, x_grad)
        self.assertEqual(y.grad, y_grad)

        grad_sum = 2 * x.grad + y.grad
        x_hv = torch.autograd.grad(
            outputs=[grad_sum],
            grad_outputs=[torch.ones(2, 2)],
            inputs=[x],
            create_graph=True,
        )
        expected_x_hv = torch.ones(2, 2) * 5
        expected_y_hv = torch.ones(2, 2) * 4

        self.assertEqual(x_hv[0], expected_x_hv)
        self.assertEqual(x.grad, x_grad)
        self.assertEqual(y.grad, y_grad)

        # Test that grad_outputs and outputs have the same shape
        grad_out = torch.ones(2)
        try:
            torch.autograd.grad(
                outputs=[grad_sum],
                grad_outputs=[grad_out],
                inputs=[x],
                create_graph=True,
            )
            self.assertFail()
        except RuntimeError as error:
            self.assertEqual(
                str(error),
                "Mismatch in shape: grad_output[0] has a shape of "
                + str(grad_out.shape)
                + " and output[0] has a shape of "
                + str(grad_sum.shape)
                + ".",
            )

    def test_grad_to_node(self):
        def check_matches(out, inp):
            ref = torch.autograd.grad(out.sum(), inp)

            edge = torch.autograd.graph.get_gradient_edge(inp)
            new = torch.autograd.grad(out.sum(), edge)
            self.assertEqual(ref, new)

        # We need to ensure that our main types of Node work (regular cpp Nodes,
        # AccumulateGrad Nodes and custom Function)
        x = torch.rand(2, requires_grad=True)
        out = x.clone()
        check_matches(out, x)

        x = x.clone()
        out = x.clone()
        check_matches(out, x)

        x = torch.autograd._functions.Resize.apply(x, (2,))
        out = x.clone()
        check_matches(out, x)

        x = torch.var_mean(x)[1]
        out = x.clone()
        check_matches(out, x)

    def test_grad_to_node_set(self):
        x = torch.rand(2, requires_grad=True)
        x_edge = torch.autograd.graph.get_gradient_edge(x)
        out = x.clone()

        with torch.no_grad():
            x.set_(torch.rand_like(x))

        with self.assertRaisesRegex(RuntimeError, "to not have been used in the graph"):
            torch.autograd.grad(out.sum(), x)

        # Works
        torch.autograd.grad(out.sum(), x_edge)

    def test_grad_to_node_inplace(self):
        x = torch.rand(2, requires_grad=True).clone()
        x_edge = torch.autograd.graph.get_gradient_edge(x)
        x *= 2

        g_old, g_new = torch.autograd.grad(x.sum(), (x_edge, x))
        self.assertEqual(g_old, 2 * torch.ones_like(x))
        self.assertEqual(g_new, torch.ones_like(x))

    def test_grad_to_node_multi(self):
        x = torch.rand(2, requires_grad=True).clone()
        y = torch.rand(2, requires_grad=True).clone()

        out = x + y

        ref = torch.autograd.grad(out.sum(), (x, y))

        inp_edges = (
            GradientEdge(x.grad_fn, x.output_nr),
            GradientEdge(y.grad_fn, y.output_nr),
        )
        new = torch.autograd.grad(out.sum(), inp_edges)

        self.assertEqual(ref, new)

    def test_grad_to_node_materialize(self):
        x = torch.rand(2, requires_grad=True).clone()
        edge_x = GradientEdge(x.grad_fn, x.output_nr)
        y = torch.rand(2, requires_grad=True).clone()
        edge_y = GradientEdge(y.grad_fn, y.output_nr)

        out = x.clone()

        # Works
        torch.autograd.grad(
            out.sum(), (edge_x, y), allow_unused=True, materialize_grads=True
        )
        torch.autograd.grad(
            out.sum(), (x, y), allow_unused=True, materialize_grads=True
        )
        torch.autograd.grad(out.sum(), (x, edge_y), allow_unused=True)

        with self.assertRaisesRegex(
            RuntimeError,
            "materialize_grads cannot be used when the given input is a GradientEdge",
        ):
            torch.autograd.grad(
                out.sum(), (x, edge_y), allow_unused=True, materialize_grads=True
            )

    def test_backward_to_node(self):
        x = torch.rand(2, requires_grad=True).clone()
        edge_x = GradientEdge(x.grad_fn, x.output_nr)
        y = torch.rand(2, requires_grad=True).clone()
        edge_y = GradientEdge(y.grad_fn, y.output_nr)

        out = x.clone()

        # All should work in this case
        torch.autograd.backward(out.sum(), inputs=(edge_x, y))
        torch.autograd.backward(out.sum(), inputs=(x, y))
        torch.autograd.backward(out.sum(), inputs=(x, edge_y))
        torch.autograd.backward(out.sum(), inputs=(edge_x, edge_y))

    def test_grad_nonleaf(self):
        x_init = torch.randn(2, 2, requires_grad=True)
        x = x_init
        y = torch.randn(2, 2, requires_grad=True)
        grad_output = torch.ones(2, 2)

        def fn(x):
            return x**2 + y * x + y**2

        for _ in range(5):
            (grad_x,) = torch.autograd.grad(
                fn(x), x, grad_outputs=grad_output, create_graph=True
            )

            grad_x_expected = 2 * x + y
            self.assertIsNone(y.grad)
            self.assertIsNone(x.grad)
            self.assertEqual(grad_x, grad_x_expected)

            x = x + 0.05 * grad_x

        val_init = fn(x_init).sum()
        val_final = fn(x).sum()
        self.assertGreater(val_final, val_init)

        x.backward(grad_output)
        self.assertIsNotNone(y.grad)
        self.assertIsNotNone(x_init.grad)

    def test_grad_nonleaf_many_outputs(self):
        # This checks an edge case for function callbacks
        # We want to capture two grads of a function, but can only
        # register a single callback.
        x = torch.randn(4, 2, requires_grad=True)
        a, b = x.chunk(2)

        def hook(*grads):
            hook_called[0] = True

        hook_called = [False]
        x.register_hook(hook)

        go = torch.randn(2, 2)
        grad_a, grad_b = torch.autograd.grad(
            (a + 2 * b), [a, b], grad_outputs=go, create_graph=True
        )

        self.assertEqual(grad_a, go)
        self.assertEqual(grad_b, go * 2)
        self.assertFalse(hook_called[0])
        self.assertIsNone(x.grad)

    def test_grad_nonleaf_register_hook(self):
        # This checks an edge case for register_hook.
        # We want to capture grad of a nonleaf tensor,
        # but avoid segfault during backward of other nonleaf tensors
        x = torch.randn(5, requires_grad=True)
        x_list = x.unbind()

        x0 = x_list[0]
        hook_results = [None]

        def hook(grad):
            hook_results[0] = grad

        x0.register_hook(hook)

        x_list[0].backward()
        self.assertEqual(hook_results[0], torch.tensor(1.0))
        expected_grad = torch.tensor([1.0, 0, 0, 0, 0])
        self.assertEqual(x.grad, expected_grad)
        self.assertIsNone(x_list[0].grad)

        for i in range(1, 5, 1):
            x_list[i].backward()
            self.assertEqual(hook_results[0], None)
            expected_grad[i] = 1.0
            self.assertEqual(x.grad, expected_grad)
            self.assertIsNone(x_list[i].grad)

    def test_grad_materialize_grads(self):
        x = torch.tensor(0.5, requires_grad=True)
        a = torch.tensor(1.0, requires_grad=True)
        y = x * a
        dydx = torch.autograd.grad(y, x, create_graph=True)
        d2ydx2_none = torch.autograd.grad(dydx, x, create_graph=True, allow_unused=True)
        d2ydx2 = torch.autograd.grad(
            dydx, x, create_graph=True, allow_unused=True, materialize_grads=True
        )
        # `allow_unused` set to True implicitly
        d3ydx3 = torch.autograd.grad(d2ydx2, x, materialize_grads=True)
        self.assertIsNone(d2ydx2_none[0])
        self.assertEqual(d2ydx2[0].item(), 0)
        self.assertEqual(d3ydx3[0].item(), 0)
        with self.assertRaisesRegex(
            ValueError, "Expected allow_unused to be True or not passed when"
        ):
            torch.autograd.grad(y, x, allow_unused=False, materialize_grads=True)

    def test_post_accumulate_grad_hook_on_non_leaf(self):
        def hook(tensor):
            tensor.sub_(1.0)

        leaf = torch.rand(3, requires_grad=True)
        non_leaf = 2.0 * leaf

        with self.assertRaisesRegex(
            RuntimeError,
            "post accumulate grad hooks cannot be registered on non-leaf tensors",
        ):
            non_leaf.register_post_accumulate_grad_hook(hook)

    def test_post_accumulate_grad_hook_multiple_hooks(self):
        def hook1(tensor):
            tensor.sub_(tensor.grad)

        def hook2(tensor):
            tensor.mul_(4.0)

        tensor = torch.rand(3, requires_grad=True)
        tensor_ref = tensor.clone().detach()
        tensor.register_post_accumulate_grad_hook(hook1)
        tensor.register_post_accumulate_grad_hook(hook2)
        sum = tensor.sum()
        sum.backward()
        # both hooks should be called, in order
        self.assertEqual(4.0 * (tensor_ref - 1.0), tensor)

    def test_post_accumulate_grad_hook_multiple_tensors(self):
        def hook(tensor):
            tensor.sub_(tensor.grad)

        tensor1 = torch.rand(3, requires_grad=True)
        tensor1_ref = tensor1.clone().detach()
        tensor2 = torch.rand(5, requires_grad=True)
        tensor2_ref = tensor2.clone().detach()
        tensor1.register_post_accumulate_grad_hook(hook)
        tensor2.register_post_accumulate_grad_hook(hook)
        tensor1.sum().backward()
        tensor2.sum().backward()
        # both tensors should have been modified
        self.assertEqual(tensor1_ref - 1.0, tensor1)
        self.assertEqual(tensor2_ref - 1.0, tensor2)

    def test_post_accumulate_grad_hook_returns_not_None(self):
        def bad_hook(tensor):
            return tensor.grad

        tensor = torch.rand(2, 3, requires_grad=True)
        tensor.register_post_accumulate_grad_hook(bad_hook)
        # should error!
        with self.assertRaisesRegex(RuntimeError, "hooks should return None."):
            tensor.sum().backward()

    def test_post_accumulate_grad_hook_e2e(self):
        def setup_optim_in_bwd(model):
            optims = {}
            handles = []

            def optim_step_hook(param):
                optims[param].step()
                optims[param].zero_grad()

            for p in model.parameters():
                optims[p] = torch.optim.Adam([p])
                handles.append(p.register_post_accumulate_grad_hook(optim_step_hook))

            return handles

        model = torch.nn.Linear(3, 2)
        input = torch.rand(2, 3)
        handles = setup_optim_in_bwd(model)

        # make a copy for reference
        model_copy = deepcopy(model)
        optim_copy = torch.optim.Adam(model_copy.parameters())

        iters = 5

        for _ in range(iters):
            loss = model(input).sum()
            loss.backward()

            loss_copy = model_copy(input).sum()
            loss_copy.backward()
            optim_copy.step()
            optim_copy.zero_grad()

        params_copy = []  # freeze a copy of the params to compare later
        for p_reference, p in zip(model_copy.parameters(), model.parameters()):
            self.assertEqual(p_reference, p)
            params_copy.append(p_reference.clone().detach())

        # After removing the handle, the model should no longer update.
        for h in handles:
            h.remove()

        for _ in range(iters):
            loss = model(input).sum()
            loss.backward()

            loss_copy = model_copy(input).sum()
            loss_copy.backward()
            optim_copy.step()
            optim_copy.zero_grad()

        for p_static, p_reference, p in zip(
            params_copy, model_copy.parameters(), model.parameters()
        ):
            self.assertEqual(p_static, p)
            self.assertNotEqual(p_reference, p)

    def test_post_accumulate_grad_hook_gets_cleaned_up(self):
        def fun_stuff_with_hook():
            thing_to_put_in_hook = torch.rand(3)

            def hook(tensor):
                tensor.sub_(tensor.grad)
                tensor.add_(thing_to_put_in_hook)

            tensor = torch.rand(3, requires_grad=True)
            tensor.register_post_accumulate_grad_hook(hook)
            tensor.sum().backward()
            ref = weakref.ref(thing_to_put_in_hook)
            gc.collect()
            return tensor, ref

        with disable_gc():
            tensor, ref = fun_stuff_with_hook()
            self.assertIsNotNone(
                ref()
            )  # thing_to_put_in_hook should be kept alive by tensor

            del tensor
            gc.collect()
            self.assertIsNone(ref())  # thing_to_put_in_hook should be cleaned

    def test_post_accumulate_grad_hook_ordering(self):
        tensor = torch.rand(3, requires_grad=True)

        def pre_hook(grad):
            return grad.sub(2.0)

        def acc_grad_node_pre_hook(grad_out):
            return (grad_out[0].div(5.0),)

        def post_acc_grad_hook(tensor):
            tensor.grad.add_(0.5)

        def acc_grad_node_post_hook(grad_in, grad_out):
            tensor.grad = grad_out[0].mul(10)

        acc_grad = tensor.view_as(tensor).grad_fn.next_functions[0][0]
        tensor.register_hook(pre_hook)
        acc_grad.register_prehook(acc_grad_node_pre_hook)
        tensor.register_post_accumulate_grad_hook(post_acc_grad_hook)
        acc_grad.register_hook(acc_grad_node_post_hook)
        tensor.sum().backward()

        # the hooks should run in the order of:
        #   1. tensor prehook
        #   2. acc_grad prehook
        #   3. tensor post acc_grad hook
        #   4. acc_grad posthook
        # so that would be ((1 - 2) / 5 + 0.5) * 10 = 3
        self.assertEqual(torch.tensor([3.0, 3.0, 3.0]), tensor.grad)

    def test_hook_with_no_name(self):
        # Create a hook that do not have a __name__ attribute
        class MyHookClass:
            def __call__(self, grad):
                return grad.clone()

        x = torch.randn(5, requires_grad=True).clone()
        x.register_hook(MyHookClass())
        x.sum().backward()
        # Should run fine

    def test_prehook_ordering(self):
        # Hooks registered to tensor are ordered before those
        # that are registered to grad_fn
        log = []

        def hook1(g):
            log.append(1)
            return g * 3

        def hook2(gs):
            log.append(2)
            return tuple(g * 2 for g in gs)

        a = torch.tensor(1.0, requires_grad=True)
        b = a.clone()

        b.grad_fn.register_prehook(hook2)
        b.register_hook(hook1)
        b.grad_fn.register_prehook(hook2)

        acc = b.grad_fn.next_functions[0][0]
        a.register_hook(hook1)
        acc.register_prehook(hook2)
        a.register_hook(hook1)

        b.sum().backward(retain_graph=True)
        self.assertEqual(log, [1, 2, 2, 1, 1, 2])

        # grad also runs hooks on accumulate grad nodes, even though
        # the accumulate grad nodes are not actually executed
        log = []
        torch.autograd.grad(b.sum(), inputs=(a,), retain_graph=True)
        self.assertEqual(log, [1, 2, 2, 1, 1])

        log = []
        b.sum().backward(inputs=(b,))
        self.assertEqual(log, [1, 2, 2])
        # retains_grad hooks would not observe modifications by all pre hooks
        # because they are executed after
        self.assertEqual(b.grad.item(), 3)

    def test_retains_grad_can_always_observe_tensor_prehook(self):
        def tensor_prehook(g):
            return g * 2

        a = torch.tensor(1.0, requires_grad=True)
        b = a.clone()
        b.register_hook(tensor_prehook)
        b.retain_grad()
        b.register_hook(tensor_prehook)

        b.clone().backward()
        self.assertEqual(b.grad.item(), 4)

        a = torch.tensor(1.0, requires_grad=True)
        b = a.clone()
        b.retain_grad()
        b.register_hook(tensor_prehook)

        b.clone().backward()
        self.assertEqual(b.grad.item(), 2)

    def test_accumulate_grad_posthooks_can_observe_tensor_prehook(self):
        # Post hooks on accumulate should be able to observe changes to
        # grad made by tensor prehooks
        a = torch.tensor(1.0, requires_grad=True)

        def tensor_prehook(g):
            return g * 2

        def posthook(gO, gI):
            self.assertTrue(torch.allclose(gI[0], a * 2))
            self.assertEqual(len(gO), 0)

        def prehook(gI):
            self.assertTrue(torch.allclose(gI[0], a * 2))
            self.assertEqual(len(gI), 1)

        b = a.clone()
        acc = b.grad_fn.next_functions[0][0]
        acc.register_hook(posthook)
        acc.register_prehook(prehook)
        a.register_hook(tensor_prehook)

        b.backward()

    def test_hook_edge_case_when_called_with_grad(self):
        # grad executes the tensor hooks of the next node but not
        # grad_fn pre hooks or the post hooks
        a = torch.tensor(1.0, requires_grad=True)
        b = a * 2
        c = b * 2

        tensor_hook_count = [0]
        prehook_count = [0]
        posthook_count = [0]

        def reset_counts():
            nonlocal tensor_hook_count, prehook_count, posthook_count
            tensor_hook_count = [0]
            prehook_count = [0]
            posthook_count = [0]

        def tensor_prehook(g):
            tensor_hook_count[0] += 1

        def prehook(g):
            prehook_count[0] += 1

        def posthook(gI, gO):
            posthook_count[0] += 1

        a.register_hook(tensor_prehook)
        b.register_hook(tensor_prehook)
        acc = b.grad_fn.next_functions[0][0]
        acc.register_hook(posthook)
        acc.register_prehook(prehook)
        b.grad_fn.register_hook(posthook)
        b.grad_fn.register_prehook(prehook)

        torch.autograd.grad(c, inputs=(b), retain_graph=True)
        self.assertEqual(tensor_hook_count[0], 1)
        self.assertEqual(posthook_count[0], 0)
        self.assertEqual(prehook_count[0], 0)
        reset_counts()

        torch.autograd.grad(c, inputs=(a, b), retain_graph=True)
        self.assertEqual(tensor_hook_count[0], 2)
        self.assertEqual(posthook_count[0], 1)
        self.assertEqual(prehook_count[0], 1)
        reset_counts()

        c.backward(retain_graph=True)
        self.assertEqual(tensor_hook_count[0], 2)
        self.assertEqual(posthook_count[0], 2)
        self.assertEqual(prehook_count[0], 2)
        reset_counts()

        c.backward(inputs=(a, b), retain_graph=True)
        self.assertEqual(tensor_hook_count[0], 2)
        self.assertEqual(posthook_count[0], 2)
        self.assertEqual(prehook_count[0], 2)

    def test_sharded_grad(self):
        leaves = [torch.zeros(5, 5, requires_grad=True) for _ in range(10)]
        intermediates = [l * i + l * l for i, l in enumerate(leaves)]
        loss = sum(v * i for i, v in enumerate(intermediates)).sum()

        # define a helper for dividing intermediates into groups
        def group(l, group_size):
            return (l[i : i + group_size] for i in range(0, len(l), group_size))

        # Compute the d loss / d intermediates in chunks of shard_size
        shard_size = 2
        d_intermediates = [
            d_i
            for intermediates_batch in group(intermediates, shard_size)
            for d_i in torch.autograd.grad(loss, intermediates_batch)
        ]
        # Compute rest of backward pass
        torch.autograd.backward(intermediates, d_intermediates)

        for i, l in enumerate(leaves):
            self.assertEqual(l.grad, i * i * (1 + l))

    def test_backward_badcalls(self):
        x = torch.ones(1)
        with self.assertRaisesRegex(RuntimeError, "does not require grad"):
            x.backward()

    def test_grad_badcalls(self):
        x = torch.ones(1)
        y = x**2
        with self.assertRaisesRegex(RuntimeError, "does not require grad"):
            torch.autograd.grad(x, y)
        with self.assertRaisesRegex(RuntimeError, "does not require grad"):
            torch.autograd.grad(y, x)

        x = torch.ones(1, requires_grad=True)
        y = x**2
        torch.autograd.grad(y, x)  # this should succeed now

    def test_grad_empty_inputs(self):
        x = torch.tensor([1.0], requires_grad=True)
        with self.assertRaisesRegex(ValueError, "grad requires non-empty inputs."):
            torch.autograd.grad(2 * x, [], grad_outputs=torch.tensor([1.0]))

    def test_grad_fn_badcalls(self):
        error_regex = "expected .* arguments, got .* instead"
        x = torch.ones(1, requires_grad=True)
        y = x**2
        with self.assertRaisesRegex(TypeError, error_regex):
            y.grad_fn(x.detach(), x.detach())  # too many
        with self.assertRaisesRegex(TypeError, error_regex):
            y.grad_fn()  # too few

        y.grad_fn(x.detach())  # this should succeed

    def test_grad_unreachable(self):
        x = torch.ones(1, requires_grad=True)
        y = torch.ones(1, requires_grad=True)
        # Make sure x and y have grad accumulators allocated
        z = x * 2
        w = y * 2

        grad_x, grad_y = torch.autograd.grad(x * 2, [x, y], allow_unused=True)
        self.assertEqual(grad_x, x * 2)
        self.assertIsNone(grad_y)

        # This is slightly different than the case above, because z doesn't even
        # have a grad accumulator allocated.
        z = torch.ones(1, requires_grad=True)
        grad_x, grad_z = torch.autograd.grad(x * 2, [x, z], allow_unused=True)
        self.assertEqual(grad_x, x * 2)
        self.assertIsNone(grad_z)

        # allow_unused=False, but grads contains None inside, should throw
        with self.assertRaisesRegex(RuntimeError, "Set allow_unused=True"):
            grad_x, grad_y = torch.autograd.grad(x * 2, [x, y], allow_unused=False)

    def test_grad_unreachable_discovery(self):
        # Test that certain nodes are not erroneously executed when an input
        # is unreachable. See #39784
        class MyFunc(torch.autograd.Function):
            @staticmethod
            def forward(ctx, x):
                return x

            @staticmethod
            def backward(ctx, x):
                self.fail("This node should not be executed!")

        x = MyFunc.apply(torch.randn(1, requires_grad=True) * 2)
        y = torch.randn(1, requires_grad=True)
        (gY,) = torch.autograd.grad(x, (y,), allow_unused=True)
        self.assertIsNone(gY)

        x = MyFunc.apply(torch.randn(1, requires_grad=True) * 2)
        y = torch.randn(1, requires_grad=True)
        z = torch.randn(1, requires_grad=True)
        (gY, gZ) = torch.autograd.grad(x + z, (y, z), allow_unused=True)
        self.assertIsNone(gY)
        self.assertIsNotNone(gZ)

        x = MyFunc.apply(torch.randn(1, requires_grad=True) * 2)
        y = torch.randn(1, requires_grad=True)
        torch.autograd.backward(x, inputs=(y,))  # allow_unused is implicitly True!
        self.assertIsNone(y.grad)

    def test_grad_batched_grad(self):
        x = torch.randn(2, 2, requires_grad=True)

        out = x.clone()  # Size([2, 2])
        batched_grad = (
            torch.arange(3).expand(2, 2, 3).transpose(0, 2)
        )  # Size([3, 2, 2])
        (grad,) = torch.autograd.grad(out, (x,), (batched_grad,), is_grads_batched=True)
        self.assertEqual(
            grad, torch.arange(3).expand(2, 2, 3).transpose(0, 2).to(dtype=grad.dtype)
        )

        # Detect shape mismatch
        grad_out = torch.ones(2, 2)
        with self.assertRaisesRegex(
            RuntimeError, "If `is_grads_batched=True`, we interpret the first"
        ):
            torch.autograd.grad(
                outputs=out,
                grad_outputs=(grad_out,),
                inputs=(x,),
                is_grads_batched=True,
            )

        # Scalar outputs
        out = x.sum()  # Size([])
        batched_grad = torch.arange(3)  # Size([3])
        (grad,) = torch.autograd.grad(out, (x,), (batched_grad,), is_grads_batched=True)
        self.assertEqual(
            grad, torch.arange(3).expand(2, 2, 3).transpose(0, 2).to(dtype=grad.dtype)
        )

        # We consider scalar and sized-1 to be a mismatch. This is consistent with current non-batched behavior.
        grad_out = torch.ones(2).unsqueeze(1)
        with self.assertRaisesRegex(
            RuntimeError, "If `is_grads_batched=True`, we interpret the first"
        ):
            torch.autograd.grad(
                outputs=out,
                grad_outputs=(grad_out,),
                inputs=(x,),
                is_grads_batched=True,
            )

    def test_hooks(self):
        x = torch.ones(5, 5, requires_grad=True)
        y = torch.ones(5, 5) * 4
        y.requires_grad_(True)

        counter = [0]

        def bw_hook(inc, grad):
            self.assertIsInstance(grad, torch.Tensor)
            counter[0] += inc

        z = x**2 + x * 2 + x * y + y
        x.register_hook(lambda *args: bw_hook(0, *args))
        test = z.register_hook(lambda *args: bw_hook(1, *args))
        z.backward(torch.ones(5, 5), retain_graph=True)
        self.assertEqual(counter[0], 1)

        test2 = z.register_hook(lambda *args: bw_hook(2, *args))
        z.backward(torch.ones(5, 5), retain_graph=True)
        self.assertEqual(counter[0], 4)

        test2.remove()
        z.backward(torch.ones(5, 5), retain_graph=True)
        self.assertEqual(counter[0], 5)

        def bw_hook_modify(grad):
            return grad.mul(2)

        test.remove()
        z.register_hook(bw_hook_modify)
        with torch.no_grad():
            y.grad.zero_()
        z.backward(torch.ones(5, 5), retain_graph=True)
        self.assertEqual(y.grad, (x + 1) * 2)

        y.register_hook(bw_hook_modify)
        with torch.no_grad():
            y.grad.zero_()
        z.backward(torch.ones(5, 5))
        self.assertEqual(y.grad, (x + 1) * 4)

    def _get_mul2(self, use_custom_function):
        if use_custom_function:

            class Mul2(Function):
                @staticmethod
                def forward(ctx, x):
                    return x * 2

                @staticmethod
                def backward(ctx, gO):
                    return gO * 2

            return Mul2.apply
        else:
            return lambda x: x * 2

    def test_grad_fn_prehooks(self):
        for use_custom_function in (True, False):
            mul2 = self._get_mul2(use_custom_function)

            a = torch.tensor([1.0], requires_grad=True)
            b = mul2(a)

            post_counter = [0]
            pre_counter = [0]

            def posthook(grad_input, grad_output):
                self.assertEqual(pre_counter[0], 3)
                self.assertTrue(torch.allclose(grad_output[0], torch.ones(1) * 8))
                self.assertTrue(torch.allclose(grad_input[0], torch.ones(1) * 16))
                post_counter[0] += 1
                return grad_input

            def prehook(grad_output):
                pre_counter[0] += 1
                return (grad_output[0] * 2,)

            # register posthook x 2
            b.grad_fn.register_hook(posthook)
            b.grad_fn.register_hook(posthook)
            # register prehook x 3
            b.grad_fn.register_prehook(prehook)
            b.grad_fn.register_prehook(lambda x: None)
            b.grad_fn.register_prehook(prehook)
            b.grad_fn.register_prehook(prehook)
            b.grad_fn.register_prehook(lambda x: x)
            b.grad_fn.register_prehook(lambda x: None)

            b.sum().backward()

            self.assertEqual(post_counter[0], 2)
            self.assertEqual(pre_counter[0], 3)

            # Return None
            a = torch.rand(3, 3, requires_grad=True)
            b = mul2(a)

            def prehook(grad_output):
                pre_counter[0] += 1
                return None

            b.grad_fn.register_prehook(prehook)
            b.sum().backward()
            self.assertEqual(pre_counter[0], 4)
            self.assertTrue(torch.allclose(a.grad, torch.ones(3, 3) * 2))

    def test_grad_fn_prehooks_multiple_outputs(self):
        # Compute gradients without hooks
        b = torch.rand(3, 3, requires_grad=True)
        var, mean = torch.var_mean(b, dim=0)
        (var + mean).sum().backward()

        # Compute gradients with hooks
        a = b.detach().requires_grad_()
        counter = [0]

        def prehook(grad_output):
            gvar, gmean = grad_output
            counter[0] += 1
            return (gvar * 2, gmean * 2)

        var, mean = torch.var_mean(a, dim=0)
        mean.grad_fn.register_prehook(prehook)
        (var + mean).sum().backward()

        self.assertEqual(counter[0], 1)
        # Compare
        self.assertTrue(torch.allclose(a.grad, b.grad * 2))

        # Test with custom Function
        class DoubleMul2(Function):
            @staticmethod
            def forward(ctx, x, a, y):
                ctx.a = a
                return a * x * 2, a, a * y * 2

            @staticmethod
            def backward(ctx, g1, _a, g2):
                return ctx.a * g1 * 2, None, ctx.a * g2 * 2

        counter = [0]

        def prehook(grad_output):
            g1, ga, g2 = grad_output
            self.assertIsNone(ga)
            counter[0] += 1
            return (g1 * 2, None, g2 * 2)

        a = torch.randn(3, 3, requires_grad=True)
        b = torch.randn(3, 3, requires_grad=True)
        k = 3
        c, _, d = DoubleMul2.apply(a, k, b)
        c.grad_fn.register_prehook(prehook)
        (c + d).sum().backward()

        self.assertEqual(counter[0], 1)
        self.assertTrue(torch.allclose(a.grad, torch.ones(1) * 4 * k))
        self.assertTrue(torch.allclose(b.grad, torch.ones(1) * 4 * k))

    def test_grad_fn_prehooks_remove_hooks(self):
        for use_custom_function in (True, False):
            mul2 = self._get_mul2(use_custom_function)

            # Simply remove hooks

            a = torch.rand(3, 3, requires_grad=True)
            b = mul2(a)
            counter = [0]

            def prehook(grad_output):
                counter[0] += 1
                return None

            handle = b.grad_fn.register_prehook(prehook)
            b.grad_fn.register_prehook(prehook)
            handle.remove()
            b.sum().backward()
            self.assertTrue(torch.allclose(a.grad, torch.ones(3, 3) * 2))
            self.assertEqual(counter[0], 1)

            # Remove hooks during backward
            a = torch.rand(3, 3, requires_grad=True)
            b = mul2(a)
            counter = [0]

            def prehook1(grad_output):
                handle2.remove()
                # Remove hook that is already removed is OK
                handle3.remove()
                return None

            def prehook2(grad_output):
                counter[0] += 1
                return None

            # Hooks that registered first run first
            b.grad_fn.register_prehook(prehook1)
            handle2 = b.grad_fn.register_prehook(prehook2)
            handle3 = b.grad_fn.register_prehook(prehook2)
            handle3.remove()
            b.sum().backward()
            self.assertTrue(torch.allclose(a.grad, torch.ones(3, 3) * 2))
            self.assertEqual(counter[0], 1)

    def test_hooks_cpp(self):
        # Tests hooks for autograd function implemented in C++
        bn = torch.nn.BatchNorm1d(5, affine=False)
        bn.double()
        bn.eval()

        counter = [0]

        def bw_hook(grad):
            counter[0] += 1
            return grad * 2

        x = torch.ones(5, 5, dtype=torch.double, requires_grad=True)
        z = bn(x)
        z.register_hook(bw_hook)
        z.sum().backward()

        self.assertEqual(counter[0], 1, msg="bw_hook not called")
        self.assertEqual(
            x.grad, torch.ones(5, 5, dtype=torch.double) * 2, atol=1e-5, rtol=0
        )

    def test_hook_none(self):
        # WARNING: this is a test for autograd internals.
        # You should never have to use such things in your code.
        class NoneGradientFunction(Function):
            @staticmethod
            def forward(ctx, x, y):
                assert ctx.needs_input_grad[0]
                assert not ctx.needs_input_grad[1]
                return x, y

            @staticmethod
            def backward(ctx, grad_x, grad_y):
                return grad_x, None

        was_called = [False]

        def hook(grad):
            self.assertIsNotNone(grad)
            was_called[0] = True

        x = torch.randn(5, 5, requires_grad=True)
        y = torch.randn(5, 5)
        rx, ry = NoneGradientFunction.apply(x, y)
        rx.register_hook(hook)
        ry.register_hook(hook)
        sum(rx, ry).sum().backward()
        self.assertTrue(was_called[0])

    def test_retain_grad(self):
        input = torch.rand(1, 3, requires_grad=True)
        h1 = input * 3
        out = (h1 * h1).sum()

        # It should be possible to call retain_grad() multiple times
        h1.retain_grad()
        h1.retain_grad()

        # Gradient should be accumulated
        out.backward(retain_graph=True)
        self.assertEqual(h1 * 2, h1.grad)
        out.backward(retain_graph=True)
        self.assertEqual(h1 * 4, h1.grad)

        with torch.no_grad():
            input.grad.zero_()
        # It should be a no-op for leaves
        input.retain_grad()
        input.retain_grad()
        out.backward()
        self.assertEqual(input * 18, input.grad)

    # NB: See test/cpp/api/autograd.cpp for more tests on the interaction between
    #     retains_grad and hooks in cpp
    def test_retain_grad_inplace(self):
        a = torch.tensor([1.0], requires_grad=True).clone()
        a.retain_grad()
        a.mul_(2)
        a.sum().backward()
        self.assertEqual(a.grad, torch.tensor([1.0]))

        a = torch.tensor([1.0], requires_grad=True).clone()
        a.retain_grad()
        # Inplace multiple times is OK
        a.mul_(2)
        a.mul_(2)
        a.sum().backward()
        self.assertEqual(a.grad, torch.tensor([1.0]))

        # When in-place over view is done, the retains_grad hooks should be
        # moved from base's original grad_fn to the copyslices node.
        x = torch.tensor([1.0], requires_grad=True).clone()
        x.retain_grad()
        x_view = x[:]
        x_view *= 2
        x *= 2
        x.sum().backward()
        # The grad is 1, not 4, because we are computing grad wrt the latest
        # version of x.
        self.assertEqual(a.grad, torch.tensor([1.0]))

        # If the base did not originally require grad, there should be no hook
        # to move. Make sure this case runs without error.
        x = torch.zeros(4)
        y = x.view(2, 2)
        y.add_(torch.randn(2, 2, requires_grad=True))

        # When in-place over view is done, the retains_grad hooks should be
        # moved from base's original grad_fn to the copyslices node.
        x = torch.tensor([1.], requires_grad=True).clone()
        x.retain_grad()
        x_view = x[:]
        x_view *= 2
        x *= 2
        x.sum().backward()
        # The grad is 1, not 4, because we are computing grad wrt the latest
        # version of x.
        self.assertEqual(a.grad, torch.tensor([1.]))

        # If the base did not originally require grad, there should be no hook
        # to move. Make sure this case runs without error.
        x = torch.zeros(4)
        y = x.view(2, 2)
        y.add_(torch.randn(2, 2, requires_grad=True))

    def test_retains_grad_inplace_multiple_outputs(self):
        class DoubleMul(Function):
            @staticmethod
            def forward(ctx, x):
                return x * 2, x * 3

            @staticmethod
            def backward(ctx, g1, g2):
                return g1 * 2 + g2 * 3

        var_mean = partial(torch.var_mean, dim=0)

        for fn in (DoubleMul.apply, var_mean):
            b = torch.rand(3, 3, requires_grad=True)
            var, mean = fn(b)
            var.retain_grad()
            mean.retain_grad()
            # node has two retains_grad hooks
            var.mul_(2)
            # the retain_grad hook multi-output node refers should now be a nullptr
            (var + mean).sum().backward()
            gvar = var.grad
            gmean = mean.grad

            a = b.detach().requires_grad_(True)
            var, mean = fn(a)
            var.mul_(2)
            out = (var + mean).sum()
            gvar_expected, gmean_expected = torch.autograd.grad(out, inputs=(var, mean))
            self.assertTrue(torch.allclose(gvar, gvar_expected))
            self.assertTrue(torch.allclose(gmean, gmean_expected))

    def test_retain_grad_inplace_over_view(self):
        base = torch.tensor([1.0], requires_grad=True).clone()
        view = base[:]
        view2 = base[:]
        view.retain_grad()
        view2.retain_grad()
        view.mul_(2)
        (view + view2).sum().backward()

        # The old grad_fn, slice, wouldn't be part of the graph during backward
        # so if the retains grad were not properly updated to the new grad_fn,
        # the grad would still be None
        self.assertEqual(view.grad, view2.grad)
        self.assertEqual(view.grad, torch.tensor([1.0]))

    def test_tensor_hooks_inplace(self):
        # Check that the second hook gets registered to the new version of tensor
        count1 = [0]
        count2 = [0]

        def fn1(grad):
            count1[0] += 1
            # x2 from mul, x2 from fn2
            self.assertEqual(grad, torch.tensor([4.0]))
            return grad * 2

        def fn2(grad):
            count2[0] += 1
            self.assertEqual(grad, torch.tensor([1.0]))
            return grad * 2

        a = torch.tensor([1.0], requires_grad=True)
        b = a.clone()
        b.register_hook(fn1)
        b.mul_(2)
        b.register_hook(fn2)
        b.sum().backward()
        self.assertEqual(count1[0], 1)
        self.assertEqual(count2[0], 1)
        self.assertEqual(a.grad, torch.tensor([8.0]))

        count3 = [0]

        def fn3(grad):
            count3[0] += 1
            self.assertEqual(grad, torch.tensor([4.0]))
            return grad * 2

        a = torch.tensor([1.0], requires_grad=True)
        b = a.clone()
        b.register_hook(fn3)
        # Inplace multiple times is OK
        b.mul_(2)
        b.mul_(2)
        b.sum().backward()
        self.assertEqual(count1[0], 1)
        self.assertEqual(a.grad, torch.tensor([8.0]))

    def test_tensor_hooks_inplace_multiple_outputs(self):
        class DoubleMul(Function):
            @staticmethod
            def forward(ctx, x):
                return x * 2, x * 3

            @staticmethod
            def backward(ctx, g1, g2):
                return g1 * 2 + g2 * 3

        var_mean = partial(torch.var_mean, dim=0)

        for fn in (DoubleMul.apply, var_mean):
            counts = [0, 0, 0]

            def fn0(grad):
                counts[0] += 1
                self.assertEqual(grad, torch.ones_like(out1) * 2)

            def fn1(grad):
                counts[1] += 1
                self.assertEqual(grad, torch.ones_like(out1) * 3)

            def fn2(grad):
                counts[2] += 1
                self.assertEqual(grad, torch.ones_like(out1))

            b = torch.rand(3, 3, requires_grad=True)
            out1, out2 = fn(b)
            out1.register_hook(fn0)
            out2.register_hook(fn1)
            # node refers to two hook dicts
            # out1 no longer no longer points to its old hook dict
            out1.mul_(2)
            # fn2 is registered to out1's new hook dict
            out1.register_hook(fn2)
            (out1 + out2 * 3).sum().backward()
            self.assertEqual(counts, [1, 1, 1])

    def test_tensor_hooks_inplace_over_view(self):
        # There might be a better UX here, but this is the way it is now
        count = [0]

        def fn0(grad):
            self.fail()

        def fn1(grad):
            self.fail()

        def fn2(grad):
            count[0] += 1
            self.assertEqual(grad, torch.tensor([1.0]))

        base = torch.tensor([1.0], requires_grad=True).clone()
        view = base[:]
        view2 = base[:]
        view.register_hook(fn0)
        view2.register_hook(fn1)
        view.mul_(2)
        # We need to explicitly trigger an update to view to update its grad_fn
        view2.grad_fn
        view2.register_hook(fn2)
        (view + view2).sum().backward()
        # The hooks originally registered to view are not fired, one must explicitly
        # trigger an update to the view's grad_fn, and then register a new hook
        self.assertEqual(count[0], 1)

    def test_retain_grad_cycle(self):
        x = torch.ones(5, 5, requires_grad=True)

        def run_test():
            y = x * 2
            y.retain_grad()

            return y / 2, torch._C._WeakTensorRef(y)

        z, ref = run_test()
        self.assertTrue(ref.expired())
        z.sum().backward()

    def test_backward(self):
        v = torch.randn(5, 5, requires_grad=True)
        x = torch.randn(5, 5, requires_grad=True)
        y = (torch.rand(5, 5) + 0.1).requires_grad_(True)
        z = torch.randn(5, 5, requires_grad=True)
        grad_output = torch.randn(5, 5)

        v.backward(grad_output)
        self.assertEqual(v.grad, grad_output)

        a = x + (y * z) + 4 * z**2 * x / y
        a.backward(grad_output)
        x_grad = 4 * z.pow(2) / y + 1
        y_grad = z - 4 * x * z.pow(2) / y.pow(2)
        z_grad = 8 * x * z / y + y
        self.assertEqual(x.grad, x_grad * grad_output)
        self.assertEqual(y.grad, y_grad * grad_output)
        self.assertEqual(z.grad, z_grad * grad_output)

    def test_to_sparse_backward(self):
        to_attr_names = (
            "to_dense",
            "to_sparse",
            "to_sparse_csr",
            "to_sparse_csc",
            "to_sparse_bsr",
            "to_sparse_bsc",
        )
        to_params = ((), (), (), (), (2,), (2,))
        to_attr_names_params = dict(zip(to_attr_names, to_params))

        def check_inversion_possible(
            t, layout1, layout1_params, layout2, layout2_params
        ):
            l = (layout1, layout2)
            p = (layout1_params, layout2_params)
            for l1, l2, p1, p2 in ((*l, *p), (*l[::-1], *p[::-1])):
                try:
                    to_l1 = getattr(t, l1)(*p1)
                    to_l2 = getattr(to_l1, l2)(*p2)
                except RuntimeError:
                    return False

            return True

        self_strided = torch.rand(4, 4, dtype=torch.double) + 1
        grad_strided = torch.rand(4, 4, dtype=torch.double) + 1

        for from_to_attr in to_attr_names:
            from_params = to_attr_names_params[from_to_attr]
            self_from = getattr(self_strided, from_to_attr)(
                *from_params
            ).requires_grad_(True)

            for to_to_attr in to_attr_names[1:]:
                to_params = to_attr_names_params[to_to_attr]

                if check_inversion_possible(
                    self_strided, from_to_attr, from_params, to_to_attr, to_params
                ):
                    self_to = getattr(self_from, to_to_attr)(*to_params)
                    grad_to = getattr(grad_strided, to_to_attr)(*to_params)

                    # No gradcheck support for BSR/BSC, so the grads are checked explicitly
                    grad_res = torch.autograd.grad(self_to, self_from, grad_to)[0]

                    self.assertEqual(grad_res.layout, self_from.layout)
                    self.assertEqual(grad_res.to_dense(), grad_strided)

    def test_sparse_mm_backward(self):
        size = (3, 3)

        mm_test_cases = product(*(([False, True],) * 4))

        for a_req_grad, a_is_sparse, b_req_grad, b_is_sparse in mm_test_cases:
            # We should only be testing cases with sparse inputs, and at least one
            # input needs to require grad so we can call a backward pass
            if not ((a_is_sparse or b_is_sparse) and (a_req_grad or b_req_grad)):
                continue
            a = torch.randn(size)
            if a_is_sparse:
                # detaching as `a` needs to be a leaf
                a = a.to_sparse().detach()
            b = torch.randn(size)
            if b_is_sparse:
                # detaching as `b` needs to be a leaf
                b = b.to_sparse().detach()

            a = a.requires_grad_(a_req_grad)
            b = b.requires_grad_(b_req_grad)

            r = a.mm(b)
            s = r.sum().backward()
            a_grad = None if a.grad is None else a.grad.clone().detach()
            b_grad = None if b.grad is None else b.grad.clone().detach()

            # Redo with only dense tensors
            a = (
                (a.to_dense() if a.is_sparse else a)
                .clone()
                .detach()
                .requires_grad_(a_req_grad)
            )
            b = (
                (b.to_dense() if b.is_sparse else b)
                .clone()
                .detach()
                .requires_grad_(b_req_grad)
            )

            r = a.mm(b)
            r.sum().backward()

            self.assertEqual(a_grad, a.grad)
            self.assertEqual(b_grad, b.grad)

    def test_multi_backward(self):
        x = torch.randn(5, 5, requires_grad=True)
        y = torch.randn(5, 5, requires_grad=True)

        q = torch.randn(5, 5, requires_grad=True)

        a = torch.randn(5, 5, requires_grad=True)
        b = torch.randn(5, 5, requires_grad=True)

        q2 = q * 2
        z = x + y + q2
        c = a * b + q2
        grad_z = torch.randn(5, 5)
        grad_c = torch.randn(5, 5)
        torch.autograd.backward([z, c], [grad_z, grad_c])

        self.assertEqual(x.grad, grad_z)
        self.assertEqual(y.grad, grad_z)
        self.assertEqual(a.grad, grad_c * b)
        self.assertEqual(b.grad, grad_c * a)
        self.assertEqual(q.grad, (grad_c + grad_z) * 2)

    def test_multi_backward_no_grad(self):
        x = torch.randn(5, 5, requires_grad=True)
        y = torch.randn(5, 5, requires_grad=False)

        z = x + y
        q = y * 2

        # NB: we currently raise an exception if any arguments to backwards
        # have requires_grad=False and don't have a grad_fn. We may want to
        # relax that check to a warning.
        def call_backwards():
            torch.autograd.backward([z, q], [torch.ones(5, 5), torch.ones(5, 5)])

        self.assertRaises(RuntimeError, call_backwards)

    def test_backward_with_inputs(self):
        x = torch.randn(2, 2, dtype=torch.double, requires_grad=True)
        y = torch.randn(2, 2, dtype=torch.double, requires_grad=True)

        def fn():
            return x**2 + y * x + y**2

        gradient = torch.ones(2, 2)
        x_grad_expected = 2 * x + y
        y_grad_expected = x + 2 * y

        @torch.no_grad()
        def reset_grad():
            x.grad.zero_()
            y.grad.zero_()

        torch.autograd.backward(fn(), gradient, inputs=[x, y])
        self.assertEqual(x.grad, x_grad_expected)
        self.assertEqual(y.grad, y_grad_expected)

        reset_grad()
        torch.autograd.backward(fn(), gradient, inputs=[x])
        self.assertEqual(x.grad, x_grad_expected)
        self.assertEqual(y.grad, torch.zeros(2, 2), exact_dtype=False)

        reset_grad()
        torch.autograd.backward(fn(), gradient, inputs=[y])
        self.assertEqual(y.grad, y_grad_expected)
        self.assertEqual(x.grad, torch.zeros(2, 2), exact_dtype=False)

        reset_grad()
        torch.autograd.backward(fn(), gradient, inputs=y)
        self.assertEqual(y.grad, y_grad_expected)
        self.assertEqual(x.grad, torch.zeros(2, 2), exact_dtype=False)

        reset_grad()
        self.assertRaisesRegex(
            RuntimeError,
            "cannot be empty",
            lambda: torch.autograd.backward(fn(), gradient, inputs=[]),
        )

    def test_backward_with_nonleaf_inputs(self):
        x = torch.randn(2, 2, dtype=torch.double, requires_grad=True)
        x_nonleaf = x * 1
        y = torch.randn(2, 2, dtype=torch.double, requires_grad=True)
        z = torch.randn(2, 2, dtype=torch.double, requires_grad=True)

        out = x_nonleaf**2 + y * x_nonleaf + y**2

        out.backward(
            torch.ones(2, 2, dtype=torch.double),
            create_graph=True,
            inputs=[x, y, x_nonleaf],
        )
        x_grad_expected = 2 * x + y
        y_grad_expected = x + 2 * y
        x_non_leaf_expected = 2 * x_nonleaf + y

        self.assertEqual(y.grad, y_grad_expected)
        self.assertEqual(x.grad, x_grad_expected)
        self.assertEqual(x_nonleaf.grad, x_non_leaf_expected)

        # backward doesn't have an allow_unused flag, so the behavior of backward
        # when variable is not part of the graph is as if allow_used were true
        # x.grad will simply be None.
        out.backward(
            torch.ones(2, 2, dtype=torch.double), create_graph=True, inputs=[z]
        )
        self.assertIsNone(z.grad)

    def test_dependent_backward(self):
        x = torch.randn(10, requires_grad=True)
        y = x**2
        z = y**3

        go_y = torch.randn(10)
        go_z = torch.randn(10)
        torch.autograd.backward([y, z], [go_y, go_z])

        xd = x
        self.assertEqual(x.grad, 2 * xd * go_y + 6 * xd.pow(5) * go_z)

    def test_save_output_nr(self):
        x = torch.randn(10, requires_grad=True)

        class MultiOutputFn(Function):
            @staticmethod
            def forward(ctx, x):
                return x[:5], x[5:]

            @staticmethod
            def backward(ctx, *grad):
                return torch.cat(grad)

        a, b = MultiOutputFn.apply(x)
        self.assertEqual(b.output_nr, 1)

        class TestFn(Function):
            @staticmethod
            def forward(ctx, b):
                ctx.save_for_backward(b)
                return b * 2

            @staticmethod
            def backward(ctx, grad_b):
                (b,) = ctx.saved_tensors
                self.assertEqual(b.output_nr, 1)

        TestFn.apply(b).sum().backward()

    def test_first_grad_fn_access_in_no_grad_mode(self):
        a = torch.tensor([1 + 1j], requires_grad=True).clone()
        v = a.real
        a.add_(1)
        with torch.autograd.grad_mode.no_grad():
            v.grad_fn

    @skipIfTorchDynamo("too slow")
    def test_free_deep_graph(self):
        def scope():
            depth = 150000
            x = torch.randn(1, requires_grad=True)
            y = x.clone()

            # build a "chain" computation graph
            for _ in range(depth):
                y = y + y * 0.000001

            # graph deletion occurs when the above locals go out of scope.
            # In this case `del y` will trigger it but it's easier to leave
            # it to Python to delete the locals.

        # Should not stack overflow
        scope()

    @skipIfTorchDynamo("too slow")
    def test_free_deep_graph_complicated(self):
        def scope():
            depth = 100000
            randchoice = torch.randint(2, [depth, 2])
            x = torch.randn(1, requires_grad=True)
            y = x.clone()

            # Hold the two previous values
            prev_values = [None, None]

            # Build a "chain with skip connections" graph
            for _ in range(depth):
                prev_tensors = [
                    tensor for tensor in prev_values[:-1] if tensor is not None
                ]
                prev_values.append(y)
                prev_values.pop(0)

                # Definitely pick one tensor to add
                y += y * 0.000001

                # Possibly add other tensors
                nprev = len(prev_tensors)
                if nprev == 2:
                    y += randchoice[depth].mul(torch.cat(prev_tensors)).sum()

            # graph deletion occurs when the above locals go out of scope.

        # Should not stack overflow
        scope()

    @skipIfTorchDynamo("too slow")
    def test_free_deep_graph_pyfunction(self):
        class MyOp(Function):
            @staticmethod
            def forward(ctx, tensor1, tensor2):
                return tensor1 + tensor2

            @staticmethod
            def backward(ctx, grad_output):
                return grad_output, grad_output

        def scope():
            depth = 150000
            x = torch.randn(1, requires_grad=True)
            y = x.clone()

            # build deeply nested computation graph
            for _ in range(depth):
                y = MyOp.apply(y, y)

            # graph deletion occurs when the above locals go out of scope.

        # Should not stack overflow
        scope()

    def test_no_unnecessary_save(self):
        # If we kept x in the derivative Function of x * 2 we would
        # get an error in the backward that would complain that we've
        # modified x, which was needed for gradient computation.
        # Since we should elide unnecessary saves, this test should pass.
        mu = torch.ones(1, requires_grad=True)
        x = torch.empty(1)
        loss = 0
        for i in range(3):
            x.detach_()
            x.copy_(mu + i)
            ft = torch.tensor([float(i)])
            multiplied = x * ft
            s = multiplied.sum()
            loss += s
        loss.backward()

    def test_no_grad(self):
        x = torch.ones(5, 5, requires_grad=True)
        y = torch.ones(5, 5) * 4
        with torch.no_grad():
            w = x + y

        def adder(x, y):
            return x + y

        adders = [torch.no_grad()(adder), torch.no_grad(adder)]

        for adder in adders:
            z = adder(x, y)

            self.assertFalse(w.requires_grad)
            self.assertRaises(RuntimeError, lambda: w.backward(torch.ones(5, 5)))
            self.assertIsNone(w.grad_fn)
            self.assertFalse(z.requires_grad)
            self.assertRaises(RuntimeError, lambda: z.backward(torch.ones(5, 5)))
            self.assertIsNone(z.grad_fn)

        # test nested decorator and with-statement on no_grad
        with torch.no_grad():
            self.assertFalse(torch.is_grad_enabled())
            w = adder(x, y)
            self.assertFalse(torch.is_grad_enabled())

    def test_enable_grad_decorator_no_paren(self):
        x = torch.ones(1, requires_grad=True)

        @torch.enable_grad
        def doubler(x):
            return x * 2

        with torch.no_grad():
            z = doubler(x)
        self.assertTrue(z.requires_grad)

    def test_set_grad_generator_functions(self):
        @torch.no_grad()
        def gen_no_grad():
            for i in range(10):
                self.assertEqual(torch.is_grad_enabled(), False)
                yield i

        with torch.enable_grad():
            for _ in gen_no_grad():
                self.assertEqual(torch.is_grad_enabled(), True)

        @torch.enable_grad()
        def gen_enable_grad():
            for i in range(10):
                self.assertEqual(torch.is_grad_enabled(), True)
                yield i

        with torch.no_grad():
            for _ in gen_enable_grad():
                self.assertEqual(torch.is_grad_enabled(), False)

    def test_set_grad_generator_functions_recursive(self):
        # enable_grad_decorator_recursive and no_grad_decorator_recursive call each other
        # recursively, to ensure that the decorators preserve the caller's setting
        @torch.enable_grad()
        def enable_grad_decorator_recursive(depth):
            self.assertTrue(torch.is_grad_enabled())
            if depth > 0:
                no_grad_decorator_recursive(depth - 1)
                self.assertTrue(torch.is_grad_enabled())

        @torch.no_grad()
        def no_grad_decorator_recursive(depth):
            self.assertFalse(torch.is_grad_enabled())
            if depth > 0:
                enable_grad_decorator_recursive(depth - 1)
                self.assertFalse(torch.is_grad_enabled())

        # enable_grad_context_manager_recursive and no_grad_context_manager_recursive call
        # each other recursively, to ensure that the decorators preserve the caller's setting
        def enable_grad_context_manager_recursive(depth):
            with torch.enable_grad():
                self.assertTrue(torch.is_grad_enabled())
                if depth > 0:
                    no_grad_context_manager_recursive(depth - 1)
                    self.assertTrue(torch.is_grad_enabled())

        def no_grad_context_manager_recursive(depth):
            with torch.no_grad():
                self.assertFalse(torch.is_grad_enabled())
                if depth > 0:
                    enable_grad_context_manager_recursive(depth - 1)
                    self.assertFalse(torch.is_grad_enabled())

        with torch.enable_grad():
            self.assertTrue(torch.is_grad_enabled())
            enable_grad_decorator_recursive(10)
            self.assertTrue(torch.is_grad_enabled())
            enable_grad_context_manager_recursive(10)
            self.assertTrue(torch.is_grad_enabled())

        with torch.no_grad():
            self.assertFalse(torch.is_grad_enabled())
            enable_grad_decorator_recursive(10)
            self.assertFalse(torch.is_grad_enabled())
            enable_grad_context_manager_recursive(10)
            self.assertFalse(torch.is_grad_enabled())

    def test_set_grad_coroutines(self):
        @torch.no_grad()
        def coro_no_grad(n=10):
            self.assertFalse(torch.is_grad_enabled())
            for i in range(n):
                self.assertFalse(torch.is_grad_enabled())
                r = yield i
                self.assertFalse(torch.is_grad_enabled())
                self.assertEqual(i, r)
            self.assertFalse(torch.is_grad_enabled())

        @torch.enable_grad()
        def coro_enable_grad(n=10):
            self.assertTrue(torch.is_grad_enabled())
            for i in range(n):
                self.assertTrue(torch.is_grad_enabled())
                r = yield i
                self.assertTrue(torch.is_grad_enabled())
                self.assertEqual(i, r)
            self.assertTrue(torch.is_grad_enabled())

        with torch.enable_grad():
            self.assertTrue(torch.is_grad_enabled())
            coro, r = coro_no_grad(), None
            try:
                while True:
                    self.assertTrue(torch.is_grad_enabled())
                    r = coro.send(r)
                    self.assertTrue(torch.is_grad_enabled())

            except StopIteration:
                pass

        with torch.no_grad():
            self.assertFalse(torch.is_grad_enabled())
            coro, r = coro_enable_grad(), None
            try:
                while True:
                    self.assertFalse(torch.is_grad_enabled())
                    r = coro.send(r)
                    self.assertFalse(torch.is_grad_enabled())

            except StopIteration:
                pass

    def test_set_grad_coroutines_benign_exceptions(self):
        class RecoverableException(Exception):
            pass

        @torch.no_grad()
        def coro_no_grad(n=10):
            has_raised = False
            for i in range(n):
                try:
                    self.assertFalse(torch.is_grad_enabled())
                    yield (-i if has_raised else i)

                except RecoverableException:
                    self.assertFalse(torch.is_grad_enabled())
                    has_raised = True

        @torch.enable_grad()
        def coro_enable_grad(n=10):
            has_raised = False
            for i in range(n):
                try:
                    self.assertTrue(torch.is_grad_enabled())
                    yield (-i if has_raised else i)

                except RecoverableException:
                    self.assertTrue(torch.is_grad_enabled())
                    has_raised = True

        with torch.enable_grad():
            coro = coro_no_grad()
            assert 0 == next(coro)
            try:
                while True:
                    r = coro.throw(RecoverableException)
                    self.assertLess(r, 0)

            except StopIteration:
                pass

        with torch.no_grad():
            coro = coro_enable_grad()
            assert 0 == next(coro)
            try:
                while True:
                    r = coro.throw(RecoverableException)
                    self.assertLess(r, 0)

            except StopIteration:
                pass

    def test_set_grad_coroutines_critical_exceptions(self):
        class UnrecoverableException(Exception):
            pass

        class SecondaryException(Exception):
            pass

        @torch.no_grad()
        def coro_no_grad(n=10):
            has_raised = False
            for i in range(n):
                try:
                    self.assertFalse(torch.is_grad_enabled())
                    yield (-i if has_raised else i)

                except UnrecoverableException:
                    self.assertFalse(torch.is_grad_enabled())
                    raise SecondaryException

        @torch.enable_grad()
        def coro_enable_grad(n=10):
            has_raised = False
            for i in range(n):
                try:
                    self.assertTrue(torch.is_grad_enabled())
                    yield (-i if has_raised else i)

                except UnrecoverableException:
                    self.assertTrue(torch.is_grad_enabled())
                    raise SecondaryException

        with torch.enable_grad():
            coro = coro_no_grad()
            assert 0 == next(coro)
            with self.assertRaises(SecondaryException):
                coro.throw(UnrecoverableException)

        with torch.no_grad():
            coro = coro_enable_grad()
            assert 0 == next(coro)
            with self.assertRaises(SecondaryException):
                coro.throw(UnrecoverableException)

    def test_set_grad_coroutines_exit(self):
        @torch.no_grad()
        def coro_no_grad(state):
            for i in range(10):
                try:
                    self.assertFalse(torch.is_grad_enabled())
                    yield i

                except GeneratorExit:
                    self.assertFalse(torch.is_grad_enabled())
                    state.add("GeneratorExit")
                    raise

        @torch.enable_grad()
        def coro_enable_grad(state):
            for i in range(10):
                try:
                    self.assertTrue(torch.is_grad_enabled())
                    yield i

                except GeneratorExit:
                    self.assertTrue(torch.is_grad_enabled())
                    state.add("GeneratorExit")
                    raise

        state = set()
        with torch.enable_grad():
            coro = coro_no_grad(state)
            for i in range(5):
                next(coro)

            coro.close()
        self.assertTrue("GeneratorExit" in state)

        state = set()
        with torch.no_grad():
            coro = coro_enable_grad(state)
            for i in range(5):
                next(coro)

            coro.close()
        self.assertTrue("GeneratorExit" in state)

    def test_no_grad_python_function(self):
        """Python Functions should respect grad mode."""
        x = torch.ones(5, 5, requires_grad=True)

        class MyOp(Function):
            @staticmethod
            def forward(self, x):
                return x + 1

            @staticmethod
            def backward(self, dy):
                return dy

        with torch.no_grad():
            y = MyOp.apply(x)
        self.assertFalse(y.requires_grad)

    def test_indexing(self):
        x = torch.arange(1.0, 17).view(4, 4)
        y = Variable(x, requires_grad=True)

        def compare(x, y, idx, indexed_tensor, indexed_var):
            indexed_var_t = indexed_var.data
            if not isinstance(indexed_tensor, torch.Tensor):
                indexed_var_t = indexed_var_t[0]
            self.assertEqual(indexed_tensor, indexed_var_t)

            indexed_var.sum().backward()
            expected_grad = torch.empty(x.size()).fill_(0)
            expected_grad[idx] = 1
            self.assertEqual(y.grad, expected_grad)

        def check_index(x, y, idx):
            if y.grad is not None:
                with torch.no_grad():
                    y.grad.zero_()
            indexed_tensor = x[idx]
            indexed_var = y[idx]
            compare(x, y, idx, indexed_tensor, indexed_var)

        check_index(x, y, 1)
        check_index(x, y, (1, 1))
        check_index(x, y, slice(1, None))
        check_index(x, y, slice(None, 2))
        check_index(x, y, (slice(None, 2), 2))
        check_index(x, y, (slice(1, 2), 2))
        check_index(x, y, (1, slice(2, None)))
        check_index(x, y, (slice(None, None), slice(2, None)))
        check_index(x, y, torch.LongTensor([0, 2]))
        check_index(x, y, torch.rand(4, 4).bernoulli().bool())
        check_index(x, y, (Ellipsis, slice(2, None)))
        check_index(x, y, ([0], [0]))
        check_index(x, y, ([1, 2, 3], [0]))
        check_index(x, y, ([1, 2], [2, 1]))
        check_index(x, y, ([[1, 2], [3, 0]], [[0, 1], [2, 3]]))
        check_index(x, y, ([slice(None), [2, 3]]))
        check_index(x, y, ([[2, 3], slice(None)]))

        # advanced indexing, with less dim, or ellipsis
        check_index(x, y, ([0]))
        check_index(x, y, ([0],))

        x = torch.arange(1.0, 49).view(4, 3, 4)
        y = Variable(x, requires_grad=True)

        check_index(x, y, (slice(None), [0], [0]))
        check_index(x, y, ([0], [0], slice(None)))
        check_index(x, y, (slice(None), [0, 1, 2], [0]))
        check_index(x, y, ([0, 1, 2], [0], slice(None)))
        check_index(x, y, (slice(None), [1, 2], [2, 1]))
        check_index(x, y, ([1, 2], [2, 1], slice(None)))
        check_index(x, y, (slice(None), [[1, 2], [2, 0]], [[0, 1], [2, 3]]))
        check_index(x, y, ([[1, 2], [3, 0]], [[0, 1], [2, 2]], slice(None)))
        check_index(x, y, (slice(None), slice(None), [2, 1]))
        check_index(x, y, (slice(None), [2, 1], slice(None)))
        check_index(x, y, ([2, 1], slice(None), slice(None)))

        # advanced indexing, with less dim, or ellipsis
        check_index(x, y, ([0],))
        check_index(x, y, ([0], slice(None)))
        check_index(x, y, ([0], Ellipsis))
        check_index(x, y, ([1, 2], [0, 1]))
        check_index(x, y, ([1, 2], [0, 1], Ellipsis))
        check_index(x, y, (Ellipsis, [1, 2], [0, 1]))

        # advanced indexing, with a tensor wrapped in a variable
        z = torch.LongTensor([0, 1])
        zv = Variable(z, requires_grad=False)
        seq = [z, Ellipsis]
        seqv = [zv, Ellipsis]

        if y.grad is not None:
            with torch.no_grad():
                y.grad.zero_()
        indexed_tensor = x[seq]
        indexed_var = y[seqv]
        compare(x, y, seq, indexed_tensor, indexed_var)

    def test_indexing_duplicates(self):
        x = torch.arange(1.0, 17).view(4, 4)
        y = Variable(x, requires_grad=True)

        idx = torch.LongTensor([1, 1, 3, 2, 1, 2])
        y[idx].sum().backward()
        expected_grad = torch.zeros(4, 4)
        for i in idx:
            expected_grad[i] += 1
        self.assertEqual(y.grad, expected_grad)

        # with advanced indexing
        x = torch.arange(1.0, 17).view(4, 4)
        y = Variable(x, requires_grad=True)

        idx = [[1, 1, 3, 2, 1, 2], [0]]
        y[idx].sum().backward()
        expected_grad = torch.zeros(4, 4)
        for i in idx[0]:
            for j in idx[1]:
                expected_grad[i][j] += 1

        self.assertEqual(y.grad, expected_grad)

        x = torch.arange(1.0, 17).view(4, 4)
        y = Variable(x, requires_grad=True)
        idx = [[[1, 2], [0, 0]], [[0, 1], [1, 1]]]
        y[idx].sum().backward()
        expected_grad = torch.tensor(
            [
                [0.0, 2.0, 0.0, 0.0],
                [1.0, 0.0, 0.0, 0.0],
                [0.0, 1.0, 0.0, 0.0],
                [0.0, 0.0, 0.0, 0.0],
            ]
        )
        self.assertEqual(y.grad, expected_grad)

        x = torch.arange(1.0, 65).view(4, 4, 4)
        y = Variable(x, requires_grad=True)

        idx = [[1, 1, 1], slice(None), slice(None)]
        y[idx].sum().backward()
        expected_grad = torch.empty(4, 4, 4).zero_()
        expected_grad[1].fill_(3)
        self.assertEqual(y.grad, expected_grad)

    def test_index_backward_does_not_save_tensor(self):
        # Example from https://github.com/pytorch/pytorch/issues/24853.
        # if `index(tensor, indices)` saves `tensor` for backwards, then it will
        # trigger a version check on `tensor` during the backward pass, which
        # will cause the following code to error because `tensor` gets modified
        # by the indexing line.
        a = torch.tensor([1.0, 0, 0])
        b = torch.zeros(3, requires_grad=True)
        tensor = b + 0
        tensor[a != 0] = tensor[a != 0]
        tensor.backward(torch.zeros_like(tensor))

    def test_volatile_deprecated(self):
        v = torch.autograd.torch.randn(3, 3)
        with warnings.catch_warnings(record=True) as w:
            self.assertFalse(v.volatile)
        self.assertIn("volatile", str(w[0].message))

    def test_saved_variables_deprecated(self):
        class MyFunction(Function):
            @staticmethod
            def forward(ctx, tensor1, tensor2):
                ctx.save_for_backward(tensor1, tensor2)
                return tensor1 + tensor2

            @staticmethod
            def backward(ctx, grad_output):
                var1, var2 = ctx.saved_variables
                return (grad_output, grad_output)

        with warnings.catch_warnings(record=True) as warns:
            warnings.simplefilter("always")
            x = torch.randn((3, 3), requires_grad=True)
            y = torch.randn((3, 3), requires_grad=True)
            MyFunction.apply(x, y).sum().backward()

            has_deprecated = (
                "deprecated" in str(warn) and "saved_variables" in str(warn)
                for warn in warns
            )
            has_deprecated = reduce(lambda x, y: x or y, has_deprecated)
            self.assertTrue(has_deprecated)

    def test_requires_grad(self):
        x = torch.randn(5, 5)
        y = torch.randn(5, 5)
        z = torch.randn(5, 5, requires_grad=True)
        a = x + y
        self.assertFalse(a.requires_grad)
        b = a + z
        self.assertTrue(b.requires_grad)

        def error():
            raise RuntimeError

        # Make sure backward isn't called on these
        a._backward_hooks = OrderedDict()
        x._backward_hooks = OrderedDict()
        y._backward_hooks = OrderedDict()
        a._backward_hooks["test"] = error
        x._backward_hooks["test"] = error
        y._backward_hooks["test"] = error
        b.backward(torch.ones(5, 5))

    def test_requires_grad_(self):
        x = torch.randn(5, 5)
        y = torch.randn(5, 5, requires_grad=True)
        self.assertIs(x, x.requires_grad_())
        self.assertTrue(x.requires_grad)
        self.assertIs(y, y.requires_grad_())
        self.assertTrue(y.requires_grad)
        self.assertIs(x, x.requires_grad_(True))
        self.assertTrue(x.requires_grad)
        self.assertIs(y, y.requires_grad_(True))
        self.assertTrue(y.requires_grad)
        z = x * y
        self.assertRaises(RuntimeError, lambda: z.requires_grad_(False))
        self.assertIs(z, z.requires_grad_())
        self.assertTrue(z.requires_grad)
        self.assertIs(z, z.requires_grad_(True))
        self.assertTrue(z.requires_grad)

        self.assertIs(x, x.requires_grad_(False))
        self.assertFalse(x.requires_grad)
        self.assertIs(y, y.requires_grad_(False))
        self.assertFalse(y.requires_grad)

    def test_requires_grad_inplace(self):
        a = torch.randn(5, 5)
        b = torch.randn(5, 5, requires_grad=True)
        a += b
        self.assertTrue(a.requires_grad)

        # non-leaf
        a = torch.randn(5, 5) + 0
        b = torch.randn(5, 5, requires_grad=True)
        a += b
        self.assertTrue(a.requires_grad)

    def test_no_requires_grad_inplace(self):
        # basic case, should be able to modify inplace while requires_grad is False
        a = torch.randn(2, 3)
        a.add_(5)
        a.requires_grad = True
        a.sum().backward()
        self.assertEqual(a.grad, torch.ones(2, 3))

        # same but with a view
        a = torch.randn(2, 3)
        b = a[:]
        b.add_(5)
        a.requires_grad = True
        a.sum().backward()
        self.assertEqual(a.grad, torch.ones(2, 3))

        # should fail if requires_grad = True when we modify inplace
        a = torch.randn(2, 3)
        b = a[:]
        a.requires_grad = True
        with self.assertRaises(RuntimeError):
            a.add_(5)
        with self.assertRaises(RuntimeError):
            b.add_(5)

    def test_attribute_deletion(self):
        x = torch.randn((5, 5), requires_grad=True)
        del x.grad
        self.assertIsNone(x.grad)
        with self.assertRaises(RuntimeError):
            del x.data
        with self.assertRaises(TypeError):
            x.data = None
        with self.assertRaises(RuntimeError):
            del x.requires_grad
        with self.assertRaises(RuntimeError):
            del x._grad_fn
        with self.assertRaises(RuntimeError):
            del x._backward_hooks

    def test_duplicate_backward_root(self):
        a = torch.randn(5, 5, requires_grad=True)
        b = torch.randn(5, 5, requires_grad=True)

        x = a * b
        grad_output = torch.randn_like(x)
        torch.autograd.backward([x, x], [grad_output, grad_output])

        self.assertEqual(a.grad, b * grad_output * 2)
        self.assertEqual(b.grad, a * grad_output * 2)

    def test_backward_no_grad(self):
        a = torch.randn(5, 5, requires_grad=True)
        b = a + 2
        with self.assertRaises(RuntimeError):
            torch.autograd.backward([b], [None])

    def test_backward_twice_with_saved_values(self):
        b = torch.randn(3, requires_grad=True, dtype=torch.double)
        c = torch.zeros(3, dtype=torch.double)
        c[[1, 2]] = b[[1, 1]]
        c.backward(torch.tensor([1, 1, 1], dtype=torch.double))
        self.assertRaisesRegex(
            RuntimeError,
            "Specify retain_graph=True",
            lambda: c.backward(torch.tensor([1, 1, 1], dtype=torch.double)),
        )

    def test_backward_twice_retained_graph_with_saved_values(self):
        b = torch.randn(3, requires_grad=True, dtype=torch.double)
        c = torch.zeros(3, dtype=torch.double)
        c[[1, 2]] = b[[1, 1]]
        c.backward(torch.tensor([1, 1, 1], dtype=torch.double), retain_graph=True)
        c.backward(torch.tensor([1, 1, 1], dtype=torch.double))

    def test_backward_twice_without_saved_values(self):
        b = torch.randn(3, requires_grad=True, dtype=torch.double)
        c = b + 1
        c.backward(torch.tensor([1, 1, 1], dtype=torch.double))
        c.backward(torch.tensor([1, 1, 1], dtype=torch.double))

    def test_backward_twice_retained_graph_without_saved_values(self):
        b = torch.randn(3, requires_grad=True, dtype=torch.double)
        c = torch.zeros(3, dtype=torch.double)
        c[[1, 2]] = b[[1, 1]]
        c.backward(torch.tensor([1, 1, 1], dtype=torch.double), retain_graph=True)
        c.backward(torch.tensor([1, 1, 1], dtype=torch.double))

    def test_backward_create_graph_warns(self):
        with set_warn_always_context(True):
            b = torch.randn(3, requires_grad=True, dtype=torch.double)
            c = b * b
            with warnings.catch_warnings(record=True) as ws:
                c.backward(torch.ones_like(c), create_graph=True)
            b.grad = None
            self.assertTrue(
                any(
                    "Using backward() with create_graph=True" in str(w.message)
                    for w in ws
                )
            )

            # Should not warn for grad
            with warnings.catch_warnings(record=True) as ws:
                torch.autograd.grad(c, b, torch.ones_like(c), create_graph=True)
            self.assertFalse(
                any(
                    "Using backward() with create_graph=True" in str(w.message)
                    for w in ws
                )
            )

    def test_next_functions(self):
        x = torch.randn(5, 5, requires_grad=True)
        y = torch.randn(5, 5, requires_grad=True)

        a = x + y
        self.assertIsNotNone(a.grad_fn)
        next_functions = a.grad_fn.next_functions
        self.assertEqual(len(next_functions), 2)
        self.assertIsInstance(next_functions[0][0], torch._C._functions.AccumulateGrad)
        self.assertEqual(next_functions[0][1], 0)
        self.assertIsInstance(next_functions[1][0], torch._C._functions.AccumulateGrad)
        self.assertEqual(next_functions[1][1], 0)

        b = a + 5
        next_functions = b.grad_fn.next_functions
        self.assertEqual(len(next_functions), 2)
        self.assertIs(next_functions[0][0], a.grad_fn)
        self.assertIs(next_functions[1][0], None)

    def test_inplace(self):
        x = torch.ones(5, 5, requires_grad=True)
        y = Variable(torch.ones(5, 5) * 4, requires_grad=True)

        z = x * y
        q = z + y
        w = z * y
        z.add_(2)
        # Add doesn't need it's inputs to do backward, so it shouldn't raise
        q.backward(torch.ones(5, 5), retain_graph=True)
        # Mul saves both inputs in forward, so it should raise
        self.assertRaises(RuntimeError, lambda: w.backward(torch.ones(5, 5)))

        z = x * y
        q = z * y
        r = z + y
        w = z.add_(y)
        # w is a the last expression, so this should succeed
        w.backward(torch.ones(5, 5), retain_graph=True)
        # r doesn't use the modified value in backward, so it should succeed
        r.backward(torch.ones(5, 5), retain_graph=True)
        # q uses dirty z, so it should raise
        self.assertRaises(RuntimeError, lambda: q.backward(torch.ones(5, 5)))

        with torch.no_grad():
            x.grad.zero_()
        m = x / 2
        z = m + y / 8
        q = z * y
        r = z + y
        prev_version = z._version
        w = z.exp_()
        self.assertNotEqual(z._version, prev_version)
        r.backward(torch.ones(5, 5), retain_graph=True)
        self.assertEqual(x.grad, torch.ones(5, 5) / 2)
        w.backward(torch.ones(5, 5), retain_graph=True)
        self.assertEqual(x.grad, torch.empty(5, 5).fill_((1 + math.e) / 2))
        self.assertRaises(RuntimeError, lambda: q.backward(torch.ones(5, 5)))

        leaf = torch.ones(5, 5, requires_grad=True)
        x = leaf.clone()
        x.add_(10)
        self.assertEqual(x, torch.ones(5, 5) * 11)
        # x should be still usable
        y = x + 2
        y.backward(torch.ones(5, 5))
        self.assertEqual(leaf.grad, torch.ones(5, 5))
        z = x * y
        x.add_(2)
        self.assertRaises(RuntimeError, lambda: z.backward(torch.ones(5, 5)))

    def test_mark_non_differentiable(self):
        class MyFunction(Function):
            @staticmethod
            def forward(ctx, input):
                output = input > 0
                ctx.mark_non_differentiable(output)
                return output

            @staticmethod
            def backward(ctx, grad_output):
                return (grad_output * 0).to(torch.double)

        x = torch.randn(5, 5, requires_grad=True)
        mask = MyFunction.apply(x)
        self.assertFalse(mask.requires_grad)
        y = x.masked_fill(mask, 0)
        y.sum().backward()

    def test_mark_non_differentiable_mixed(self):
        class MyFunction(Function):
            @staticmethod
            def forward(ctx, input):
                a = input + 1
                b = input + 2
                ctx.mark_non_differentiable(a)
                return a, b

            @staticmethod
            def backward(ctx, grad_a, grad_b):
                self.assertTrue((grad_a == 0).all())
                self.assertTrue((grad_b == 1).all())
                return grad_b

        x = torch.randn(5, 5, requires_grad=True)
        a, b = MyFunction.apply(x)
        self.assertFalse(a.requires_grad)
        self.assertTrue(b.requires_grad)
        b.sum().backward()
        self.assertEqual(x.grad, torch.ones(5, 5))

    def test_mark_non_differentiable_none(self):
        # This used to segfault because MyFunction would send back null
        # gradients to MulBackward, which is implemented in C++. C++
        # implemented functions expect incoming grad_outputs to be non-null.
        class MyFunction(Function):
            @staticmethod
            def forward(ctx, input):
                output = input.clone()
                ctx.mark_non_differentiable(output)
                return output

            @staticmethod
            def backward(ctx, grad_output):
                return None

        x = torch.randn(5, 5, requires_grad=True)
        r = MyFunction.apply(x * x)
        (r * x).sum().backward()

    def test_return_duplicate(self):
        class DoubleDuplicate(Function):
            @staticmethod
            def forward(ctx, x):
                output = x * 2
                return output, output

            @staticmethod
            def backward(ctx, grad1, grad2):
                return grad1 * 2 + grad2 * 2

        def fn(x):
            a, b = DoubleDuplicate.apply(x)
            self.assertIs(a, b)
            return a + b

        x = torch.randn(5, 5, dtype=torch.double, requires_grad=True)
        gradcheck(fn, [x])
        gradgradcheck(fn, [x])

    def test_return_duplicate_inplace(self):
        class DoubleInplace(Function):
            @staticmethod
            def forward(ctx, x):
                x.mul_(2)
                ctx.mark_dirty(x)
                return x, x

            @staticmethod
            def backward(ctx, grad1, grad2):
                return grad1 * 2 + grad2 * 2

        def inplace_fn(x):
            a, b = DoubleInplace.apply(x.clone())
            self.assertIs(a, b)
            return a + b

        x = torch.randn(5, 5, dtype=torch.double, requires_grad=True)
        gradcheck(inplace_fn, [x])
        gradgradcheck(inplace_fn, [x])

        # Can't modify leaf variables in-place
        self.assertRaises(RuntimeError, lambda: InplaceFunction.apply(x))
        # Functions which modify views in-place must return only one output
        self.assertRaises(RuntimeError, lambda: InplaceFunction.apply(x.clone()[0]))

    def _test_setitem(self, size, index):
        x = torch.ones(*size, requires_grad=True)
        y = x + 2
        y_version = y._version
        y[index] = 2
        self.assertNotEqual(y._version, y_version)
        y.backward(torch.ones(*size))
        expected_grad = torch.ones(*size)
        expected_grad[index] = 0
        self.assertEqual(x.grad, expected_grad)

    def _test_setitem_tensor(self, size, index):
        x = torch.ones(*size, requires_grad=True)
        y = x + 2
        y_version = y._version
        value = x.new(x[index].size()).fill_(7)
        value.requires_grad = True
        y[index] = value
        self.assertNotEqual(y._version, y_version)
        y.backward(torch.ones(*size))
        expected_grad_input = torch.ones(*size)
        expected_grad_input[index] = 0
        self.assertEqual(x.grad, expected_grad_input)
        self.assertEqual(value.grad, torch.ones_like(value))

        # case when x broadcasts to as y[1]
        x = torch.randn(4, requires_grad=True)
        y = torch.zeros(2, 3, 4)
        y[1] = x
        y.backward(torch.randn(2, 3, 4))
        self.assertEqual(x.size(), x.grad.size())

    def test_setitem(self):
        self._test_setitem((5, 5), 1)
        self._test_setitem((5,), 1)
        self._test_setitem((1,), 0)
        self._test_setitem((10,), [[0, 4, 2]])
        self._test_setitem((5, 5), [[0, 4], [2, 2]])
        self._test_setitem((5, 5, 5), [slice(None), slice(None), [1, 3]])
        self._test_setitem((5, 5, 5), [slice(None), [1, 3], slice(None)])
        self._test_setitem((5, 5, 5), [[1, 3], slice(None), slice(None)])
        self._test_setitem((5, 5, 5), [slice(None), [2, 4], [1, 3]])
        self._test_setitem((5, 5, 5), [[1, 3], [2, 4], slice(None)])
        self._test_setitem_tensor((5, 5), 3)
        self._test_setitem_tensor((5, 5), [[0, 1], [1, 0]])
        self._test_setitem_tensor((5,), 3)
        self._test_setitem_tensor(
            (5,), Variable(torch.LongTensor([3]), requires_grad=False).sum()
        )
        self._test_setitem_tensor((5,), [[0, 1, 2, 3]])
        self._test_setitem_tensor((5, 5, 5), [slice(None), slice(None), [1, 3]])
        self._test_setitem_tensor((5, 5, 5), [slice(None), [1, 3], slice(None)])
        self._test_setitem_tensor((5, 5, 5), [[1, 3], slice(None), slice(None)])
        self._test_setitem_tensor((5, 5, 5), [slice(None), [2, 4], [1, 3]])
        self._test_setitem_tensor((5, 5, 5), [[1, 3], [2, 4], slice(None)])
        self._test_setitem_tensor(
            (5, 5, 5),
            [
                Variable(torch.LongTensor([1, 3]), requires_grad=False),
                [2, 4],
                slice(None),
            ],
        )

    def test_setitem_mask(self):
        mask = torch.BoolTensor(5, 5).bernoulli_()
        self._test_setitem((5, 5), Variable(mask))
        self._test_setitem((5,), Variable(mask[0]))
        self._test_setitem((1,), Variable(mask[0, 0:1]))
        self._test_setitem_tensor((5, 5), Variable(mask))
        self._test_setitem_tensor((5,), Variable(mask[0]))

    def test_select_sum(self):
        # both select and sum return Scalars in ATen; ensure they work together.
        x = torch.randn(10, dtype=torch.double, requires_grad=True)

        def func(x):
            return x.select(0, 1).sum()

        gradcheck(func, [x])
        gradgradcheck(func, [x])

    def test_diagonal_expanded_v(self):
        value = torch.rand([])
        v_expanded = torch.tensor(value).expand(10)
        a = torch.rand(10, 10, dtype=torch.double, requires_grad=True)
        (result,) = torch.autograd.grad(a.diagonal(), a, v_expanded)
        self.assertEqual(result, torch.eye(10, dtype=torch.double) * value)

    def test_select_expanded_v(self):
        v_expanded = torch.rand(10).expand(10, 10)
        a = torch.rand(10, 10, 10, requires_grad=True)
        (result,) = torch.autograd.grad(a[0], a, v_expanded)
        expected = torch.zeros(10, 10, 10)
        expected[0] = v_expanded
        self.assertEqual(result, expected)

    def test_slice_expanded_v(self):
        v_expanded = torch.rand(10, 1).expand(2, 10, 10)
        a = torch.rand(10, 10, 10, requires_grad=True)
        (result,) = torch.autograd.grad(a[3:5], a, v_expanded)
        expected = torch.zeros(10, 10, 10)
        expected[3:5] = v_expanded
        self.assertEqual(result, expected)

    def test_unused_output(self):
        x = torch.randn(10, 10, requires_grad=True)
        outputs = x.chunk(5)
        o = outputs[2]
        o = o * 4 + 2
        o.sum().backward()
        expected_grad = torch.zeros(10, 10)
        expected_grad[4:6] = 4
        self.assertEqual(x.grad, expected_grad)

        with torch.no_grad():
            x.grad.zero_()
        grad_output = torch.randn(2, 10)
        outputs = x.chunk(5)
        outputs[0].backward(grad_output)
        expected_grad = torch.zeros(10, 10)
        expected_grad[:2] = grad_output
        self.assertEqual(x.grad, expected_grad)

    # TODO: opinfo this or move to the sparse test suite
    def _test_sparse_gather(self, size_x, size_ind, dim):
        x = torch.randn(size_x, requires_grad=True)
        if len(size_ind) > 0 and len(size_x) > 0:
            ind = torch.randint(x.size(dim), size_ind)
        else:
            ind = torch.zeros(size_ind, dtype=torch.int64)
        out = torch.gather(x, dim, ind, sparse_grad=False)
        grad = torch.rand_like(out)
        out.backward(grad)
        grad_dense = x.grad.clone()
        x.grad = None
        out = torch.gather(x, dim, ind, sparse_grad=True)
        out.backward(grad)
        self.assertEqual(grad_dense, x.grad.to_dense())

    def test_sparse_gather_dim0(self):
        self._test_sparse_gather((10, 10), (5, 10), 0)

    def test_sparse_gather_dim1(self):
        self._test_sparse_gather((10, 10, 5), (10, 5, 5), 1)

    def test_sparse_gather_dim_neg(self):
        self._test_sparse_gather((10, 10, 5), (10, 10, 2), -1)

    def test_sparse_gather_ind_scalar(self):
        self._test_sparse_gather((10,), (), 0)

    def test_sparse_gather_x_scalar(self):
        self._test_sparse_gather((), (2,), 0)

    def test_sparse_gather_both_scalar(self):
        self._test_sparse_gather((), (), 0)

    def test_gc_in_destructor(self):
        """
        Previously, if a Function destructor triggered a garbage collection,
        the Variable's tp_dealloc handler would get called twice leading to a
        segfault.
        """

        class CollectOnDelete(Function):
            def forward(self, x):
                return x

            def backward(self, grad_output):
                return grad_output

            def __del__(self):
                gc.collect()

        for _ in range(10):
            CollectOnDelete().forward(torch.randn(1, requires_grad=True)).backward()

    def test_naughty_autograd_function_attribute_access(self):
        class Id(Function):
            @staticmethod
            def forward(ctx, x):
                return x

            @staticmethod
            def backward(ctx, grad_x):
                return grad_x

        with self.assertWarnsRegex(DeprecationWarning, "should not be instantiated"):
            f = Id()

        # After raising warning, should still return an instance
        self.assertIsInstance(f, Id)
        x = torch.zeros(1, requires_grad=True)
        with self.assertRaisesRegex(
            RuntimeError, "non-static forward method is deprecated"
        ):
            f(x)
        t = Id.apply(x)
        self.assertEqual(t.grad_fn.name(), "IdBackward")

        # THPFunction is the base class of both grad_fn and autograd functions,
        # which means that a lot of accessors on them may segfault. Test that we
        # properly error in this case.
        t = torch.ones(1, requires_grad=True)
        t._backward_hooks = {}
        with self.assertRaisesRegex(
            RuntimeError, "Attribute '_register_hook_dict' is invalid"
        ):
            f._register_hook_dict(t)
        with self.assertRaisesRegex(
            RuntimeError, "Attribute 'register_hook' is invalid"
        ):
            f.register_hook(lambda x, y: None)
        with self.assertRaisesRegex(
            RuntimeError, "Attribute 'next_functions' is invalid"
        ):
            f.next_functions
        with self.assertRaisesRegex(RuntimeError, "Attribute 'name' is invalid"):
            f.name()
        with self.assertRaisesRegex(
            RuntimeError, "underlying PyNode has already been deallocated"
        ):
            f.metadata

    @unittest.expectedFailure
    def test_naughty_anomaly_access(self):
        class MyFunction(Function):
            @staticmethod
            def forward(ctx, x):
                return x

            @staticmethod
            def backward(ctx, g):
                return g

        x = torch.zeros(1, requires_grad=True)
        y = MyFunction.apply(x)
        y.backward()
        y.grad_fn.metadata
        g = y.grad_fn
        del y
        g.metadata  # this currently fails, but shouldn't

    def test_naughty_autograd_function_stashing_ctx(self):
        saved_ctx = []

        class Id(Function):
            @staticmethod
            def forward(ctx, x):
                ctx.save_for_backward(x)
                return x

            @staticmethod
            def backward(ctx, grad_x):
                saved_ctx.append(ctx)
                return ctx.saved_tensors

        p = torch.zeros(1, requires_grad=True)
        loss = Id.apply(p)
        loss.backward(retain_graph=True)
        del loss
        # At this point in time, it complains that the graph has been freed
        # (which indeed true, although a somewhat indirect way of stating the
        # problem).
        self.assertRaises(RuntimeError, lambda: saved_ctx[0].saved_tensors)

    def test_custom_autograd_repeated_grad_grad(self):
        # This test failed the equality check in PR #22983; it's an interesting
        # and different test case worth enshrining.  mult1 is not testing
        # anything that interesting, but mult2 is the interesting case.

        def mult1(x):
            return x.prod(dim=-1).prod(dim=-1)

        class Mult(torch.autograd.Function):
            @staticmethod
            def forward(ctx, x):
                y = mult1(x)
                ctx.save_for_backward(x, y)
                return y

            @staticmethod
            def backward(ctx, grad_output):
                x, y = ctx.saved_tensors
                return (grad_output * y)[:, None, None] / x

        mult2 = Mult.apply

        def check_gradgrad_repeated(x, y):
            (gy,) = torch.autograd.grad(y[0], x, create_graph=True)
            (ggy_1,) = torch.autograd.grad(gy[0, 0, 0], x, retain_graph=True)
            (gy,) = torch.autograd.grad(y[0], x, create_graph=True)
            (ggy_2,) = torch.autograd.grad(gy[0, 0, 0], x, retain_graph=True)
            self.assertEqual(ggy_1[0, 0, 1], ggy_2[0, 0, 1])

        x = torch.ones(2, 4, 4).requires_grad_()
        check_gradgrad_repeated(x, mult1(x))
        check_gradgrad_repeated(x, mult2(x))

    def test_custom_autograd_no_early_free(self):
        # This test failed complaining that buffers had already been freed
        # prior to #22983.  Also pretty interesting test case.
        class Double(torch.autograd.Function):
            @staticmethod
            def forward(ctx, x):
                y = x**2
                ctx.save_for_backward(x, y)
                return y

            @staticmethod
            def backward(ctx, grad_output):
                x, _ = ctx.saved_tensors
                return grad_output * 2 * x

        # this is equivalent, but uses the output of .forward() in .backward()
        class Double2(Double):
            @staticmethod
            def backward(ctx, grad_output):
                x, y = ctx.saved_tensors
                return grad_output * 2 * y / x

        double = Double.apply
        double2 = Double2.apply

        x = torch.tensor(2).double().requires_grad_()

        self.assertTrue(gradcheck(double, x))
        self.assertTrue(gradgradcheck(double, x))
        self.assertTrue(gradcheck(double2, x))
        self.assertTrue(gradgradcheck(double2, x))

        y = double(x)
        torch.autograd.grad(y, x, create_graph=True)
        torch.autograd.grad(y, x)

        y = double2(x)
        torch.autograd.grad(y, x, create_graph=True)
        torch.autograd.grad(y, x)  # should not error!

    def test_detach(self):
        x = torch.randn(10, 10, requires_grad=True)
        y = x + 2
        y = y.detach()
        z = y * 4 + 2
        self.assertFalse(y.requires_grad)
        self.assertFalse(z.requires_grad)

        x = torch.randn(10, 10, requires_grad=True)
        y = x * 2
        y = y.detach()
        self.assertFalse(y.requires_grad)
        self.assertIsNone(y.grad_fn)
        z = x + y
        z.sum().backward()
        # This is an incorrect gradient, but we assume that's what the user
        # wanted. detach() is an advanced option.
        self.assertEqual(x.grad, torch.ones(10, 10))

        # in-place detach
        x = torch.randn(10, 10, requires_grad=True)
        y = torch.randn(10, 10, requires_grad=True)
        a = x * 2
        (y + a).sum().backward(retain_graph=True)
        a.detach_()
        self.assertFalse(a.requires_grad)
        (y + a).sum().backward()  # this won't backprop to x
        self.assertEqual(x.grad, torch.ones(10, 10) * 2)
        self.assertEqual(y.grad, torch.ones(10, 10) * 2)

        # in-place detach on a view raises an exception
        view = x.narrow(0, 1, 4)
        self.assertRaisesRegex(RuntimeError, "view", lambda: view.detach_())

    def test_detach_base(self):
        "detaching base does not detach view"
        x = torch.randn(10, 10, requires_grad=True)
        view = x.narrow(0, 1, 4)
        x.detach_()
        self.assertFalse(x.requires_grad)
        self.assertTrue(view.requires_grad)
        self.assertIsNotNone(view.grad_fn)
        self.assertIs(view._base, x)

    def test_detach_then_inplace_raises_in_autograd(self):
        x = torch.randn([], requires_grad=True)
        orig_x = x.detach().clone()

        y = x**2  # saves x
        z = x.detach()
        z.zero_()
        with self.assertRaisesRegex(RuntimeError, "has been modified by an inplace"):
            y.backward()

    def _test_type_conversion_backward(
        self,
        t,
    ):
        fvar = Variable(t(torch.randn(5, 5).float()), requires_grad=True)
        fvar.double().sum().backward()
        self.assertEqual(fvar.grad, torch.ones_like(fvar))
        self.assertEqual(type(fvar.grad), type(fvar))
        dvar = Variable(t(torch.randn(5, 5).double()), requires_grad=True)
        dvar.float().sum().backward()
        self.assertEqual(dvar.grad, torch.ones_like(dvar))
        self.assertEqual(type(dvar.grad), type(dvar))

    def test_type_conversions(self):
        x = torch.randn(5, 5)
        self.assertIsInstance(x.float(), torch.FloatTensor)
        self.assertIsInstance(x.int(), torch.IntTensor)
        if torch.cuda.is_available():
            self.assertIsInstance(x.float().cuda(), torch.cuda.FloatTensor)
            self.assertIsInstance(x.int().cuda(), torch.cuda.IntTensor)
            self.assertIsInstance(x.int().cuda().cpu(), torch.IntTensor)
            if torch.cuda.device_count() >= 2:
                x2 = x.float().cuda(1)
                self.assertIsInstance(x2, torch.cuda.FloatTensor)
                self.assertIs(x2.get_device(), 1)
                x2 = x.float().cuda()
                self.assertIsInstance(x2, torch.cuda.FloatTensor)
                self.assertIs(x2.get_device(), 0)
                x2 = x2.cuda(1)
                self.assertIsInstance(x2, torch.cuda.FloatTensor)
                self.assertIs(x2.get_device(), 1)
                y = Variable(torch.randn(5).cuda(1), requires_grad=True)
                y.cpu().sum().backward()
                self.assertIs(y.grad.get_device(), 1)
                self.assertIs(y.long().get_device(), 1)

        for t in [
            torch.DoubleTensor,
            torch.FloatTensor,
            torch.IntTensor,
            torch.ByteTensor,
        ]:
            for y_var in (True, False):
                y = torch.randint(5, (5, 5), dtype=t.dtype)
                y = Variable(y) if y_var else y
                self.assertIsInstance(x.type(t), t)
                self.assertIsInstance(x.type_as(y), t)
                # TODO: t.dtype should work
                t_dtype = t().dtype
                self.assertIsInstance(x.type(t_dtype), t)
                self.assertIs(t_dtype, x.type(t_dtype).dtype)
                self.assertEqual(y.data_ptr(), y.type(t).data_ptr())
                if torch.cuda.is_available():
                    for x_cuda in (True, False):
                        for y_cuda in (True, False):
                            x_c = x.cuda() if x_cuda else x
                            y_c = y.cuda() if y_cuda else y
                            _, y_type = y_c.type().rsplit(".", 1)
                            y_typestr = ("torch.cuda." if y_cuda else "torch.") + y_type
                            self.assertEqual(y_c.type(), x_c.type(y_typestr).type())
                            self.assertIs(y_c.dtype, x_c.type(y_c.dtype).dtype)
                            self.assertEqual(
                                y_c.data_ptr(),
                                y_c.cuda().data_ptr() if y_cuda else y_c.data_ptr(),
                            )

        self._test_type_conversion_backward(lambda x: x)
        if torch.cuda.is_available():
            self._test_type_conversion_backward(lambda x: x.cuda())
            if torch.cuda.device_count() >= 2:
                # one of these has to be the non-default device
                self._test_type_conversion_backward(lambda x: x.cuda(0))
                self._test_type_conversion_backward(lambda x: x.cuda(1))

    def test_isolated_node(self):
        x = torch.randn(5, 5, requires_grad=True)
        y = torch.randn(5, 5, requires_grad=True)

        a = x + y
        b = torch.max(a, 1, True)[1].repeat(1, 5).double()
        o = (b + a).sum()
        o.backward()

    def test_shape(self):
        x = torch.randn(3, 4)
        self.assertEqual(2, len(x.shape))
        self.assertEqual(x.shape[0], 3)
        self.assertEqual(x.shape[1], 4)

    def test_numpy_requires_grad(self):
        x = torch.randn(2, 2, requires_grad=True)
        err_msg_outputs = r"Can't call numpy\(\) on Tensor that requires grad. Use tensor.detach\(\).numpy\(\) instead."
        with self.assertRaisesRegex(RuntimeError, err_msg_outputs):
            x.numpy()

        with torch.no_grad():
            x.numpy()

        x = torch.randn(2, 2)
        x.numpy()

        with torch.no_grad():
            x.numpy()

    def test_return_leaf(self):
        class Identity(Function):
            @staticmethod
            def forward(ctx, a, b):
                return a, a + b

            @staticmethod
            def backward(ctx, grad_a, grad_b):
                return grad_a + grad_b, grad_b

        hook_called = [False]
        x = torch.randn(5, 5, requires_grad=True)
        y = torch.randn(5, 5, requires_grad=True)

        q, p = Identity.apply(x, y)

        # Make sure hooks only receive grad from usage of q, not x.
        def hook(grad):
            hook_called[0] = True
            self.assertEqual(grad, torch.ones(5, 5))

        q.register_hook(hook)
        (q + p + x).sum().backward()
        self.assertEqual(x.grad, torch.ones(5, 5) * 3)
        self.assertEqual(y.grad, torch.ones(5, 5))
        self.assertTrue(hook_called[0])

    def test_return_leaf_inplace(self):
        class Inplace(InplaceFunction):
            @staticmethod
            def forward(ctx, a, b):
                ctx.mark_dirty(a)
                return a.add_(b), b + 2

            @staticmethod
            def backward(ctx, grad_a, grad_b):
                return grad_a, grad_a + grad_b

        x = torch.randn(5, 5)
        y = torch.randn(5, 5, requires_grad=True)

        q, p = Inplace.apply(x, y)
        self.assertIs(q, x)
        self.assertIs(q.grad_fn.__class__, Inplace._backward_cls)
        self.assertTrue(q.requires_grad)
        q.sum().backward()
        self.assertEqual(y.grad, torch.ones(5, 5))

    def test_leaf_assignment(self):
        x = torch.randn(5, 5)
        y = torch.randn(5, requires_grad=True)
        z = torch.randn(5, requires_grad=True)

        x[0] = y
        x[1] = 2 * z
        self.assertTrue(x.requires_grad)
        self.assertIsNot(x.grad_fn, None)
        x.sum().backward()
        self.assertEqual(y.grad, torch.ones(5))
        self.assertEqual(z.grad, torch.ones(5) * 2)

    def test_no_grad_assignment(self):
        x = torch.randn(5, 5, requires_grad=True)
        y = torch.randn(5)
        with torch.no_grad():
            x[0] = y

        self.assertTrue(x.requires_grad)
        self.assertIsNone(x.grad_fn)

    def test_no_grad_modifies_version(self):
        x = torch.randn(5, requires_grad=True)
        y = torch.randn(5, requires_grad=True)
        z = (x * y).sum()
        with torch.no_grad():
            x *= 2
        self.assertRaisesRegex(
            RuntimeError, "modified by an inplace operation", lambda: z.backward()
        )

    def test_increment_version(self):
        a = torch.rand(5, requires_grad=True)
        v = a._version
        torch.autograd.graph.increment_version(a)
        self.assertEqual(a._version, v + 1)

        a = torch.zeros(5, dtype=torch.int)
        v = a._version
        torch.autograd.graph.increment_version(a)
        self.assertEqual(a._version, v + 1)

        with torch.inference_mode():
            a = torch.rand(5, requires_grad=True)
        msg = "update to inference tensor outside InferenceMode"
        with self.assertRaisesRegex(RuntimeError, msg):
            torch.autograd.graph.increment_version(a)

    def test_no_grad_input(self):
        class MyFunction(Function):
            @staticmethod
            def forward(self, x):
                return x

            @staticmethod
            def backward(self, grad_output):
                return grad_output

        x = torch.randn(5, requires_grad=True)
        with torch.no_grad():
            y = MyFunction.apply(x)

        self.assertTrue(x.requires_grad)
        self.assertIsNone(y.grad_fn)

    def test_backward_copy(self):
        # This tests checks backward engine for a very subtle bug that appreared
        # in one of the initial versions of autograd. Gradients tensors were
        # simply stored in lists while the function waited for all its gradients
        # to be computed. However, sometimes an output was used multiple times,
        # so the gradients needed to be summed. Engine used to keep a need_copy
        # set of tensors that will need a clone upon next addition and removed
        # them from the set as soon as the clone was performed. However, this
        # could lead to incorrect results if the same gradient tensor was
        # buffered in three places in the graph:
        # 1. When accumulating gradients in one of these places it was cloned
        #    and removed from need_copy set.
        # 2. When accumulating in second place, it wasn't in the need_copy set,
        #    so the gradients were simply accumulated in-place (which already
        #    modified the grad in 3rd place)
        # 3. When accumulating in the third place, it wasn't in the need_copy set
        #    as well, so the incoming gradient was summed in-place, yielding
        #    incorrect results in all functions, except the first one.
        x = torch.ones(5, 5, requires_grad=True)
        y = torch.ones(5, 5, requires_grad=True)
        # Simulate that we're in the middle of the graph
        a = x + 2
        b = y + 2
        c = x + 2
        # This op will just return grad_output two times in backward
        add1 = a + b
        add2 = add1 + c
        # Simulate a long branch, so grad_output will get buffered.
        for _ in range(4):
            a = a * 2
            b = b * 2
            c = c * 2
        branch = a + b + c
        out = add2 + branch
        # expected gradients are:
        # for x: 34 (16 from final a, 16 from final c, 2 from add2)
        # for y: 17 (16 from final b, 1 from add2)
        grad_output = torch.ones(5, 5)
        out.backward(grad_output)
        self.assertEqual(x.grad, torch.ones(5, 5) * 34)
        self.assertEqual(y.grad, torch.ones(5, 5) * 17)

    def test_save_none_for_backward(self):
        test_case = self

        class MyFn(Function):
            @staticmethod
            def forward(ctx, input):
                ctx.save_for_backward(None, input, None)
                return input * input

            @staticmethod
            def backward(ctx, grad_output):
                n1, input, n2 = ctx.saved_tensors
                test_case.assertIsNone(n1)
                test_case.assertIsNone(n2)
                return 2 * input * grad_output

        x = torch.randn(5, 5, requires_grad=True)
        y = MyFn.apply(x)
        y.sum().backward()
        self.assertEqual(x.grad, 2 * x)

    def test_too_many_grads(self):
        class MyFn(Function):
            @staticmethod
            def forward(ctx, input):
                return input

            @staticmethod
            def backward(ctx, grad_output):
                return grad_output, None, None

        x = torch.randn(5, 5, requires_grad=True)
        y = MyFn.apply(x)
        y.sum().backward()
        self.assertEqual(x.grad, torch.ones_like(x))

    def test_pickle(self):
        x = torch.randn(10, 10, requires_grad=True)
        y = torch.randn(10, 10, requires_grad=False)

        def assert_strict_equal(var1, var2):
            self.assertEqual(var1, var2)
            self.assertEqual(var1.requires_grad, var2.requires_grad)

        serialized = [pickle.dumps([x, y], protocol=p) for p in range(3)]
        for dump in serialized:
            xc, yc = pickle.loads(dump)
            assert_strict_equal(xc, x)
            assert_strict_equal(yc, y)

    def test_dep_nograd(self):
        class F1(Function):
            @staticmethod
            def forward(ctx, input):
                out = torch.randn(input.size())
                ctx.mark_non_differentiable(out)
                return input, out

            @staticmethod
            def backward(ctx, grad_output, ignored):
                return grad_output

        class F2(Function):
            @staticmethod
            def forward(ctx, input, ignored):
                return input

            @staticmethod
            def backward(ctx, grad_output):
                return grad_output, None

        x = torch.randn(5, requires_grad=True)
        a, b = F1.apply(x)
        b = b + 1  # separate F1 from F2 by another op
        self.assertTrue(a.requires_grad)
        self.assertFalse(b.requires_grad)
        c = F2.apply(a, b)
        c.backward(torch.ones(c.size()))
        self.assertEqual(x.grad, torch.ones(x.size()))

    def test_set_grad_enabled(self):
        x = torch.tensor([1.0], requires_grad=True)
        with torch.set_grad_enabled(False):
            y = x * 2
        self.assertFalse(y.requires_grad)
        with torch.set_grad_enabled(True):
            y = x * 2
        self.assertTrue(y.requires_grad)
        with torch.set_grad_enabled(False):
            torch.set_grad_enabled(True)
            y = x * 2
        self.assertTrue(y.requires_grad)

    def test_set_grad_enabled_wraps(self):
        for decorator in [True, False]:
            with torch.enable_grad():
                self.assertTrue(torch.is_grad_enabled())

                if decorator:
                    # This should not mutate the global grad mode!
                    @torch.set_grad_enabled(False)
                    def inner_func(x):
                        return x.sin()

                else:

                    def inner_func(x):
                        return x.sin()

                    # This is non-idiomatic usage!
                    # More idiomatic usage: torch.set_grad_enabled(False)(inner_func)
                    obj = torch.set_grad_enabled(False)
                    self.assertTrue(not torch.is_grad_enabled())

                    # this will consume the set_grad_enabled global mutation!
                    inner_func = obj(inner_func)
                    self.assertTrue(torch.is_grad_enabled())

                self.assertTrue(torch.is_grad_enabled())

                x = torch.zeros(1, requires_grad=True)
                self.assertTrue(not inner_func(x).requires_grad)

    def test_simple_reentrant(self):
        y_data = torch.randn(2, 2)

        class Reenter(Function):
            @staticmethod
            def forward(ctx, x):
                with torch.enable_grad():
                    ctx.x = Variable(x, requires_grad=True)
                    ctx.y = Variable(y_data, requires_grad=True)
                    ctx.output_var = ctx.x * ctx.y
                return ctx.output_var.detach()

            @staticmethod
            def backward(ctx, grad_output):
                with torch.enable_grad():
                    ctx.output_var.sum().backward()
                return ctx.x.grad * grad_output

        # Reentrant starts on CPU thread, finishs on GPU thread
        x = torch.randn(2, 2, requires_grad=True)
        out = Reenter.apply(x)
        out.sum().backward()
        self.assertEqual(x.grad, y_data)

    def test_reentrant_child_error(self):
        # Parent graph.
        a = torch.rand(3, 3, requires_grad=True)
        c = a * a

        # Reentrant child graph.
        b = torch.rand(3, 3, requires_grad=True)
        e = b * b
        f = TestAutograd.SimulateBackwardError.apply(e)
        reentrant_root = f.sum()

        class ReentrantFunc(Function):
            @staticmethod
            def forward(ctx, inp):
                return inp.clone()

            @staticmethod
            def backward(ctx, grad):
                # Reentrant backward in child will throw an error.
                reentrant_root.backward()
                return grad

        d = ReentrantFunc.apply(c)
        with self.assertRaisesRegex(Exception, "Simulate error"):
            d.sum().backward()

    def test_var_mean_differentiable(self):
        dim = [2, 4]
        keepdim = False
        input1 = torch.randn(3, 4, 5, 6, 2, 3, requires_grad=True)
        input2 = deepcopy(input1)
        var1, mean1 = torch.var_mean(input1, dim=dim, keepdim=keepdim)
        var2 = input2.var(dim=dim, keepdim=keepdim)
        mean2 = input2.mean(dim=dim, keepdim=keepdim)
        grad = torch.randn(3, 4, 6, 3, requires_grad=True)

        r1 = var1 * var1 * mean1 * mean1
        r2 = var2 * var2 * mean2 * mean2
        self.assertEqual(r1, r2, rtol=0.01, atol=0.0)

        torch.autograd.backward(r1, grad)
        torch.autograd.backward(r2, grad)
        self.assertEqual(input1.grad, input2.grad, rtol=0.01, atol=0.0)

    @skipIfNoLapack
    def test_lobpcg(self):
        def func(k, A, largest=True, B=None):
            X_shape = list(A.shape)
            X_shape[-1] = k
            X = torch.eye(A.size(-2), k, dtype=A.dtype, device=A.device)
            if A.dim() > 2:
                X = X.expand(X_shape)

            D, U = torch.lobpcg(A=A, k=k, B=B, X=X, largest=largest)

            # LOBPCG uses a random initial eigenspace approximation
            # if parameter `X` is not provided.
            # This may cause a non-deterministic behavior
            # when it comes to the sign of an eigenvector
            # (note if v is an eigenvector, so is -v),
            # hence we eliminate this non-determinism
            # by making sure that each column of U
            # gets multiplied by the sign of its max (in absolute value) element.
            # Also, gradcheck changes the content of the input by +/- eps (default to 1e-06)
            # to compute the numerical gradient which can also cause the signs to flip.
            _, idx = U.abs().max(-2, keepdim=True)
            sign = U.gather(-2, idx).sign()
            U = U * sign
            return D, U

        # TODO: review if this can be ported to OpInfos or moved to test_linalg.py
        def run_symeig_test(k, sizes, largest=True):
            A = torch.rand(*sizes).double()
            A = (A @ A.mT) / 10
            A.requires_grad_(True)

            gradcheck(lambda A: func(k, A, largest), A, check_batched_grad=False)

            # Custom gradient vectors for better stability due to some
            # non-determinism in the lobpcg's forward.
            # Note it is not required if symeig is in forward instead (tested).
            D_grad = torch.rand(*A.shape[:-2], k) / 100
            U_grad = torch.rand(*A.shape[:-1], k) / 100
            gradgradcheck(
                lambda A: func(k, A, largest),
                A,
                [D_grad, U_grad],
                atol=1e-4,
                check_batched_grad=False,
            )

            # check whether A.grad is symmetric
            A = A.detach().requires_grad_(True)
            D, U = func(k, A, largest)
            (D.sum() + U.sum()).backward()
            self.assertEqual(A.grad, A.grad.mT)

        for largest in [True, False]:
            run_symeig_test(1, (6, 6), largest=largest)
            run_symeig_test(1, (2, 6, 6), largest=largest)
            run_symeig_test(1, (2, 2, 6, 6), largest=largest)
            run_symeig_test(2, (6, 6), largest=largest)
            run_symeig_test(2, (2, 6, 6), largest=largest)
            run_symeig_test(2, (2, 2, 6, 6), largest=largest)
            run_symeig_test(3, (9, 9), largest=largest)
            run_symeig_test(3, (2, 9, 9), largest=largest)
            run_symeig_test(3, (2, 2, 9, 9), largest=largest)

    def test_variable_traverse(self):
        def get_out_and_unrefed_cycle():
            inp = torch.randn(10, requires_grad=True)
            tmp = inp.view(10, 1)
            out = tmp.view(10)

            # Create a reference cycle that contains an
            # intermediary Variable in the graph
            my_list = []
            my_list.append(tmp)
            my_list.append(my_list)

            return out

        out = get_out_and_unrefed_cycle()
        gc.collect()
        # This will segfault if things have been erroneously released
        out.backward(torch.randn(out.size()))

    # TODO: review porting these to OpInfo tests
    def test_pow_zero_tensor_gradient(self):
        def run_test(input_size, exponent):
            input = torch.zeros(*input_size, requires_grad=True)
            input.pow(exponent).sum().backward()
            self.assertEqual(input.grad.abs().sum(), 0)

        run_test((10,), torch.zeros(10))
        run_test((10, 10), torch.zeros(10, 10))
        run_test((10,), 0)

    def test_current_graph_task_id(self):
        id = [-1]

        def hook(_):
            id[0] = torch._C._current_graph_task_id()

        t = torch.tensor(1.0, requires_grad=True).clone()
        t.register_hook(hook)

        t.backward(retain_graph=True)
        base = id[0]
        t.backward(retain_graph=True)
        self.assertEqual(id[0] - base, 1)
        t.backward(retain_graph=True)
        self.assertEqual(id[0] - base, 2)

        self.assertEqual(torch._C._current_graph_task_id(), -1)

    def test_current_graph_task_execution_order(self):
        predicted = [None]

        def hook(_):
            predicted[0] = torch._C._current_graph_task_execution_order()

        def names(nodes):
            return ", ".join([node.name().split(" ")[-1] for node in nodes]) + "\n"

        def grad_fns(*tensors):
            # or grad accumulator
            out = []
            for t in tensors:
                if t.requires_grad and t.grad_fn is None:
                    out.append(t.clone().grad_fn.next_functions[0][0])
                else:
                    out.append(t.grad_fn)
            return out

        actual = []

        def register_logging_hooks(*tensors):
            # register hooks that log the order in which they are called
            def get_hook(i):
                def hook(t_):
                    actual.append(tensors[i])

                return hook

            for i, t in enumerate(tensors):
                t.register_hook(get_hook(i))

        # Basic example: single path
        t = torch.tensor(1.0, requires_grad=True).clone().sin().exp()
        t.register_hook(hook)
        with torch.autograd.set_multithreading_enabled(False):
            t.backward()
        self.assertExpectedInline(
            names(predicted[0]),
            """\
ExpBackward0, SinBackward0, CloneBackward0, torch::autograd::AccumulateGrad
""",
        )

        # We don't exactly follow sequence_nr order
        a = torch.tensor(1.0, requires_grad=True)
        b = torch.tensor(2.0, requires_grad=True)
        c = b.sin()
        d = a.cos()
        out = c * d
        register_logging_hooks(a, b, c, d, out)
        out.register_hook(hook)
        with torch.autograd.set_multithreading_enabled(False):
            out.backward()
        self.assertEqual(predicted[0], grad_fns(*actual))
        actual = []

        # Accumulate grad node has more than one input
        a = torch.tensor(1.0, requires_grad=True)
        b = a.sin()
        c = a.cos()
        out = b * c
        register_logging_hooks(a, b, c, out)
        out.register_hook(hook)
        with torch.autograd.set_multithreading_enabled(False):
            out.backward()
        self.assertEqual(predicted[0], grad_fns(*actual))
        actual = []

        # Multiple roots are also OK
        a = torch.tensor(1.0, requires_grad=True)
        b = a * 2
        out = b.sin()
        out2 = b.cos()
        out3 = b.cos()
        register_logging_hooks(a, b, out, out2, out3)
        out3.register_hook(hook)
        with torch.autograd.set_multithreading_enabled(False):
            torch.autograd.grad((out, out3, out2), inputs=(a,))
        self.assertExpectedInline(
            names(predicted[0]),
            """\
CosBackward0, CosBackward0, SinBackward0, MulBackward0, torch::autograd::AccumulateGrad
""",
        )
        # TODO: Uncomment after update to hooks behavior
        # self.assertEqual(predicted[0], grad_fns(*actual))
        actual = []

        # Case where next node is nullptr
        a = torch.tensor(1.0, requires_grad=True)
        b = a * 2
        out = b.sin()
        register_logging_hooks(a, b, out)
        out.register_hook(hook)
        with torch.autograd.set_multithreading_enabled(False):
            out.backward()
        self.assertEqual(predicted[0], grad_fns(*actual))
        actual = []

        # Case where two `inputs` on the same path
        a = torch.tensor(1.0, requires_grad=True)
        b = a * 2
        out = b.sin()
        register_logging_hooks(a, b, out)
        out.register_hook(hook)
        with torch.autograd.set_multithreading_enabled(False):
            torch.autograd.grad(
                (out,),
                inputs=(
                    a,
                    b,
                ),
            )
        self.assertEqual(
            names(predicted[0]),
            """\
SinBackward0, MulBackward0, torch::autograd::AccumulateGrad
""",
        )
        # TODO: Uncomment after update to hooks behavior
        # self.assertEqual(predicted[0], grad_fns(*actual))
        actual = []

        # Case where `inputs` specifies a subgraph
        a = torch.tensor(1.0, requires_grad=True)
        b = torch.tensor(1.0, requires_grad=True)
        c = a * b
        out = c.sin()
        register_logging_hooks(a, b, c, out)
        out.register_hook(hook)
        with torch.autograd.set_multithreading_enabled(False):
            torch.autograd.grad((out,), inputs=(a,))
        self.assertEqual(
            names(predicted[0]),
            """\
SinBackward0, MulBackward0, torch::autograd::AccumulateGrad
""",
        )
        # TODO: Uncomment after update to hooks behavior
        # self.assertEqual(predicted[0], grad_fns(*actual))
        actual = []

        # Errors when not called in a backward
        with self.assertRaisesRegex(
            RuntimeError, "should only be called during the backward pass"
        ):
            torch._C._current_graph_task_execution_order()

        # Errors when context manager not enabled
        t = torch.tensor(1.0, requires_grad=True).clone().sin().exp()
        t.register_hook(hook)
        with self.assertRaisesRegex(
            RuntimeError,
            "expects the current backward to be executed with multithreading disabled",
        ):
            t.backward()

    def test_view_replay_enabled(self):
        def f(x):
            out = x.clone().view(-1)
            # mutate the view, triggering autograd view-replay logic
            out.add_(1)
            return out

        x = torch.ones(2, 2, requires_grad=True)

        # Test as a context manager
        with torch.autograd._force_original_view_tracking(False):
            out = f(x)
            self.assertTrue("AsStridedBackward" in str(out.grad_fn))
            self.assertFalse(torch.autograd.is_view_replay_enabled())
        self.assertFalse(torch.autograd.is_view_replay_enabled())

        with torch.autograd._force_original_view_tracking(True):
            out = f(x)
            self.assertTrue("ViewBackward" in str(out.grad_fn))
            self.assertTrue(torch.autograd.is_view_replay_enabled())
        out = f(x)
        self.assertTrue("AsStridedBackward" in str(out.grad_fn))
        self.assertFalse(torch.autograd.is_view_replay_enabled())

        with torch.autograd._force_original_view_tracking(False):
            torch.autograd._force_original_view_tracking(True)
            out = f(x)
            self.assertTrue("ViewBackward" in str(out.grad_fn))
            self.assertTrue(torch.autograd.is_view_replay_enabled())
        self.assertFalse(torch.autograd.is_view_replay_enabled())

        # Test as a function
        torch.autograd._force_original_view_tracking(False)
        out = f(x)
        self.assertTrue("AsStridedBackward" in str(out.grad_fn))
        self.assertFalse(torch.autograd.is_view_replay_enabled())

        torch.autograd._force_original_view_tracking(True)
        out = f(x)
        self.assertTrue("ViewBackward" in str(out.grad_fn))
        self.assertTrue(torch.autograd.is_view_replay_enabled())

    def test_unsafe_set_version_counter(self):
        x = torch.ones(2, requires_grad=True).clone()
        x.add_(1)
        x.add_(2)
        self.assertEqual(2, x._version)
        with torch.autograd._unsafe_preserve_version_counter(x):
            x.mul_(2)
            x.mul_(3)
        # version counter doesn't change inside of the context manager
        self.assertEqual(2, x._version)

        torch._C._autograd._unsafe_set_version_counter(x, 0)
        self.assertEqual(0, x._version)
        with self.assertRaisesRegex(RuntimeError, "Cannot set"):
            torch._C._autograd._unsafe_set_version_counter(x, -1)

    def test_current_node(self):
        pr = []

        class MyMode(TorchDispatchMode):
            def __torch_dispatch__(self, func, types, args, kwargs=None):
                node = torch._C._current_autograd_node()
                # Don't use node.name() here as it is not consistent on windows
                node_name = node.__class__.__name__ if node else "None"
                pr.append(f"Running {func} from within {node_name}")
                return func(*args, **(kwargs or {}))

        with MyMode():
            pr.append("FW")
            a = torch.rand(10, requires_grad=True)
            b = a.mul(2).div(3).sum()
            pr.append("BW")
            b.backward()
            pr.append("Done")

        self.assertExpectedInline(
            "\n".join(pr),
            """\
FW
Running aten.rand.default from within None
Running aten.mul.Tensor from within None
Running aten.div.Tensor from within None
Running aten.sum.default from within None
BW
Running aten.ones_like.default from within None
Running aten.expand.default from within SumBackward0
Running aten.div.Tensor from within DivBackward0
Running aten.mul.Tensor from within MulBackward0
Running aten.detach.default from within AccumulateGrad
Running aten.detach.default from within AccumulateGrad
Done""",
        )

    def test_profiler(self):
        x = torch.randn(10, 10)

        with profile(use_kineto=kineto_available()) as p:
            self.assertTrue(torch.autograd._profiler_enabled())
            y = x * 2 + 4

        self.assertFalse(torch.autograd._profiler_enabled())

        names = ["aten::mul", "aten::add"]
        found_indices = set()
        for evt in p.function_events:
            if evt.name in names:
                found_indices.add(names.index(evt.name))
        self.assertEqual(len(found_indices), len(names))

    def test_profiler_seq_nr(self):
        with profile(use_kineto=kineto_available()) as p:
            x = torch.randn(10, 10, requires_grad=True)
            y = torch.randn(10, 10, requires_grad=True)
            z = x + y
            s = z.sum(dim=None)
            s.backward()
        print(p.key_averages().table(sort_by="self_cpu_time_total", row_limit=-1))
        # expecting aten::add, aten::sum to have the sequence numbers,
        # expecting the corresponding backward nodes to have the same numbers
        # as the forward ops
        autograd_ops = {
            ("aten::add", "Add"): [],
            ("aten::sum", "Sum"): [],
        }
        accumulate_ops = []
        found_empty = False
        for e in p.function_events:
            for (fwd_name, bwd_name), ops in autograd_ops.items():
                if e.name == fwd_name or (bwd_name in e.name and "Backward" in e.name):
                    ops.append(e)

            if "AccumulateGrad" in e.name:
                accumulate_ops.append(e)

            # check that nested ops (e.g. empty) don't have
            # sequence number
            if e.name == "aten::empty":
                self.assertEqual(e.sequence_nr, -1)
                found_empty = True

        for idx, ((fwd_name, bwd_name), ops) in enumerate(autograd_ops.items()):
            self.assertEqual(len(ops), 3)
            self.assertEqual(ops[0].name, fwd_name)
            self.assertEqual(
                ops[1].name,
                f"autograd::engine::evaluate_function: {bwd_name}Backward{idx}",
            )
            self.assertEqual(ops[2].name, f"{bwd_name}Backward{idx}")
            self.assertGreaterEqual(ops[0].sequence_nr, 0)
            self.assertEqual(ops[1].sequence_nr, ops[0].sequence_nr)
            self.assertEqual(ops[2].sequence_nr, ops[0].sequence_nr)
            self.assertEqual(ops[0].fwd_thread, 0)
            self.assertEqual(ops[1].fwd_thread, ops[0].thread)
            self.assertEqual(ops[2].fwd_thread, ops[0].thread)
        self.assertTrue(found_empty)

    def test_profiler_unboxed_only(self):
        x = torch.rand(3, 4)

        with torch.autograd.profiler.profile(use_kineto=kineto_available()) as prof:
            x.resize_([3, 2])

    def test_profiler_propagation(self):
        def foo(x):
            with record_function("in_foo") as rf:
                return x * 2

        x = torch.rand(3, 4)
        traced_foo = torch.jit.trace(foo, x)

        def bar(x):
            with record_function("in_bar") as rf:
                # we expect that profiler will be able
                # propagate across fork
                fut = torch.jit._fork(traced_foo, x)
                y = torch.jit._wait(fut)
                # note: continuation (and rf's end) can
                # be executed in a different thread
                with record_function("in_bar_after_wait") as rf2:
                    y = y * 2
                return y

        traced_bar = torch.jit.trace(bar, x)

        with profile(use_kineto=kineto_available()) as p:
            traced_bar(x)

        found_foo = False
        found_bar = False
        found_bar_after_wait = False
        for info in p.function_events:
            if info.name == "in_foo":
                self.assertFalse(found_foo)
                found_foo = True
            elif info.name == "in_bar":
                self.assertFalse(found_bar)
                found_bar = True
            elif info.name == "in_bar_after_wait":
                self.assertFalse(found_bar_after_wait)
                found_bar_after_wait = True
        self.assertTrue(found_foo)
        self.assertTrue(found_bar)
        self.assertTrue(found_bar_after_wait)

    def test_record_function_callbacks(self):
        x = torch.randn(10, 10)
        with profile(use_kineto=kineto_available()) as p:
            with record_function("foo"):
                y = x * 2 + 4

        function_events = p.function_events
        foo_event = next(event for event in function_events if "foo" in event.name)
        self.assertEqual(foo_event.count, 1)

    def test_record_function_legacy(self):
        # Test the new _record_function ops work
        # Note: Remove once record_function uses these directly
        x = torch.randn(10, 10)
        with profile(use_kineto=kineto_available()) as p:
            handle = torch.ops.profiler._record_function_enter("bar", None)
            try:
                y = x * 2 + 4
            finally:
                torch.ops.profiler._record_function_exit(handle)

        function_events = p.function_events
        foo_event = next(event for event in function_events if "bar" in event.name)
        self.assertEqual(foo_event.count, 1)

    def test_profiler_aggregation_fake(self):
        events = EventList()
        id = [0]

        def get_id():
            id[0] = id[0] + 1
            return id[0]

        # [[thread_id, [(start, end, id), ....]], ...]
        # Using list instead of a dict so order is guaranteed for any Python
        # version
        threads = [
            [1, [(0, 1, get_id()), (1, 2, get_id())]],
            [0, [(0, 2, get_id()), (1, 2, get_id()), (1, 3, get_id())]],
        ]
        for thread, ranges in threads:
            for range in ranges:
                assert len(range) == 3
                events.append(
                    FunctionEvent(
                        id=range[2],
                        node_id=0,
                        name="",
                        thread=thread,
                        start_us=range[0],
                        end_us=range[1],
                    )
                )

        events._populate_cpu_children()

        # Note that [1, 3] pushes out [0, 2] first. Then we record [1, 2]
        # as a child of [1, 3]
        res = [[], [], [], [], [4]]

        def get_children_ids(event):
            return [child.id for child in event.cpu_children]

        assert [get_children_ids(event) for event in events] == res

    def test_profiler_aggregation_table(self):
        """
        Test if the profiling result is aggregated for `str(prof)`

        See: https://github.com/pytorch/pytorch/issues/37500
        """

        x = torch.randn(1024)
        with torch.autograd.profiler.profile(use_kineto=kineto_available()) as prof:
            torch.einsum("i->", x)

        prof_str = str(prof)
        prof_table = prof.table()

        self.assertEqual(prof_table, prof_str)

    def test_profiler_function_event_avg(self):
        avg = FunctionEventAvg()
        avg.add(
            FunctionEvent(id=0, node_id=0, name="foo", thread=0, start_us=10, end_us=15)
        )
        avg.add(
            FunctionEvent(id=1, node_id=0, name="foo", thread=0, start_us=20, end_us=30)
        )
        avg.add(avg)
        self.assertEqual(avg.key, "foo")

        # aggregate stats
        self.assertEqual(avg.count, 4)
        self.assertEqual(avg.cpu_time_total, 30)
        self.assertEqual(avg.self_cpu_time_total, 30)
        self.assertEqual(avg.cuda_time_total, 0)

        # average stats
        self.assertEqual(avg.cpu_time, 7.5)
        self.assertEqual(avg.cuda_time_total, 0)

    def test_profiler_shapes(self):
        print("")
        layer1 = torch.nn.Linear(20, 30)
        layer2 = torch.nn.Linear(30, 40)
        input = torch.randn(128, 20)
        with profile(record_shapes=True, use_kineto=kineto_available()) as prof:
            layer2(layer1(input))

        print(prof.function_events)

        linear_expected_shapes = [
            [[128, 20], [30, 20], [30]],
            [[128, 30], [40, 30], [40]],
        ]

        found_indices = set()
        for event in prof.function_events:
            if event.name == "aten::linear":
                self.assertTrue(event.input_shapes in linear_expected_shapes)
                found_indices.add(linear_expected_shapes.index(event.input_shapes))
        self.assertEqual(len(found_indices), len(linear_expected_shapes))

    def test_profiler_aggregation_lstm(self):
        print("")
        rnn = torch.nn.LSTM(10, 20, 2)
        total_time_s = 0
        with profile(record_shapes=True, use_kineto=kineto_available()) as prof:
            for i in range(20):
                input = torch.randn(5, 3, 10)
                h = torch.randn(2, 3, 20)
                c = torch.randn(2, 3, 20)
                start = time.time()
                rnn(input, (h, c))
                end = time.time()
                total_time_s += end - start

        print(prof.table(sort_by="self_cpu_time_total", row_limit=10, header="TEST"))
        print(
            prof.key_averages(group_by_input_shape=True).table(
                sort_by="self_cpu_time_total", row_limit=10
            )
        )
        print(
            prof.table(
                sort_by="self_cpu_time_total",
                row_limit=10,
                max_src_column_width=300,
                header="TEST",
                top_level_events_only=True,
            )
        )
        print(
            prof.key_averages(group_by_input_shape=True).table(
                sort_by="self_cpu_time_total", row_limit=10, top_level_events_only=True
            )
        )

        total_time_us = (
            total_time_s * 1000.0 * 1000.0
        )  # make it us which is profiler default
        print("Total time based on python measurements: ", _format_time(total_time_us))
        print(
            "CPU time measurement python side overhead: {:.2f}%".format(
                (total_time_us / prof.self_cpu_time_total - 1.0) * 100.0
            )
        )

        if sys.platform != "win32":
            with tempfile.NamedTemporaryFile() as trace_file:
                prof.export_chrome_trace(trace_file.name)

    def test_record_function(self):
        x = torch.randn(10, 10)

        def forward(x):
            with record_function("outer"):
                y = x * 2 + 4
                with record_function("inner"):
                    y = y - 1
            y = y / 1

        forward(x)

        with profile(use_kineto=kineto_available()) as p:
            forward(x)

        events = p.function_events
        important_events = [
            "outer",
            "aten::mul",
            "aten::add",
            "inner",
            "aten::sub",
            "aten::div",
        ]
        idx = 0
        for info in events:
            if info.name == important_events[idx]:
                idx = idx + 1
            if idx == len(important_events):
                break
        self.assertEqual(idx, len(important_events))

        # We can also use record_function to decorate arbitrary function
        @record_function("my_func")
        def f(x, y):
            return x + y

        with profile(use_kineto=kineto_available()) as p:
            f(1, 2)

        self.assertTrue("my_func" in str(p))

    def test_record_function_multithreaded(self):
        rf = record_function("outer")
        rf.__enter__()
        with record_function("inner"):
            # test that exiting the record function after starting another one
            # doesn't throw.
            rf.__exit__(None, None, None)

        with record_function("inner"):
            rf.__enter__()
        # test that exiting the record function after ending another one
        # doesn't throw.
        rf.__exit__(None, None, None)

    def test_dir(self):
        x = torch.randn(10, 10)
        keys = dir(x)
        self.assertIn("shape", keys)

        # real and imag are only implemented for complex tensors.
        y = torch.randn(10, 10, dtype=torch.cfloat)
        imag_key = "imag"
        self.assertRaises(RuntimeError, lambda: hasattr(x, imag_key))
        self.assertTrue(hasattr(y, imag_key))
        keys.remove(imag_key)

        for key in keys:
            self.assertTrue(hasattr(x, key))

    def test_inplace_on_view_saved_output(self):
        # Test an in-place operation on a view in which the in-place op saves
        # its output. Previously, this created a reference cycle.
        dealloc = [0]

        class IncrementOnDelete:
            def __del__(self):
                dealloc[0] += 1

        def test():
            root = torch.randn(3, 3, requires_grad=True)
            copy = root.clone()
            copy.grad_fn.register_hook(IncrementOnDelete())
            view = copy.view(9)
            torch.nn.functional.relu(view, inplace=True)

        test()
        self.assertEqual(dealloc[0], 1)

    def test_inplace_on_view_leaf_errors(self):
        # Issue #21875: Fail faster (when we try to modify the view vs. in backward())
        x = torch.zeros(1, requires_grad=True)
        y = x.view_as(x)
        with self.assertRaisesRegex(
            RuntimeError,
            "a view of a leaf Variable that "
            "requires grad is being used in "
            "an in-place operation.",
        ):
            y.add_(1)

    def test_inplace_on_view_backward(self):
        # Issue #10532: Make sure that this does not raise RuntimeError.
        net = nn.Sequential(nn.InstanceNorm2d(2), nn.ReLU(True))

        x = torch.tensor([[[[1.0, 1.0]]]], requires_grad=True)
        (g,) = torch.autograd.grad(
            net(x).pow(2), [x], grad_outputs=x.new_ones(x.shape), create_graph=True
        )
        torch.autograd.grad(g.sum(), [x])
        self.assertEqual(x, torch.tensor([[[[1.0, 1.0]]]]))

        # https://discuss.pytorch.org/t/freeing-buffer-strange-behavior/31955/8
        inputs = torch.ones((1, 3, 256, 256), requires_grad=True)

        tmp1 = (inputs + 1).view_as(inputs)
        tmp2 = torch.nn.functional.threshold(tmp1, 0.0, 0.0, True)
        prob_interpolated = torch.sigmoid(tmp2)

        gradients = torch.autograd.grad(
            outputs=prob_interpolated,
            inputs=inputs,
            grad_outputs=torch.ones(prob_interpolated.size()),
            create_graph=True,
            retain_graph=True,
        )[0]

        gradient_penalty = gradients.sum()
        gradient_penalty.backward()

        fn = gradient_penalty.grad_fn.next_functions[0][0].next_functions[1][0]
        self.assertEqual(fn.name(), "ThresholdBackwardBackward0")

    def test_inplace_on_view_weak_grad_fn(self):
        # Issue 23502: Test that b's grad_fn is preserved.
        a = torch.arange(10.0, requires_grad=True)

        b = a.narrow(0, 0, 2).clone().view(-1)
        b.relu_()

        c = b.clone()
        del b
        gc.collect()

        s = c.sum()
        s.backward()
        self.assertEqual(s, torch.tensor(1.0))

        # Issue #21875: Fail faster (when we try to modify the view vs. in backward())
        a = torch.rand(10, requires_grad=True).narrow(0, 0, 10)
        with self.assertRaises(RuntimeError):
            b = a.relu_()

    def test_out_variant_raises_when_inputs_require_grad(self):
        a = torch.randn(2, 2, requires_grad=True)
        b = torch.randn(2, 2, requires_grad=True)
        x = torch.zeros_like(a)

        # out=... functions don't support automatic differentiation currently
        self.assertRaisesRegex(RuntimeError, "out=", lambda: torch.mul(a, b, out=x))

        # the inputs can require grad if we're in no_grad() mode
        with torch.no_grad():
            torch.mul(a, b, out=x)
            self.assertEqual(x, a * b)

        a = torch.randn(2, 2)
        b = torch.randn(2, 2)
        x = torch.zeros(2, 2, requires_grad=True)
        # we should throw an exception if the output requires grad
        self.assertRaisesRegex(RuntimeError, "out=", lambda: torch.mul(a, b, out=x))

    def test_anomaly_detect_nan(self):
        size = 10

        class MyFunc(Function):
            @staticmethod
            def forward(ctx, inp1, inp2, fail_0th):
                ctx.fail_0th = fail_0th
                return inp1.sum(0, keepdim=True)

            @staticmethod
            def backward(ctx, gO):
                gI = gO.clone().expand(size)
                gI[0] = 0
                gI[0] /= 0  # Generate a nan
                if ctx.fail_0th:
                    return gI, None, None
                else:
                    return None, gI, None

        inp = torch.rand(size, requires_grad=True)
        out = MyFunc.apply(inp, inp, True)
        out.backward()  # Should not fail

        inp = torch.rand(size, requires_grad=True)
        out = MyFunc.apply(inp, inp, True)
        with self.assertRaisesRegex(
            RuntimeError,
            "Function 'MyFuncBackward' returned nan values in its 0th output.",
        ):
            with warnings.catch_warnings(record=True) as w:
                with detect_anomaly():
                    out.backward()
            self.assertIn("No forward pass information", str(w[0].message))

        inp = torch.rand(size, requires_grad=True)
        with self.assertRaisesRegex(
            RuntimeError,
            "Function 'MyFuncBackward' returned nan values in its 1th output.",
        ):
            with warnings.catch_warnings(record=True) as w:
                with detect_anomaly():
                    out = MyFunc.apply(inp, inp, False)
                    out.backward()
            self.assertIn("MyFunc.apply", str(w[0].message))

    def test_calculate_shape_util(self):
        out = torch.randn(10, 5, requires_grad=True)
        grad = torch.randn(5, 10, requires_grad=True)
        out_shape, grad_shape = _calculate_shape(out, grad, False)

        assert out_shape == torch.Size([10, 5])
        assert grad_shape == torch.Size([5, 10])

        out = torch.nested.as_nested_tensor(
            [
                torch.randn(10, 5, requires_grad=True),
                torch.randn(10, 5, requires_grad=True),
                torch.randn(10, 5, requires_grad=True),
            ]
        )
        grad = torch.nested.as_nested_tensor(
            [
                torch.randn(5, 10, requires_grad=True),
                torch.randn(5, 10, requires_grad=True),
            ]
        )
        out_shape, grad_shape = _calculate_shape(out, grad, False)

        assert torch.equal(out_shape, torch.tensor([[10, 5], [10, 5], [10, 5]]))
        assert torch.equal(grad_shape, torch.tensor([[5, 10], [5, 10]]))

    def test_nested_anomaly_detect_nan(self):
        size = 10

        class MyFunc(Function):
            @staticmethod
            def forward(ctx, inp1, fail_0th):
                ctx.fail_0th = fail_0th
                ctx.save_for_backward(inp1)
                return inp1.sum(0, keepdim=True)

            @staticmethod
            def backward(ctx, gO):
                (inp,) = ctx.saved_tensors
                fail_0th = ctx.fail_0th
                g = gO.clone().expand(size)
                gI = MyFunc2.apply(g * inp, g + inp, fail_0th)
                return gI, None

        class MyFunc2(Function):
            @staticmethod
            def forward(ctx, inp1, inp2, fail_0th):
                ctx.fail_0th = fail_0th
                return inp1 * 2.0 + inp2

            @staticmethod
            def backward(ctx, gO):
                fail_0th = ctx.fail_0th
                g1 = gO.clone()
                g2 = gO.clone()
                g1[0] = 0
                g2[0] = 0
                # generate a nan
                if fail_0th:
                    g1[0] /= 0
                else:
                    g2[0] /= 0
                return g1, g2, None

        inp = torch.rand(size, requires_grad=True)
        out = MyFunc.apply(inp, True)
        (ginp,) = torch.autograd.grad(out, (inp,), create_graph=True)
        gsum = ginp.sum()
        gsum.backward()  # should not fail

        inp = torch.rand(size, requires_grad=True)
        out = MyFunc.apply(inp, True)
        (ginp,) = torch.autograd.grad(out, (inp,), create_graph=True)
        gsum = ginp.sum()
        with warnings.catch_warnings(record=True) as w:
            with self.assertRaisesRegex(
                RuntimeError,
                "Function 'MyFunc2Backward' returned nan values in its 0th output.",
            ):
                with detect_anomaly():
                    gsum.backward()
        self.assertIn("No forward pass information", str(w[1].message))

        inp = torch.rand(size, requires_grad=True)
        with warnings.catch_warnings(record=True) as w:
            with self.assertRaisesRegex(
                RuntimeError,
                "Function 'MyFunc2Backward' returned nan values in its 1th output.",
            ):
                with detect_anomaly():
                    out = MyFunc.apply(inp, False)
                    (ginp,) = torch.autograd.grad(out, (inp,), create_graph=True)
                    gsum = ginp.sum()
                    gsum.backward()
        self.assertIn("MyFunc2.apply", str(w[1].message))
        self.assertIn("MyFunc.apply", str(w[2].message))

    def test_anomaly_grad_warnings(self):
        # PyTorch won't throw warnings if there is an error
        # but we'd want to at least see them in stderr

        class StdErrDiverter:
            def __enter__(self):
                self.stderr_orig = sys.stderr
                self.stderr_new = io.StringIO()
                sys.stderr = self.stderr_new
                return self

            def __exit__(self, *args):
                self.captured = self.stderr_new.getvalue()
                sys.stderr = self.stderr_orig

        # if the warnings don't throw, they will be handled as regular warnings
        with self.assertRaisesRegex(
            RuntimeError,
            "one of the variables needed for gradient computation has been "
            "modified by an inplace operation",
        ):
            with warnings.catch_warnings(record=True) as w:
                with detect_anomaly():
                    a = torch.randn(5, requires_grad=True)
                    d1 = a + 1
                    d2 = d1**2
                    d1 += 1
                    torch.autograd.grad(d2.sum(), a)

        self.assertEqual(len(w), 2)
        self.assertIn("Anomaly Detection has been enabled", str(w[0].message))
        self.assertIn("Error detected in PowBackward0", str(w[1].message))

        # if the warning throws, it will be printed to sys.stderr
        with self.assertRaisesRegex(
            RuntimeError,
            "one of the variables needed for gradient computation has been "
            "modified by an inplace operation",
        ):
            with warnings.catch_warnings(record=True) as w:
                with detect_anomaly():
                    warnings.simplefilter("error")
                    with StdErrDiverter() as s:
                        a = torch.randn(5, requires_grad=True)
                        d1 = a + 1
                        d2 = d1**2
                        d1 += 1
                        torch.autograd.grad(d2.sum(), a)

        self.assertEqual(len(w), 1)
        self.assertIn("Anomaly Detection has been enabled", str(w[0].message))
        self.assertIn("Error detected in PowBackward0", s.captured)

    def test_anomaly_assign_parent_cleanup(self):
        # Test that python objects created are properly cleaned up when assign_parent is called

        def get_ref():
            # we use torch.exp here but any function that will construct a new node in its
            # backward call in grad mode will work
            x = torch.randn(2, 2, requires_grad=True)
            t = x.exp()

            # ExpBackward calls mul, creating the MulBackward node when create_graph=True.
            # In anomaly mode, a PyObject referencing MulBackward's "parent" ExpBackward is added to
            # MulBackward's anomaly metadata dict, creating the following reference chain:
            #
            # grad -> MulBackward -> PyObject -> ExpBackward
            #
            with detect_anomaly():
                grad = torch.autograd.grad(t, x, torch.ones_like(t), create_graph=True)

            # We add a weak reference to a new Foo object, which we insert into ExpBackward's metadata dict
            #
            # (PyObject) -> ExpBackward -> dict -> *Foo*
            #            t ----^        WeakRef ---^
            #
            # We want to test that when grad goes out of scope at the end of this function that PyObject is destroyed
            # We can test this by seeing whether Foo is not kept alive once t is destroyed
            class Foo:
                pass

            my_obj = Foo()
            meta_dict = t.grad_fn.metadata
            meta_dict[0] = my_obj
            ref = weakref.ref(my_obj)
            return t, ref

        t, ref = get_ref()
        self.assertIsNotNone(ref())
        del t
        self.assertIsNone(ref())

    def test_nested_anomaly_printstack_cleanup(self):
        # Test if metadata dict PyObject is properly destroyed
        def get_ref():
            # This is similar to the construction in test_anomaly_assign_parent_cleanup:
            #
            # MyFuncBackward2 -> PyObject -> MyFuncBackward -> dict -> Foo
            #                               out ---^         WeakRef ---^
            #
            # We want to check that Foo is still properly destroyed even when MyFunc2Backward's
            # AnomalyMetadata calls printstack, which does some python object manipulation.
            #
            # You might be wondering why we still have to test_anomaly_assign_parent_cleanup,
            # since if PyObject is not destroyed here, wouldn't this test would detect that also?
            # The answer is that custom function's PyObject (THPFunction) actually only hold
            # a weak reference to the c++ node!
            class MyFunc(Function):
                @staticmethod
                def forward(ctx, x):
                    ctx.save_for_backward(x)
                    return x

                @staticmethod
                def backward(ctx, gO):
                    (x,) = ctx.saved_tensors
                    return MyFunc2.apply(x)

            class MyFunc2(Function):
                @staticmethod
                def forward(ctx, x):
                    return x

                @staticmethod
                def backward(ctx, gO):
                    return gO + float("NaN")

            inp = torch.rand(1, requires_grad=True)
            out = MyFunc.apply(inp)
            (ginp,) = torch.autograd.grad(out, (inp,), create_graph=True)

            with warnings.catch_warnings(record=True) as w:
                with self.assertRaisesRegex(
                    RuntimeError,
                    "Function 'MyFunc2Backward' returned nan values in its 0th output.",
                ):
                    with detect_anomaly():
                        ginp.backward()

            class Foo:
                pass

            my_obj = Foo()
            meta_dict = out.grad_fn.metadata
            meta_dict[0] = my_obj
            ref = weakref.ref(my_obj)
            return out, ref

        t, ref = get_ref()
        self.assertIsNotNone(ref())
        del t
        self.assertIsNone(ref())

    def test_anomaly_mode_no_check_nan(self):
        class MyFunc(torch.autograd.Function):
            @staticmethod
            def forward(ctx, inp):
                return inp.clone()

            @staticmethod
            def backward(ctx, gO):
                return torch.tensor(float("nan")).expand(10, 10)

        def run_fn(a):
            out = MyFunc.apply(a)
            return out.sum()

        with warnings.catch_warnings(record=True) as w:
            with torch.autograd.detect_anomaly(check_nan=False):
                inp = torch.rand(10, 10, requires_grad=True)
                out = run_fn(inp)
                out.backward(retain_graph=True)

                with torch.autograd.detect_anomaly(check_nan=True):
                    with self.assertRaisesRegex(
                        RuntimeError,
                        "Function 'MyFuncBackward' returned nan values in its 0th output.",
                    ):
                        out.backward(retain_graph=True)

                out.backward()

    def test_no_grad_copy(self):
        # create autograd function that saves grad pointer as class static
        class MyFunc(Function):
            static_grad_ptr = None

            @staticmethod
            def forward(ctx, inp1, inp2):
                return inp1 + inp2

            @staticmethod
            def backward(ctx, grad):
                MyFunc.static_grad_ptr = grad.data_ptr()
                return grad, grad

        class NonContGradFunc(Function):
            @staticmethod
            def forward(ctx, inp1):
                ctx.size = inp1.size()
                return torch.tensor([1.0])

            @staticmethod
            def backward(ctx, grad):
                return torch.ones(1).expand(ctx.size)

        a = torch.randn(5, 6, requires_grad=True)
        b = torch.randn(5, 6, requires_grad=True)
        # non-contiguous grad should be copied
        NonContGradFunc.apply(MyFunc.apply(a, b)).backward()
        self.assertFalse(a.grad.data_ptr() == MyFunc.static_grad_ptr)
        self.assertFalse(b.grad.data_ptr() == MyFunc.static_grad_ptr)
        # test case that should trigger no copy for one of a,b
        a.grad = b.grad = None
        MyFunc.apply(a, b)[1][0].backward()
        p_g = MyFunc.static_grad_ptr
        p_a = a.grad.data_ptr()
        p_b = b.grad.data_ptr()
        # check a,b uses different grad buffer
        self.assertFalse(p_a == p_b)
        # check one of them is using the computed buffer
        self.assertTrue(p_a == p_g or p_b == p_g)

    def test_no_grad_copy_sparse(self):
        # create autograd function that saves grad pointer as class static
        class MyFunc(Function):
            static_grad_ptr = None

            @staticmethod
            def forward(ctx, inp1, inp2):
                return inp1 + inp2

            @staticmethod
            def backward(ctx, grad):
                MyFunc.static_grad_ptr = grad._values().data_ptr()
                return grad, grad

        class NonContGradFunc(Function):
            static_grad_ptr = None

            @staticmethod
            def forward(ctx, inp1, inp2):
                return inp1 + inp2

            @staticmethod
            def backward(ctx, grad):
                # Create a sparse tensor with non-contigous indices and values
                # and return as grad.
                v = torch.rand(1, 3)
                i = torch.ones(1, 1, dtype=torch.long)
                nv = v.expand(8, 3)
                ni = i.expand(1, 8)
                ngrad = torch.sparse_coo_tensor(ni, nv, (10, 3), dtype=torch.float32)
                NonContGradFunc.static_grad_ptr = ngrad._values().data_ptr()
                return ngrad, ngrad

        a = torch.randn(10, 3, requires_grad=True)
        b = torch.randn(10, 3, requires_grad=True)
        input = torch.tensor([1, 2, 4, 5, 4, 3, 2, 9])
        offsets = torch.tensor([0, 4])
        import torch.nn.functional as F

        # test case that should trigger no copy for one of a,b
        emb_matrix = MyFunc.apply(a, b)
        loss = F.embedding_bag(emb_matrix, input, offsets, sparse=True).sum()
        loss.backward(retain_graph=True)
        p_g = MyFunc.static_grad_ptr
        p_a = a.grad._values().data_ptr()
        p_b = b.grad._values().data_ptr()
        # check a,b uses different grad buffer
        self.assertFalse(p_a == p_b)
        # check one of them is using the computed buffer
        self.assertTrue(p_a == p_g or p_b == p_g)

        # Run backwards multiple times to ensure accumulation works.
        for i in range(10):
            loss.backward(retain_graph=True)

        # non-contiguous indices and value, we should trigger a copy.
        a.grad = b.grad = None
        emb_matrix = NonContGradFunc.apply(a, b)
        loss = F.embedding_bag(emb_matrix, input, offsets, sparse=True).sum()
        loss.backward(retain_graph=True)
        p_g = NonContGradFunc.static_grad_ptr
        p_a = a.grad._values().data_ptr()
        p_b = b.grad._values().data_ptr()
        # check a,b uses different grad buffer
        self.assertFalse(p_a == p_b)
        # Verify we cloned both grads.
        self.assertFalse(p_a == p_g)
        self.assertFalse(p_b == p_g)

        # Run backwards multiple times to ensure accumulation works.
        for i in range(10):
            loss.backward(retain_graph=True)

    def test_gradcheck_single_input(self):
        def check(fast_mode):
            def f(inp):
                return inp.mul(5)

            gradcheck(
                f,
                torch.rand(10, dtype=torch.float64, requires_grad=True),
                fast_mode=fast_mode,
            )
            gradgradcheck(
                f,
                torch.rand(10, dtype=torch.float64, requires_grad=True),
                fast_mode=fast_mode,
            )

        check(fast_mode=True)
        check(fast_mode=False)

    @parametrize(
        "layout",
        (
            torch.sparse_coo,
            torch.sparse_csr,
            torch.sparse_csc,
            torch.sparse_bsr,
            torch.sparse_bsc,
        ),
    )
    def test_gradcheck_input(self, layout):
        if layout in {torch.sparse_bsr, torch.sparse_bsc}:
            blocksize = (2, 2)
            size = (4, 8)
        else:
            blocksize = None
            size = (2, 2)

        def check(fast_mode, masked):
            def fn(sparse):
                return torch.sum(sparse)

            gradcheck(
                fn,
                torch.rand(size, dtype=torch.double)
                .to_sparse(layout=layout, blocksize=blocksize)
                .requires_grad_(),
                masked=masked,
                check_batched_grad=False,
                fast_mode=fast_mode,
            )

        for fast_mode, masked in product(*[(True, False)] * 2):
            check(fast_mode=fast_mode, masked=masked)

    def test_gradcheck_nondeterministic(self):
        class NonDetFunc(Function):
            @staticmethod
            def forward(ctx, x, jitter=0.0):
                ctx._jitter = jitter
                return x

            @staticmethod
            def backward(ctx, grad_out):
                return (
                    NonDetFunc.apply(grad_out, ctx._jitter)
                    * (1 + torch.rand_like(grad_out) * ctx._jitter),
                    None,
                )

        def check(fast_mode):
            inp = torch.randn(5, 5, dtype=torch.double, requires_grad=True)
            gradcheck(
                lambda x: NonDetFunc.apply(x, 0.0),
                inp,
                check_batched_grad=False,
                fast_mode=fast_mode,
            )
            with self.assertRaisesRegex(RuntimeError, "Backward is not reentrant"):
                gradcheck(
                    lambda x: NonDetFunc.apply(x, 1e-6),
                    inp,
                    check_batched_grad=False,
                    fast_mode=fast_mode,
                )
            with self.assertRaisesRegex(RuntimeError, "Backward is not reentrant"):
                gradgradcheck(
                    lambda x: NonDetFunc.apply(x, 1e-12),
                    inp,
                    check_batched_grad=False,
                    fast_mode=fast_mode,
                )
            gradcheck(
                lambda x: NonDetFunc.apply(x, 0.0),
                inp,
                nondet_tol=1e-5,
                check_batched_grad=False,
                fast_mode=fast_mode,
            )
            gradcheck(
                lambda x: NonDetFunc.apply(x, 1e-6),
                inp,
                nondet_tol=1e-5,
                check_batched_grad=False,
                fast_mode=fast_mode,
            )
            gradgradcheck(
                lambda x: NonDetFunc.apply(x, 1e-12),
                inp,
                nondet_tol=1e-5,
                check_batched_grad=False,
                fast_mode=fast_mode,
            )

        check(fast_mode=True)
        check(fast_mode=False)

    def test_gradcheck_validates_inputs(self):
        def check(fast_mode):
            x = torch.rand(10, requires_grad=True).to_sparse()
            self.assertTrue(
                gradcheck(
                    lambda x: x.to_dense(),
                    (x,),
                    check_batched_grad=False,
                    atol=1e-1,
                    fast_mode=fast_mode,
                    masked=True,
                )
            )
            self.assertFalse(
                gradcheck(
                    lambda x: x.to_dense(),
                    (x,),
                    masked=False,
                    check_batched_grad=False,
                    raise_exception=False,
                    fast_mode=fast_mode,
                )
            )
            self.assertTrue(
                gradcheck(
                    lambda x: x.to_dense(masked_grad=False),
                    (x,),
                    masked=False,
                    atol=1e-1,
                    check_batched_grad=False,
                    raise_exception=False,
                    fast_mode=fast_mode,
                )
            )

            # when none of the inputs require grad (always raises even if raise_exception=False)
            x = torch.rand(10, requires_grad=False)
            with self.assertRaisesRegex(
                ValueError, "at least one input tensor to require gradient"
            ):
                gradcheck(lambda x: x, (x,), raise_exception=False, fast_mode=fast_mode)

            # (warning) when inputs are not double precision
            x = torch.ones(1, dtype=torch.float32, requires_grad=True)
            with self.assertWarnsRegex(
                UserWarning, "Input #0 requires gradient and is not a double precision"
            ):
                self.assertTrue(
                    gradcheck(lambda x: x, (x,), atol=1e-1, fast_mode=fast_mode)
                )

            # when layout is not mkldnn(aka has strides) and input has a dimension with stride 0. (always raises
            # even if raise_exception=False)
            x = torch.ones(1, dtype=torch.float64, requires_grad=True)
            x = x.expand((2, 2))
            with self.assertRaisesRegex(
                RuntimeError, "The 0th input has a dimension with stride 0"
            ):
                gradcheck(lambda x: x, (x,), raise_exception=False, fast_mode=fast_mode)

        check(fast_mode=True)
        check(fast_mode=False)

    @unittest.skipIf(
        not torch.backends.mkldnn.is_available(), "MKL-DNN build is disabled"
    )
    def test_gradcheck_validates_input_mkldnn(self):
        # when mkldnn inputs, forward mode testing is not allowed
        # Update tolerances below to make sure the gradient match even in single precision floats
        # Use the warning assert to hide the float32 warning
        x = torch.ones(1).to_mkldnn().requires_grad_()
        with self.assertWarnsRegex(
            UserWarning, "Input #0 requires gradient and is not a double precision"
        ):
            with self.assertRaisesRegex(
                ValueError, "MKLDNN inputs are not support for forward AD gradcheck."
            ):
                gradcheck(
                    lambda x: x.to_dense(),
                    (x,),
                    raise_exception=False,
                    fast_mode=False,
                    check_forward_ad=True,
                    atol=1e-1,
                    rtol=1e-1,
                )

        with self.assertWarnsRegex(
            UserWarning, "Input #0 requires gradient and is not a double precision"
        ):
            with self.assertRaisesRegex(
                ValueError, "MKLDNN inputs are not support for forward AD gradcheck."
            ):
                gradcheck(
                    lambda x: x.to_dense(),
                    (x,),
                    raise_exception=False,
                    fast_mode=True,
                    check_forward_ad=True,
                    atol=1e-1,
                    rtol=1e-1,
                )

    @unittest.skipIf(
        not torch.backends.mkldnn.is_available(), "MKL-DNN build is disabled"
    )
    def test_gradcheck_test_outputs(self):
        def check(fast_mode):
            # when sparse outputs (always raise even if raise_exception=False)
            x = torch.rand(10, requires_grad=True).to_sparse()
            with self.assertRaisesRegex(
                ValueError, "Sparse output is not supported at gradcheck yet"
            ):
                gradcheck(
                    lambda x: x,
                    (x,),
                    masked=True,
                    check_batched_grad=False,
                    raise_exception=False,
                    fast_mode=fast_mode,
                )

            # when mkldnn outputs (always raise even if raise_exception=False)
            root = torch.randn(4, 5, dtype=torch.float32, requires_grad=True)
            with self.assertRaisesRegex(
                ValueError, "MKLDNN output is not supported at gradcheck yet"
            ):
                gradcheck(
                    lambda x: x.to_mkldnn(),
                    (root,),
                    check_batched_grad=False,
                    raise_exception=False,
                    fast_mode=fast_mode,
                )

        check(fast_mode=True)
        check(fast_mode=False)

    def test_gradcheck_check_no_differentiable_outputs(self):
        def check(fast_mode):
            # When none of the outputs are differentiable, but numerical gradient is not zero
            x = torch.ones((1,), requires_grad=True)
            with self.assertRaisesRegex(
                RuntimeError, "Numerical gradient for function expected to be zero"
            ):
                gradcheck(lambda x: torch.tensor([x]), x)
            self.assertFalse(
                gradcheck(
                    lambda x: torch.tensor([x]),
                    x,
                    raise_exception=False,
                    fast_mode=fast_mode,
                )
            )

            # succeed when no outputs at all
            self.assertTrue(gradcheck(lambda x: (), (x,), fast_mode=fast_mode))

        check(fast_mode=True)
        check(fast_mode=False)

    def test_gradcheck_check_batched_grad(self):
        def check(fast_mode):
            x = torch.rand(10, dtype=torch.double, requires_grad=True).to_sparse()
            # runtime error while compute batched grad (print big error)
            with self.assertRaisesRegex(
                RuntimeError,
                "gradcheck or gradgradcheck failed while testing batched gradient",
            ):
                gradcheck(
                    lambda x: x.to_dense(),
                    (x,),
                    masked=True,
                    check_batched_grad=True,
                    fast_mode=fast_mode,
                )
            self.assertFalse(
                gradcheck(
                    lambda x: x.to_dense(),
                    (x,),
                    masked=True,
                    check_batched_grad=True,
                    raise_exception=False,
                    fast_mode=fast_mode,
                )
            )

        check(fast_mode=True)
        check(fast_mode=False)

    def test_gradcheck_backward_mul_by_grad_output(self):
        # when grad_input is sparse and has incorrect sparse_dim/dense_dim
        def check(fast_mode):
            def fn(x):
                def hook(grad):
                    if grad is not None:
                        return grad.to_dense().to_sparse(1)
                    return grad

                y = x.clone()
                y.register_hook(hook)
                return y.to_dense()

            x = torch.ones((2, 2), dtype=torch.double, requires_grad=True).to_sparse()
            with self.assertRaisesRegex(
                RuntimeError, "grad is sparse tensor, but has incorrect sparse_dim"
            ):
                gradcheck(
                    fn,
                    (x,),
                    atol=1e-1,
                    masked=True,
                    check_batched_grad=False,
                    fast_mode=fast_mode,
                )
            self.assertFalse(
                gradcheck(
                    fn,
                    (x,),
                    atol=1e-1,
                    masked=True,
                    check_batched_grad=False,
                    raise_exception=False,
                    fast_mode=fast_mode,
                )
            )

            # when backward not multiplied by grad_output (non-sparse case)
            def fn2(x):
                y = x.clone()
                y.register_hook(lambda x: x + 1e-2)
                return y

            x = torch.ones(1, dtype=torch.double, requires_grad=True)
            with self.assertRaisesRegex(
                RuntimeError, "backward not multiplied by grad_output"
            ):
                gradcheck(fn2, (x,), atol=1e-1, fast_mode=fast_mode)
            self.assertFalse(
                gradcheck(
                    fn2, (x,), atol=1e-1, raise_exception=False, fast_mode=fast_mode
                )
            )

            # when backward not multiplied by grad_output (sparse case)
            def fn3(x):
                y = x.clone().to_dense()
                y.register_hook(lambda x: x + 1e-2)
                return y

            x = torch.ones(1, dtype=torch.double, requires_grad=True).to_sparse()
            with self.assertRaisesRegex(
                RuntimeError, "backward not multiplied by grad_output"
            ):
                gradcheck(
                    fn3,
                    (x,),
                    atol=1e-1,
                    masked=True,
                    check_batched_grad=False,
                    fast_mode=fast_mode,
                )
            self.assertFalse(
                gradcheck(
                    fn3,
                    (x,),
                    atol=1e-1,
                    masked=True,
                    check_batched_grad=False,
                    raise_exception=False,
                    fast_mode=fast_mode,
                )
            )

            # when layout of grad_input is not the same as input
            class Test(Function):
                @staticmethod
                def forward(ctx, x):
                    return x

                @staticmethod
                def backward(ctx, x):
                    return x.to_sparse()

            x = torch.ones(1, dtype=torch.double, requires_grad=True)
            with self.assertRaisesRegex(RuntimeError, "grad is incorrect layout"):
                gradcheck(
                    Test.apply, (x,), check_batched_grad=False, fast_mode=fast_mode
                )
            self.assertFalse(
                gradcheck(
                    Test.apply,
                    (x,),
                    check_batched_grad=False,
                    raise_exception=False,
                    fast_mode=fast_mode,
                )
            )

        check(fast_mode=True)
        check(fast_mode=False)

    def test_gradcheck_undefined_grad(self):
        def check(fast_mode):
            # when encounter runtime error while running backward
            def fn(x):
                def hook(x):
                    if x is None:
                        raise RuntimeError("x is undefined")

                y = x.clone()
                y.register_hook(hook)
                return y

            x = torch.ones(1, dtype=torch.double, requires_grad=True)
            with self.assertWarnsRegex(
                UserWarning,
                "Backwards compatibility: New undefined gradient support checking feature",
            ):
                with self.assertRaisesRegex(
                    RuntimeError,
                    "Expected backward function to handle undefined output grads",
                ):
                    gradcheck(fn, (x,), fast_mode=fast_mode)
                self.assertFalse(
                    gradcheck(fn, (x,), raise_exception=False, fast_mode=fast_mode)
                )

        check(fast_mode=True)
        check(fast_mode=False)

    def test_gradcheck_jacobian_mismatch(self):
        def check(fast_mode):
            def fn(x):  # R -> R, C -> C
                y = x.clone()
                y.register_hook(lambda x: x + 1e-2)
                return y

            x = torch.ones(2, 2, requires_grad=True)
            with self.assertRaisesRegex(
                RuntimeError, "Jacobian mismatch for output 0 with respect to input 0"
            ):
                gradcheck(fn, (x,), fast_mode=fast_mode)
            self.assertFalse(
                gradcheck(fn, (x,), raise_exception=False, fast_mode=fast_mode)
            )

            x_c = torch.ones(2, 2, requires_grad=True, dtype=torch.complex128)
            with self.assertRaisesRegex(
                RuntimeError,
                "While considering the imaginary part of complex outputs only",
            ):
                gradcheck(fn, (x_c,), fast_mode=False)
            self.assertFalse(
                gradcheck(fn, (x_c,), raise_exception=False, fast_mode=False)
            )

            def fn2(x):  # R -> C
                y = torch.complex(x, x)
                y.register_hook(lambda x: x + 1e-2)
                return y

            x = torch.ones(2, 2, requires_grad=True)
            with self.assertRaisesRegex(
                RuntimeError,
                "While considering the imaginary part of complex outputs only",
            ):
                gradcheck(fn2, (x,), fast_mode=False)
            self.assertFalse(
                gradcheck(fn2, (x,), raise_exception=False, fast_mode=False)
            )

            def fn3(x):  # C -> R
                y = torch.real(x)
                y.register_hook(lambda x: x + 1e-2)
                return y

            with self.assertRaisesRegex(
                RuntimeError, "Jacobian mismatch for output 0 with respect to input 0"
            ):
                gradcheck(fn3, (x_c,), fast_mode=False)
            self.assertFalse(
                gradcheck(fn3, (x_c,), raise_exception=False, fast_mode=False)
            )

        check(fast_mode=True)
        check(fast_mode=False)

    def test_gradcheck_dense_and_sparse_inputs(self):
        def check(fast_mode):
            def fn(x, y):
                return x * y.coalesce().to_dense()

            a = torch.rand(2, 2, dtype=torch.double, requires_grad=True)
            b = (
                torch.rand(
                    2,
                    2,
                    dtype=torch.double,
                )
                .to_sparse()
                .requires_grad_(True)
            )
            self.assertTrue(
                gradcheck(
                    fn,
                    (a, b),
                    masked=True,
                    check_batched_grad=False,
                    fast_mode=fast_mode,
                )
            )

        check(fast_mode=True)
        check(fast_mode=False)

    @unittest.skipIf(
        not torch.backends.mkldnn.is_available(), "MKL-DNN build is disabled"
    )
    def test_gradcheck_multiple_mkldnn_inputs(self):
        def check(fast_mode):
            def fn(x, y):
                return x + y.to_dense()

            a = torch.rand(10, requires_grad=True)
            b = torch.rand(10, dtype=torch.float32).to_mkldnn().requires_grad_(True)
            self.assertTrue(
                gradcheck(
                    fn, (a, b), atol=1e-1, check_batched_grad=False, fast_mode=fast_mode
                )
            )

            def fn2(x, y):
                return x.to_dense() + y.to_dense()

            c = torch.rand(10, dtype=torch.float32).to_mkldnn().requires_grad_(True)
            self.assertTrue(
                gradcheck(
                    fn, (a, c), atol=1e-1, check_batched_grad=False, fast_mode=fast_mode
                )
            )

        check(fast_mode=True)
        check(fast_mode=False)

    def test_gradcheck_output_shape_or_dtype_depend_on_values(self):
        def check(fast_mode):
            def fn(x):
                if torch.all(x >= 1):
                    return torch.cat([x, x])
                else:
                    return x

            a = torch.ones(1, dtype=torch.double, requires_grad=True)
            with self.assertRaisesRegex(
                AssertionError,
                "return outputs with the same shape when inputs are perturbed",
            ):
                self.assertTrue(gradcheck(fn, (a,), fast_mode=fast_mode))

            def fn2(x):
                if torch.all(x >= 1):
                    return x.to(torch.float32)
                else:
                    return x

            with self.assertRaisesRegex(
                AssertionError,
                "return outputs with the same dtype when inputs are perturbed",
            ):
                self.assertTrue(gradcheck(fn2, (a,), fast_mode=fast_mode))

        check(fast_mode=True)
        check(fast_mode=False)

    def test_gradcheck_complex_non_complex_outputs(self):
        def fn(x, y):
            z = torch.complex(x, y)
            return z, x + 1

        a = torch.ones(2, 2, requires_grad=True, dtype=torch.float64)
        b = torch.ones(2, 2, requires_grad=True, dtype=torch.float64)
        self.assertTrue(gradcheck(fn, (a, b)))

        def fn2(z):
            return z, torch.real(z)

        c = torch.ones(2, 2, requires_grad=True, dtype=torch.complex128)
        self.assertTrue(gradcheck(fn2, (c)))

    def test_gradcheck_get_numerical_jacobian(self):
        # get_numerical_jacobian is deprecated and no longer used internally by gradcheck
        from torch.autograd.gradcheck import get_numerical_jacobian

        def fn(inputs):
            # get_numerical_jacobian requires fn to take inputs as a tuple
            # and returns the jacobian wrt the first output
            x = inputs[0]
            y = inputs[1]
            return 2 * x + y, x + 2 * y

        a = torch.rand(2, 2, requires_grad=True, dtype=torch.float64)
        b = torch.rand(2, 2, requires_grad=True, dtype=torch.float64)

        with self.assertWarnsRegex(
            UserWarning, "get_numerical_jacobian was part of PyTorch's private API"
        ):
            jacobian = get_numerical_jacobian(fn, (a, b), target=a, eps=1e-6)
        self.assertEqual(jacobian[0], 2 * torch.eye(4, dtype=torch.double))

        with self.assertWarnsRegex(
            UserWarning, "get_numerical_jacobian was part of PyTorch's private API"
        ):
            jacobian = get_numerical_jacobian(fn, (a, b), eps=1e-6)
        self.assertEqual(jacobian[0], 2 * torch.eye(4, dtype=torch.double))
        self.assertEqual(jacobian[1], 1 * torch.eye(4, dtype=torch.double))

        with self.assertRaisesRegex(ValueError, "Expected grad_out to be 1.0"):
            jacobian = get_numerical_jacobian(fn, (a, b), eps=1e-6, grad_out=2.0)

    def test_gradcheck_get_analytical_jacobian(self):
        from torch.autograd.gradcheck import get_analytical_jacobian

        def fn(x, y):
            return 2 * x + y, x + 2 * y

        a = torch.rand(2, 2, requires_grad=True, dtype=torch.float64)
        b = torch.rand(2, 2, requires_grad=True, dtype=torch.float64)

        outputs = fn(a, b)
        with self.assertWarnsRegex(
            UserWarning, "get_analytical_jacobian was part of PyTorch's private API"
        ):
            (
                jacobians,
                reentrant,
                correct_grad_sizes,
                correct_grad_types,
            ) = get_analytical_jacobian((a, b), outputs[0])
        self.assertEqual(jacobians[0], 2 * torch.eye(4, dtype=torch.double))
        self.assertEqual(jacobians[1], 1 * torch.eye(4, dtype=torch.double))
        self.assertTrue(reentrant)

        class NonDetFunc(Function):
            @staticmethod
            def forward(ctx, x, jitter=0.0):
                ctx._jitter = jitter
                return x

            @staticmethod
            def backward(ctx, grad_out):
                return (
                    NonDetFunc.apply(grad_out, ctx._jitter)
                    * (1 + torch.rand_like(grad_out) * ctx._jitter),
                    None,
                )

        outputs = NonDetFunc.apply(a, 1e-6)
        with self.assertWarnsRegex(
            UserWarning, "get_analytical_jacobian was part of PyTorch's private API"
        ):
            (
                jacobians,
                reentrant,
                correct_grad_sizes,
                correct_grad_types,
            ) = get_analytical_jacobian((a,), outputs)
        self.assertFalse(reentrant)

        with self.assertRaisesRegex(ValueError, "Expected grad_out to be 1.0"):
            jacobians, _, _, _ = get_analytical_jacobian((a,), outputs, grad_out=2.0)

    def test_gradcheck_custom_error(self):
        from torch.autograd.gradcheck import GradcheckError

        def check(fast_mode):
            def fn(x):
                y = x.clone()
                y.register_hook(lambda x: x + 1e-2)
                return y

            x = torch.ones(2, 2, requires_grad=True)
            with self.assertRaisesRegex(
                GradcheckError, "Jacobian mismatch for output 0 with respect to input 0"
            ):
                gradcheck(fn, (x,), fast_mode=fast_mode)
            with self.assertRaisesRegex(
                RuntimeError, "Jacobian mismatch for output 0 with respect to input 0"
            ):
                gradcheck(fn, (x,), fast_mode=fast_mode)
            self.assertFalse(
                gradcheck(fn, (x,), raise_exception=False, fast_mode=fast_mode)
            )

            def fn2(x):
                raise RuntimeError("Not a GradcheckError!")

            # Checks that when raise_exception=False, non-GradcheckErrors are not caught by gradcheck
            with self.assertRaisesRegex(RuntimeError, "Not a GradcheckError!"):
                gradcheck(fn2, (x,), fast_mode=fast_mode, raise_exception=False)

        check(fast_mode=True)
        check(fast_mode=False)

    def test_gradcheck_forward_ad(self):
        def fn(x, y):
            return x + y, y

        def bad_fn(x, y):
            # Hacky way to check if we're currently inside a forward ad level
            is_running_forward_ad = fwAD._current_level >= 0

            if is_running_forward_ad:
                y_p, y_d = fwAD.unpack_dual(y)
                y = fwAD.make_dual(y_p, y_d * 1.1)

            return x + y, y

        err_msg = "Jacobian computed with forward mode mismatch for output 0 with respect to input 1"

        for fast_mode in [True, False]:
            # Test for all inputs and outputs being real
            x = torch.rand(2, dtype=torch.double, requires_grad=True)
            y = torch.rand(2, dtype=torch.double, requires_grad=True)

            gradcheck(fn, (x, y), check_forward_ad=True, fast_mode=fast_mode)
            with self.assertRaisesRegex(RuntimeError, err_msg):
                gradcheck(bad_fn, (x, y), check_forward_ad=True, fast_mode=fast_mode)

            def basic_mul(x):
                return torch.view_as_real(torch.resolve_conj(x * 1j))

            gradcheck(basic_mul, x, check_forward_ad=True, fast_mode=fast_mode)

            # Test for one input and one output being complex
            x = torch.rand(2, dtype=torch.cdouble, requires_grad=True)

            gradcheck(fn, (x, y), check_forward_ad=True, fast_mode=fast_mode)
            with self.assertRaisesRegex(RuntimeError, err_msg):
                gradcheck(bad_fn, (x, y), check_forward_ad=True, fast_mode=fast_mode)

            # Test for all inputs and outputs being complex
            y = torch.rand(2, dtype=torch.cdouble, requires_grad=True)

            gradcheck(fn, (x, y), check_forward_ad=True, fast_mode=fast_mode)
            with self.assertRaisesRegex(RuntimeError, err_msg):
                gradcheck(bad_fn, (x, y), check_forward_ad=True, fast_mode=fast_mode)

    def test_gradcheck_forward_ad_runs_with_no_requires_grad(self):
        # Currently requires_grad is used as a easy way for gradcheck to know
        # which inputs of the function are meant to be differentiable
        # This test checks that when the inputs are passed to the function they should not have
        # requires_grad=True even though they may have requires_grad=True when passed
        # to gradcheck
        class UserFn(Function):
            @staticmethod
            def forward(ctx, x, y):
                if fwAD._current_level >= 0:
                    self.assertFalse(x.requires_grad)
                    self.assertFalse(y.requires_grad)
                return x.clone(), y.clone()

            @staticmethod
            def jvp(ctx, x_t, y_t):
                return x_t, y_t

        x = torch.rand(2, dtype=torch.double, requires_grad=True)
        y = torch.rand(2, dtype=torch.double, requires_grad=True)

        gradcheck(
            UserFn.apply,
            (x, y),
            check_forward_ad=True,
            check_undefined_grad=False,
            check_backward_ad=False,
            check_batched_grad=False,
            check_batched_forward_grad=False,
        )

        gradcheck(
            UserFn.apply,
            (x, y),
            check_forward_ad=True,
            check_undefined_grad=True,
            check_backward_ad=False,
            check_batched_grad=False,
            check_batched_forward_grad=False,
        )

        gradcheck(
            UserFn.apply,
            (x, y),
            check_forward_ad=True,
            check_undefined_grad=True,
            check_backward_ad=False,
            check_batched_grad=False,
            check_batched_forward_grad=True,
        )

        x = torch.rand(2, dtype=torch.double, requires_grad=True)
        y = torch.rand(2, dtype=torch.double, requires_grad=False)
        gradcheck(
            UserFn.apply,
            (x, y),
            check_forward_ad=True,
            check_undefined_grad=True,
            check_backward_ad=False,
            check_batched_grad=False,
            check_batched_forward_grad=True,
        )

    def test_gradcheck_forward_ad_respects_requires_grad(self):
        # Currently requires_grad is used as a easy way for gradcheck to know
        # which inputs of the function are meant to be differentiable
        jvp_count = [0]

        class UserFn(Function):
            @staticmethod
            def forward(ctx, x, y):
                return x.clone(), y.clone()

            @staticmethod
            def jvp(ctx, x_t, y_t):
                jvp_count[0] += 1
                return x_t, y_t

        # NB: In slow gradcheck we need to loop through numel times so use numel = 1 to ensure
        #     that fast and slow have the same counts
        x = torch.rand(1, dtype=torch.double, requires_grad=True)
        y = torch.rand(1, dtype=torch.double, requires_grad=True)
        gradcheck(
            UserFn.apply,
            (x, y),
            check_forward_ad=True,
            check_undefined_grad=False,
            check_backward_ad=False,
            check_batched_grad=False,
            check_batched_forward_grad=False,
        )
        self.assertEqual(jvp_count[0], 2)  # (2) once per input
        jvp_count = [0]

        gradcheck(
            UserFn.apply,
            (x, y),
            check_forward_ad=True,
            check_undefined_grad=True,
            check_backward_ad=False,
            check_batched_grad=False,
            check_batched_forward_grad=False,
        )
        self.assertEqual(
            jvp_count[0], 6
        )  # (+4): (once with normal ZT (+1), once with efficient ZT (+1)) for each input (x2)
        jvp_count = [0]

        gradcheck(
            UserFn.apply,
            (x, y),
            check_forward_ad=True,
            check_undefined_grad=True,
            check_backward_ad=False,
            check_batched_grad=False,
            check_batched_forward_grad=True,
        )
        self.assertEqual(
            jvp_count[0], 12
        )  # (+6): (compute batch of 2 with vmap (+1), with a loop (+2)) for each input (x2)
        jvp_count = [0]

        # Repeat the previous test except we mark one input with requires_grad=False
        # NB: _test_undefined_forward_mode is only (+1), when function has single differentiable input, not (+2)!
        #     Otherwise, other counts are halved.
        x = torch.rand(1, dtype=torch.double, requires_grad=True)
        y = torch.rand(1, dtype=torch.double, requires_grad=False)
        gradcheck(
            UserFn.apply,
            (x, y),
            check_forward_ad=True,
            check_undefined_grad=True,
            check_backward_ad=False,
            check_batched_grad=False,
            check_batched_forward_grad=True,
        )
        self.assertEqual(jvp_count[0], 5)  # 1 + 1 + 3

    def test_gradcheck_check_forward_or_backward_only(self):
        """Depending on settings for check_forward_ad and check_backward_ad, the
        correct codepaths should be reached (or not reached)
        """
        fwd_fail_err_msg = "FAIL FWD"
        bwd_fail_err_msg = "FAIL BWD"

        class UserFn(Function):
            @staticmethod
            def forward(ctx, foo, fwd_bad, bwd_bad):
                ctx.fwd_bad = fwd_bad
                ctx.bwd_bad = bwd_bad
                return foo * 2

            @staticmethod
            def vjp(ctx, gO):
                if ctx.bwd_bad:
                    raise RuntimeError(bwd_fail_err_msg)
                else:
                    return 2 * gO, None, None

            @staticmethod
            def jvp(ctx, gI, _1, _2):
                if ctx.fwd_bad:
                    raise RuntimeError(fwd_fail_err_msg)
                else:
                    return 2 * gI

        for fast_mode in (True, False):
            for check_forward_ad in (True, False):
                for check_backward_ad in (True, False):
                    for fwd_bad in (True, False):
                        for bwd_bad in (True, False):
                            fwd_should_fail = fwd_bad and check_forward_ad
                            bwd_should_fail = bwd_bad and check_backward_ad

                            def run():
                                gradcheck(
                                    UserFn.apply,
                                    (x, fwd_bad, bwd_bad),
                                    check_forward_ad=check_forward_ad,
                                    check_backward_ad=check_backward_ad,
                                    check_undefined_grad=check_backward_ad,
                                    check_batched_grad=check_backward_ad,
                                    fast_mode=fast_mode,
                                )

                            x = torch.rand(2, dtype=torch.double, requires_grad=True)

                            if not check_forward_ad and not check_backward_ad:
                                with self.assertRaisesRegex(
                                    AssertionError, "Expected at least one of"
                                ):
                                    run()
                                continue

                            if not fwd_should_fail and not bwd_should_fail:
                                run()
                            else:
                                # If both fail, backward AD failure "hides" forward AD failure
                                if fwd_should_fail:
                                    fail_msg = fwd_fail_err_msg
                                if bwd_should_fail:
                                    fail_msg = bwd_fail_err_msg
                                with self.assertRaisesRegex(RuntimeError, fail_msg):
                                    run()

    def test_gradcheck_forward_ad_batched_grad(self):
        x = torch.rand(2, dtype=torch.double, requires_grad=True)

        # multiple inputs and outputs with non-tensors inputs
        def fn1(a: torch.Tensor, b: int):
            return a.clone(), a + 1

        gradcheck(
            fn1,
            (x, 1),
            check_forward_ad=True,
            check_backward_ad=False,
            check_batched_grad=False,
            check_undefined_grad=False,
            check_batched_forward_grad=True,
        )

        # unrelated inputs: tangent for c is None
        def fn2(a: torch.Tensor, c: torch.Tensor):
            return a.clone()

        gradcheck(
            fn2,
            (x, x.clone()),
            check_forward_ad=True,
            check_backward_ad=False,
            check_batched_grad=False,
            check_undefined_grad=False,
            check_batched_forward_grad=True,
        )

        class Fn(Function):
            @staticmethod
            def forward(ctx, foo):
                return foo * 2

            @staticmethod
            def vjp(ctx, gO):
                return gO * 2

            @staticmethod
            def jvp(ctx, gI):
                torch.randn_like(gI)
                return gI * 2

        msg = "vmap: We do not yet support calling random operations inside of vmap"
        with self.assertRaisesRegex(RuntimeError, msg):
            gradcheck(
                Fn.apply, (x,), check_forward_ad=True, check_batched_forward_grad=True
            )

    def test_version_counter(self):
        x = torch.randn(1, 2)

        # In-place op bumps version
        x_saved_version = x._version
        x.add_(1).add_(1)
        self.assertTrue(x._version > x_saved_version)

        # Differentiable view shares version counter
        xz = x[:]
        self.assertTrue(x._version == xz._version)
        xz.add_(1)
        self.assertTrue(x._version == xz._version)

        # `x.data = y` preserves version counter of `x`
        x_saved_version = x._version
        x.data = torch.randn(2, 3)
        self.assertTrue(x._version == x_saved_version)
        x.add_(1)
        self.assertTrue(x._version > x_saved_version)
        # Make sure `x` is still using the same version counter it shares with `xz`
        self.assertTrue(x._version == xz._version)

        # In-place op on `xz` also updates version of `x`,
        # because they share the version counter
        xz.add_(1)
        self.assertTrue(x._version == xz._version)

    def test_set_data_tensorimpl_type(self):
        # Dense tensor has impl of type `TensorImpl`, while sparse tensor has impl
        # of type `SparseTensorImpl`.
        x = torch.randn(1, 2)
        x_s = torch.sparse_coo_tensor(torch.zeros([1, 1]), torch.ones([1]))
        with self.assertRaisesRegex(RuntimeError, "incompatible tensor type"):
            x.data = x_s

    def test_set_data_preserve_pyobj(self):
        a = torch.randn(1, 2)
        b = torch.randn(1, 2)
        b_id_saved = id(b)
        b.data = a
        self.assertTrue(b_id_saved == id(b))

    def test_set_data_self_requires_grad(self):
        a = torch.tensor(1.0, requires_grad=True)
        b = torch.tensor(2.0)
        c = torch.tensor(3, dtype=torch.int64)
        a.data = b
        with self.assertRaisesRegex(
            RuntimeError, "must be floating point or complex dtype"
        ):
            a.data = c

    @unittest.skipIf(IS_WINDOWS, "Skipping because doesn't work for windows")
    def test_thread_shutdown(self):
        code = """import torch
from torch.autograd import Function
class MyFunction(Function):
    @staticmethod
    def forward(ctx, x):
        return x

    @staticmethod
    def backward(ctx, grad):
        return grad

# Run on cuda if it is available to ensure that the worker thread
# is properly initialized by the time we exit.
device = "cuda" if torch.cuda.is_available() else "cpu"

for shape in [(1,), ()]:
    v = torch.ones(shape, requires_grad=True, device=device)
    MyFunction.apply(v).backward()
"""
        s = TestCase.runWithPytorchAPIUsageStderr(code)
        # The autograd engine creates worker threads only when GPU devices are present.
        # So make sure that we do shutdown threads when we're testing cuda and make sure
        # that there is no thread to shutdown when we're not using cuda.
        if TEST_CUDA or torch.backends.mps.is_available() or torch.xpu.is_available():
            self.assertRegex(s, "PYTORCH_API_USAGE torch.autograd.thread_shutdown")
        else:
            self.assertNotRegex(s, "PYTORCH_API_USAGE torch.autograd.thread_shutdown")

    @unittest.skipIf(
        IS_MACOS,
        "Fails with SIGBUS on macOS; https://github.com/pytorch/pytorch/issues/25941",
    )
    def test_deep_reentrant(self):
        class DeepReentrant(Function):
            @staticmethod
            def forward(ctx, x):
                with torch.enable_grad():
                    ctx.x = Variable(x.detach(), requires_grad=True)
                    ctx.x = ctx.x - 1
                return ctx.x.detach()

            @staticmethod
            def backward(ctx, x):
                if ctx.x < 0:
                    return x
                with torch.enable_grad():
                    DeepReentrant.apply(ctx.x).sum().backward()
                return x

        # Test stack overflow escape mechanism
        v = torch.tensor(2000.0, requires_grad=True)
        # This will cause stack overflow if reentrant calls are handled
        # in the same thread recursively
        DeepReentrant.apply(v).sum().backward()

        # Test stack overflow escape mechanism multiple times
        # to ensure reusing workers in the pool works fine
        v2 = torch.tensor(200.0, requires_grad=True)
        DeepReentrant.apply(v2).sum().backward()

    def test_reentrant_priority(self):
        order = []

        class MyFunction(Function):
            @staticmethod
            def forward(ctx, x):
                return x

            @staticmethod
            def backward(ctx, x):
                order.append("MyFunction")
                return x

        class Reentrant(Function):
            @staticmethod
            def forward(ctx, x):
                with torch.enable_grad():
                    ctx.x = Variable(x.detach(), requires_grad=True)
                    ctx.x = ctx.x - 1
                return ctx.x.detach()

            @staticmethod
            def backward(ctx, x):
                order.append("Reentrant")
                if ctx.x < 0:
                    return x
                with torch.enable_grad():
                    Reentrant.apply(ctx.x).backward()
                return x

        a = MyFunction.apply(torch.tensor(6.0, requires_grad=True))
        b = Reentrant.apply(torch.tensor(9.0, requires_grad=True))
        v = a * b
        v.backward()
        # The tasks for the Reentrant and MyFunction backward() will be added
        # to the queue in the autograd engine at the same time. The backward
        # for Reentrant will be executed first, which will then add other
        # backward tasks to the queue. We want to ensure all the reentrant tasks
        # are prioritized over the MyFunction backward task regardless of their
        # sequence numbers
        self.assertEqual(len(order), 11)
        self.assertEqual(order.count("Reentrant"), 10)
        self.assertEqual(order[-1], "MyFunction")

    @slowTest
    def test_checkpointing(self):
        num_inp = 2000
        nz_inp = 10
        nz_out = 10
        nz_bottleneck = 1000

        # small proxy network for some complex reasoning we want to do per input
        module = nn.Sequential(
            nn.Linear(nz_inp, nz_bottleneck),
            nn.ReLU(),
            nn.Linear(nz_bottleneck, nz_inp),
        )

        feat_combined = []
        for r in range(num_inp):
            data_r = torch.empty(1, nz_inp)
            data_r.uniform_()
            data_r.requires_grad = True
            feat_r = checkpoint(module, data_r, use_reentrant=True)
            feat_combined.append(feat_r)

        # compute mean as a proxy for some joint reasoning
        mean_combined = torch.stack(feat_combined).mean()
        mean_combined.backward()

    def _test_checkpointing_non_reentrant_autocast(self, device_type):
        for enabled in [True, False]:

            def foo(x, y, z):
                # torch.mm is on autocast's list of ops that should run in
                # the autocast precision
                x = torch.mm(x, y)
                y = torch.mm(x, z)
                z = torch.mm(z, z)
                expected_dtype = torch.float32 if not enabled else torch.bfloat16
                self.assertEqual(expected_dtype, z.dtype)
                return z

            x = torch.randn(3, 3, requires_grad=True)
            y = torch.randn(3, 3, requires_grad=True)
            z = torch.randn(3, 3, requires_grad=True)
            if device_type == "cuda":
                x = x.cuda()
                y = y.cuda()
                z = z.cuda()

            with torch.autocast(
                enabled=enabled, device_type=device_type, dtype=torch.bfloat16
            ):
                loss = checkpoint(foo, x, y, z, use_reentrant=False)
                loss = loss.sum()

            # Without saving + recasting the autocast type, would raise error in autograd
            # about mismatched dtypes.
            loss.backward()  # triggers recomputation to check it runs in bfloat

    def test_checkpointing_non_reentrant_autocast_cpu(self):
        """
        Test that autocast args such as the dtype are preserved during non-reentrant
        checkpoint recomputation on CPU.
        """
        self._test_checkpointing_non_reentrant_autocast(device_type="cpu")

    @unittest.skipIf(
        not torch.cuda.is_available() or not torch.cuda.is_bf16_supported(),
        "Test requires CUDA bf16 support",
    )
    def test_checkpointing_non_reentrant_autocast_gpu(self):
        """
        Test that autocast args/kwargs such as the dtype are preserved during
        non-reentrant checkpoint recomputation on GPU.
        """
        self._test_checkpointing_non_reentrant_autocast(device_type="cuda")

    @unittest.skipIf(not torch.cuda.is_available(), "Test requires CUDA")
    @slowTest
    def test_checkpointing_without_reentrant_memory_savings(self):
        class MyModel(nn.Module):
            def __init__(self, n, use_checkpoint, use_reentrant):
                super().__init__()
                self.n = n
                self.use_checkpoint = use_checkpoint
                self.use_reentrant = use_reentrant
                self.layers = nn.ModuleList()
                for i in range(self.n):
                    layer = nn.Sequential(
                        nn.Linear(256, 256), nn.Linear(256, 256), nn.Linear(256, 256)
                    )
                    self.layers.append(layer)
                # pre-allocate the grad so that increased memory usage is mainly
                # due to activations.
                for layer in self.layers:
                    for lin in layer:
                        lin.weight.grad = torch.ones_like(lin.weight)
                        lin.bias.grad = torch.ones_like(lin.bias)

            def forward(self, x):
                for i in range(self.n):
                    if not self.use_checkpoint:
                        x = self.layers[i](x)
                    else:
                        x = checkpoint(
                            self.layers[i], x, use_reentrant=self.use_reentrant
                        )

                return x

        model_no_checkpoint = MyModel(
            8, use_checkpoint=False, use_reentrant=False
        ).cuda()
        model_reentrant_checkpoint = MyModel(
            8, use_checkpoint=True, use_reentrant=True
        ).cuda()
        model_no_reentrant_checkpoint = MyModel(
            8, use_checkpoint=True, use_reentrant=False
        ).cuda()

        x = torch.randn(100, 256, requires_grad=True, device="cuda")

        torch.cuda.reset_peak_memory_stats()
        loss = model_no_checkpoint(x.clone()).sum()
        loss.backward()
        mem_no_checkpoint = torch.cuda.max_memory_allocated()

        torch.cuda.reset_peak_memory_stats()
        loss = model_reentrant_checkpoint(x.clone()).sum()
        loss.backward()
        mem_reentrant_checkpoint = torch.cuda.max_memory_allocated()

        torch.cuda.reset_peak_memory_stats()
        loss = model_no_reentrant_checkpoint(x.clone()).sum()
        loss.backward()
        mem_no_reentrant_checkpoint = torch.cuda.max_memory_allocated()

        self.assertTrue(mem_reentrant_checkpoint < mem_no_checkpoint)
        self.assertTrue(mem_no_reentrant_checkpoint < mem_no_checkpoint)

    def test_checkpointing_without_reentrant_custom_function_works(self):
        msg = "Unpack is being triggered for a tensor that was already unpacked once"

        class MyFunc(torch.autograd.Function):
            @staticmethod
            def forward(ctx, x, y, z):
                w = x * y * z
                out = w + w
                ctx.save_for_backward(x, y, z, w, out)
                return out

            @staticmethod
            def backward(ctx, grad_out):
                x, y, z, w, out = ctx.saved_tensors
                # Accessing the saved Tensors a second time will raise because
                # recomputed tensors get cleared as soon as they are unpacked.
                # A recomputation is only triggered if your backward has a new
                # graph-task id.
                with self.assertRaisesRegex(RuntimeError, msg):
                    x_2, y_2, z_2, w_2, out_2 = ctx.saved_tensors
                return x, y, z

        x = torch.tensor(1.0, requires_grad=True)
        y = torch.tensor(2.0, requires_grad=True)
        z = torch.tensor(3.0, requires_grad=True)

        def foo(x, y, z):
            x = x * y * z
            y = y * y * z
            z = z * z
            out = MyFunc.apply(x, y, z)
            return out

        out = checkpoint(foo, x, y, z, use_reentrant=False)
        out.sum().backward()

    def test_checkpointing_without_reentrant_with_context_fn(self):
        class VerboseTorchDispatchMode(TorchDispatchMode):
            def __init__(self):
                self.operators = []

            def __torch_dispatch__(self, func, types, args=(), kwargs=None):
                if kwargs is None:
                    kwargs = {}
                self.operators.append(func.__name__)
                return func(*args, **kwargs)

        x = torch.tensor(1.0, requires_grad=True)
        verbose_mode = VerboseTorchDispatchMode()

        def context_fn():
            return verbose_mode, contextlib.nullcontext()

        out = checkpoint(
            lambda x: x.exp(), x, use_reentrant=False, context_fn=context_fn
        )
        self.assertEqual(verbose_mode.operators, ["exp.default"])

        verbose_mode.operators = []

        def context_fn():
            return contextlib.nullcontext(), verbose_mode

        out = checkpoint(
            lambda x: x.exp(), x, use_reentrant=False, context_fn=context_fn
        )
        out.backward()
        self.assertEqual(
            verbose_mode.operators, ["exp.default", "detach.default", "detach.default"]
        )

        with self.assertRaisesRegex(
            Exception, "only supported when use_reentrant=False"
        ):
            out = checkpoint(
                lambda x: x.sin(), x, use_reentrant=True, context_fn=context_fn
            )

    def test_checkpoint_warns_if_use_reentrant_not_passed_explcitly(self):
        a = torch.randn(1, requires_grad=True)

        # Passing explicitly should not warn
        self.assertNotWarn(lambda: checkpoint(lambda x: x, a, use_reentrant=False))

        # Not passing explicitly warns
        with self.assertWarnsOnceRegex(
            UserWarning, ".*the use_reentrant parameter should be passed explicitly.*"
        ):
            checkpoint(lambda x: x, a)

    def test_checkpoint_sequential_warns_if_use_reentrant_not_passed_explcitly(self):
        a = torch.randn(3, requires_grad=True)
        modules_list = [
            torch.nn.Linear(3, 3),
            torch.nn.Linear(3, 3),
            torch.nn.Linear(3, 3),
        ]

        # Passing explicitly should not warn
        self.assertNotWarn(
            lambda: checkpoint_sequential(modules_list, 3, a, use_reentrant=False)
        )

        # Not passing explicitly warns
        with self.assertWarnsOnceRegex(
            UserWarning, ".*the use_reentrant parameter should be passed explicitly.*"
        ):
            checkpoint_sequential(modules_list, 3, a)

    def test_checkpoint_detects_non_determinism(self):
        def save_3_tensors(x):
            out = x.sin().exp()
            out = out.sin()
            return out

        def save_2_tensors(x):
            return x.sin().exp()

        def save_2_tensors_alt(x):
            return x.sin() * torch.tensor([1.0, 2.0])

        def get_non_det_fn(orig_fn, recompute_fn):
            counter = [0]

            def fn(x):
                if counter[0] == 0:
                    counter[0] += 1
                    return orig_fn(x)
                else:
                    return recompute_fn(x)

            return fn

        a = torch.randn(1, requires_grad=True)

        # Save fewer tensors during recompute
        fn = get_non_det_fn(orig_fn=save_3_tensors, recompute_fn=save_2_tensors)
        with self.assertRaisesRegex(
            RuntimeError, "A different number of tensors was saved"
        ):
            out = checkpoint(fn, a, use_reentrant=False)
            out.backward()

        # Save more tensors during recompute
        fn = get_non_det_fn(orig_fn=save_2_tensors, recompute_fn=save_3_tensors)
        with torch.utils.checkpoint.set_checkpoint_early_stop(False):
            with self.assertRaisesRegex(
                RuntimeError, "trying to save more tensors during recomputation"
            ):
                out = checkpoint(fn, a, use_reentrant=False)
                out.backward()

        fn = get_non_det_fn(orig_fn=save_2_tensors, recompute_fn=save_3_tensors)
        # If early stopping is enabled, we would not raise (the results would be correct anyway)
        out = checkpoint(fn, a, use_reentrant=False)
        out.backward()

        # Save the same number of tensors but the shape is different
        fn = get_non_det_fn(orig_fn=save_2_tensors, recompute_fn=save_2_tensors_alt)
        with self.assertRaisesRegex(RuntimeError, "tensors have different metadata"):
            out = checkpoint(fn, a, use_reentrant=False)
            out.backward()

        # Get the debug message if debug=True
        fn = get_non_det_fn(orig_fn=save_2_tensors, recompute_fn=save_2_tensors_alt)

        with self.assertRaisesRegex(
            RuntimeError,
            "You are seeing this error because you passed `debug=True` to checkpoint",
        ):
            out = checkpoint(fn, a, use_reentrant=False, debug=True)
            out.backward()

        fn = get_non_det_fn(orig_fn=save_2_tensors, recompute_fn=save_2_tensors_alt)

        with self.assertRaisesRegex(
            RuntimeError,
            "You are seeing this error because you passed `debug=True` to checkpoint",
        ):
            with torch.utils.checkpoint.set_checkpoint_debug_enabled(True):
                out = checkpoint(fn, a, use_reentrant=False, debug=False)
                out.backward()

        fn = get_non_det_fn(orig_fn=save_2_tensors, recompute_fn=save_2_tensors_alt)

        with self.assertRaisesRegex(
            RuntimeError, "Recomputed values for the following tensors have different"
        ):
            with torch.utils.checkpoint.set_checkpoint_debug_enabled(False):
                out = checkpoint(fn, a, use_reentrant=False, debug=True)
                out.backward()

    def test_access_saved_tensor_twice_without_recomputation_works(self):
        count = [0]

        def foo(a):
            count[0] += 1
            b = a * a
            c = a * b
            d = torch.exp(a)
            return d

        a = torch.randn(5, requires_grad=True)
        d = checkpoint(foo, a, use_reentrant=False)
        self.assertEqual(count[0], 1)
        # Recomputed variables only persist within a particular backward call.
        # If _saved_result is accessed outside of a backward, it will trigger
        # a recompute. And afterwards, those recomputed results are immediately
        # cleared.
        d.grad_fn._saved_result
        self.assertEqual(count[0], 2)
        # Second access will trigger another recompute
        d.grad_fn._saved_result
        self.assertEqual(count[0], 3)
        # Backward clears the saved variable
        d.sum().backward()
        self.assertEqual(count[0], 4)
        # Now it raises an error
        with self.assertRaisesRegex(
            RuntimeError,
            "or directly access saved tensors after they have already been freed",
        ):
            d.grad_fn._saved_result

    @slowTest
    @parametrize("input_requires_grad", [True, False])
    def test_checkpointing_without_reentrant(self, input_requires_grad):
        """
        Basic test for checkpoint without reentrant autograd.
        """
        num_inp = 2000
        nz_inp = 10
        nz_out = 10
        nz_bottleneck = 1000

        # small proxy network for some complex reasoning we want to do per input
        module = nn.Sequential(
            nn.Linear(nz_inp, nz_bottleneck),
            nn.ReLU(),
            nn.Linear(nz_bottleneck, nz_inp),
        )

        # Module holder for testing activation checkpointing with no_reentrant
        # supports kwargs.
        class MyModule(nn.Module):
            def __init__(self, mod):
                super().__init__()
                self.module = mod

            def forward(self, data):
                return self.module(data)

        module = MyModule(mod=module)

        # Run model with and without checkpointing and verify gradients are
        # equivalent, regardless of if inputs require grads or not.
        module_copy = deepcopy(module)

        feat_combined = []
        feat_combined_no_checkpoint = []
        for r in range(num_inp):
            data_r = torch.empty(1, nz_inp)
            data_r.uniform_()
            data_r.requires_grad = input_requires_grad
            data_r_copy = data_r.clone()
            feat_r = checkpoint(module, data=data_r, use_reentrant=False)
            feat_combined.append(feat_r)
            feat_r_no_checkpoint = module_copy(data_r)
            feat_combined_no_checkpoint.append(feat_r_no_checkpoint)

        # compute mean as a proxy for some joint reasoning
        mean_combined = torch.stack(feat_combined).mean()
        mean_combined.backward()
        mean_combined_no_checkpoint = torch.stack(feat_combined_no_checkpoint).mean()
        mean_combined_no_checkpoint.backward()

        for checkpoint_param, param in zip(
            module.parameters(), module_copy.parameters()
        ):
            self.assertEqual(checkpoint_param.grad, param.grad)

    def test_checkpoint_valid_reset_on_error(self):
        a = torch.randn(2, 2, requires_grad=True)

        with self.assertRaisesRegex(
            Exception, "Checkpointing is not compatible with .grad()"
        ):
            b = checkpoint(torch.exp, a, use_reentrant=True).sum()
            torch.autograd.grad(b, (a,))

        c = checkpoint(torch.exp, a, use_reentrant=True).sum()
        c.backward()

    @parametrize("use_reentrant", [True, False])
    def test_checkpointing_without_reentrant_detached_tensor(self, use_reentrant):
        class NoGradModule(torch.nn.Module):
            def __init__(self):
                super().__init__()
                self.linear = nn.Linear(2, 2, bias=False)
                self.lin2 = nn.Linear(2, 2, bias=False)

            def forward(self, x):
                with torch.no_grad():
                    return self.lin2(self.linear(x))

        module = NoGradModule()

        err_ctx = (
            self.assertRaisesRegex(
                RuntimeError, "none of output has requires_grad=True"
            )
            if use_reentrant
            else contextlib.nullcontext()
        )

        a = torch.randn(2, 2, requires_grad=True)
        for _ in range(3):
            with err_ctx:
                # out does not require grad
                out = checkpoint(module, a, use_reentrant=use_reentrant)
                # Make loss require grad, otherwise we would run into
                # "element 0 of tensors does not require grad and does not have a grad_fn"
                out += a
                out.sum().backward()

    def test_checkpointing_without_reentrant_correct_grad(self):
        """
        Verifies that correct gradients are calculated for checkpoint
        without reentrant autograd, for both backward() and autograd.grad().
        """
        a = torch.randn(2, 2, requires_grad=True)

        b = torch.exp(a).sum()
        b.backward()
        b_grad = a.grad

        a.grad = None
        c = checkpoint(torch.exp, a, use_reentrant=False).sum()
        c.backward()
        c_grad = a.grad

        a.grad = None
        d = checkpoint(torch.exp, a, use_reentrant=False).sum()
        (d_grad,) = torch.autograd.grad(d, (a,))

        self.assertEqual(b_grad, c_grad)
        self.assertEqual(b_grad, d_grad)

    def test_checkpointing_without_reentrant_dataparallel(self):
        """
        Verifies gradient correctness when checkpoint without reentrant autograd
        is used in conjunction with DataParallel.
        """

        class LinearModule(torch.nn.Module):
            def __init__(self):
                super().__init__()
                self.linear = nn.Linear(2, 2, bias=False)

            def forward(self, inp):
                return self.linear(inp)

        a = torch.randn(2, 2, requires_grad=True)
        if torch.cuda.is_available():
            a = a.cuda()

        model = LinearModule()
        if torch.cuda.is_available():
            model = model.cuda()

        b = deepcopy(model)(a).sum()
        b.backward()
        b_grad = a.grad

        a.grad = None

        module = torch.nn.DataParallel(deepcopy(model))
        c = checkpoint(module, a, use_reentrant=False).sum()
        c.backward()
        c_grad = a.grad

        self.assertEqual(b_grad, c_grad)

    def test_checkpointing_without_reentrant_parameter_used_in_an_out(self):
        """
        Ensures that gradient hooks are only called once per tensor.
        """
        w = torch.randn(10, 10, requires_grad=True)
        count = 0

        def hook(grad):
            nonlocal count
            count += 1

        w.register_hook(hook)
        x = torch.rand(10, 10, requires_grad=True)
        h = w * x  # Using w outside the checkpoint
        out = checkpoint(
            lambda x: w * x, h, use_reentrant=False
        )  # Using w inside the checkpoint

        out.sum().backward()
        # should only call hook once
        self.assertEqual(count, 1)

    def test_checkpointing_without_reentrant_arbitrary_input_output(self):
        """
        Ensures checkpointing without reentrant autograd works with functions
        with arbitrary input/output structures.
        """

        class MyModel(torch.nn.Module):
            def __init__(self):
                super().__init__()
                self.layer = torch.nn.Linear(5, 5, bias=False)

            def forward(self, dict_input):
                tensor = dict_input["tensor"]
                return {"result": self.layer(tensor)}

        model_no_checkpoint = MyModel()
        model_checkpoint_without_reentrant = deepcopy(model_no_checkpoint)

        inp = {"tensor": torch.randn(5, 5)}

        out_no_checkpoint = model_no_checkpoint(inp)["result"].sum()

        out_checkpoint = checkpoint(
            model_checkpoint_without_reentrant, inp, use_reentrant=False
        )["result"].sum()

        self.assertEqual(out_checkpoint, out_no_checkpoint)

        out_no_checkpoint.backward()
        out_checkpoint.backward()

        for param, checkpoint_param in zip(
            model_no_checkpoint.parameters(),
            model_checkpoint_without_reentrant.parameters(),
        ):
            self.assertEqual(param.grad, checkpoint_param.grad)

    def test_callback_adds_callback(self):
        called = [0]

        def callback_final():
            called[0] += 1

        def callback_adds_callback():
            called[0] += 1
            Variable._execution_engine.queue_callback(callback_final)

        class MyFunc(Function):
            @staticmethod
            def forward(ctx, input):
                return input

            @staticmethod
            @once_differentiable
            def backward(ctx, grad):
                Variable._execution_engine.queue_callback(callback_adds_callback)
                return grad

        a = torch.rand((3, 3), requires_grad=True)
        b = MyFunc.apply(a)
        b.sum().backward()

        self.assertEqual(called[0], 2)

    @unittest.skipIf(not TEST_CUDA, "test requires CUDA")
    def test_callback_propagates_errors_from_device_thread(self):
        def callback():
            raise RuntimeError("blah")

        def hook_with_callback(*args):
            torch.autograd.Variable._execution_engine.queue_callback(callback)

        t = torch.tensor([1.0, 2.0], requires_grad=True, device=torch.device("cuda"))
        t.register_hook(hook_with_callback)
        output = t**2
        loss = output.sum()

        with self.assertRaisesRegex(RuntimeError, "blah"):
            loss.backward()

    def _test_reentrant_with_callbacks(self, install_callbacks_in_depths):
        counter = {}
        counter["inner"] = 0
        counter["outer"] = 0

        def inc_inner_counter():
            counter["inner"] += 1

        def inc_outer_counter():
            counter["outer"] += 1

        class MyFunc(Function):
            @staticmethod
            def forward(ctx, input):
                return input

            @staticmethod
            @once_differentiable
            def backward(ctx, input):
                if 1 in install_callbacks_in_depths:
                    # Add a callback to execute.
                    Variable._execution_engine.queue_callback(inc_inner_counter)

                return input

        class MyReentrantFunc(Function):
            @staticmethod
            def forward(ctx, input):
                return input

            @staticmethod
            @once_differentiable
            def backward(ctx, input):
                if 0 in install_callbacks_in_depths:
                    # Add a callback to execute.
                    Variable._execution_engine.queue_callback(inc_outer_counter)
                # Reentrant backward call.
                tmp_inp = input.detach().requires_grad_()
                with torch.enable_grad():
                    tmp_out = (MyFunc.apply(tmp_inp)).sum()
                tmp_out.backward()
                return input

        t1 = torch.rand((3, 3), requires_grad=True)
        t2 = MyReentrantFunc.apply(t1)
        t3 = t2.sum()
        torch.autograd.backward([t3])

        return counter

    def test_reentrant_with_callbacks_depth_0(self):
        # Verify callback is called only once.
        ret = self._test_reentrant_with_callbacks([0])
        self.assertEqual(1, ret["outer"])
        self.assertEqual(0, ret["inner"])

    def test_reentrant_with_callbacks_depth_1(self):
        # Verify callback is called only once.
        ret = self._test_reentrant_with_callbacks([1])
        self.assertEqual(0, ret["outer"])
        self.assertEqual(1, ret["inner"])

    def test_reentrant_with_callbacks_both_depths(self):
        # Verify callback is called twice.
        ret = self._test_reentrant_with_callbacks([0, 1])
        self.assertEqual(1, ret["outer"])
        self.assertEqual(1, ret["inner"])

    def test_reentrant_with_leaf_variable_hook(self):
        handle = None
        param = torch.rand(10, requires_grad=True)

        def add_gradient_penalty_to_grad(grad):
            handle.remove()
            old_param_grad = grad
            param.grad = None
            # Add some sort of gradient penalty by directly updating the gradients
            with torch.enable_grad():
                g = grad.detach().requires_grad_()
                new_param = param.detach().requires_grad_()
                out = ((g * 2) + new_param).sum()
                out.backward()
            res = g.grad + grad
            param.grad = old_param_grad
            return res

        handle = param.register_hook(add_gradient_penalty_to_grad)
        # Forward pass
        tmp = param * param
        loss = tmp.sum()
        # Compute the gradients
        loss.backward()

    def test_reentrant_with_non_leaf_variable_hook(self):
        handle = None
        param = torch.rand(10, requires_grad=True)

        def manual_increase_gradient(grad):
            handle.remove()
            # Add some sort of gradient penalty by directly updating the gradients
            with torch.enable_grad():
                g = grad.detach().requires_grad_()
                out = ((g * 2) + 5).sum()
                out.backward()
            res = g.grad + grad
            return res

        # Forward pass
        tmp = param * param
        handle = tmp.register_hook(manual_increase_gradient)
        loss = tmp.sum()
        # Compute the gradients
        loss.backward()
        self.assertEqual(param.grad, 6 * param)

    def test_grad_fn_attr_bindings(self):
        # Check that the getter of each type returns what we want
        # See `gen_autograd_functions.py` for how the getters are generated
        #
        # This test is only meant to check if the codegen'd bindings work
        # Please help update this test if you update the names of any the fields we check!
        #
        a = torch.ones(1, requires_grad=True)
        b = torch.zeros(1, requires_grad=True)
        out1 = torch.stack([a, b], dim=0)
        out2 = (a * 2) * b
        # TODO: I don't think we have a backward saving a list of tensors
        #       at the moment. It used to be stack, but for no reason...
        #       see discussion in #84993
        # self.assertEqual(out.grad_fn._saved_tensors, (a, b))              # TewnsorList -> Tuple[Tensor]
        self.assertEqual(out2.grad_fn._saved_self, a * 2)
        self.assertIsInstance(out2.grad_fn._saved_self, torch.Tensor)
        self.assertIsInstance(
            out2.grad_fn._raw_saved_self, torch._C._autograd.SavedTensor
        )
        self.assertEqual(out1.grad_fn._saved_dim, 0)  # int64_t -> int
        self.assertIsInstance(out1.grad_fn._saved_dim, int)

        out2.grad_fn._raw_saved_self.register_hooks(lambda x: x, lambda x: x)

        out2.sum().backward()
        with self.assertRaisesRegex(RuntimeError, "after they have already been freed"):
            out2.grad_fn._saved_self
        # TODO: interestingly, this only happens if indexing into a list grad_fn._raw_saved_tensors[0],
        #       not when using a saved tensor, see discussion in #84993
        # with self.assertRaisesRegex(RuntimeError, "after they have already been freed"):
        #     out2.grad_fn._raw_saved_self
        self.assertEqual(out1.grad_fn._saved_dim, 0)

        a = torch.ones(2, 2, requires_grad=True)
        indices = torch.tensor([0, 1])
        out = a[:, indices]
        self.assertEqual(
            out.grad_fn._saved_indices, (None, indices)
        )  # c10::List<c10::optional<Tensor>> -> Tuple[Tensor?]
        self.assertIsInstance(out.grad_fn._saved_indices[1], torch.Tensor)
        self.assertIsInstance(
            out.grad_fn._raw_saved_indices[1], torch._C._autograd.SavedTensor
        )
        self.assertEqual(
            out.grad_fn._saved_self_sym_sizes, a.shape
        )  # SymIntArrayRef -> Tuple[SymInt]
        self.assertIsInstance(out.grad_fn._saved_self_sym_sizes[0], int)

        out.grad_fn._raw_saved_indices[1].register_hooks(lambda x: x, lambda x: x)
        with self.assertRaisesRegex(RuntimeError, "None is forbidden"):
            out.grad_fn._raw_saved_indices[0].register_hooks(lambda x: x, lambda x: x)

        out = a.mean()
        self.assertEqual(
            out.grad_fn._saved_self_sym_sizes, a.shape
        )  # IntArrayRef -> Tuple[int]

        a = torch.ones(2, 2, requires_grad=True)
        out = a * a
        out.grad_fn._raw_saved_self.register_hooks(lambda x: x, lambda x: x)
        out.sum().backward()
        with self.assertRaisesRegex(RuntimeError, "after it has been freed"):
            out.grad_fn._raw_saved_self.register_hooks(lambda x: x, lambda x: x)

        a = torch.ones(1, 1, 2, requires_grad=True)
        out = torch.nn.functional.interpolate(a, 4, mode="linear")
        self.assertEqual(
            out.grad_fn._saved_output_size, (4,)
        )  # c10::optional<IntArrayRef> -> int[]?
        self.assertIsInstance(out.grad_fn._saved_output_size[0], int)
        self.assertEqual(out.grad_fn._saved_align_corners, False)  # bool -> bool
        self.assertIsInstance(out.grad_fn._saved_align_corners, bool)
        if hasattr(out.grad_fn, "_saved_scale_factors"):
            self.assertIsNone(
                out.grad_fn._saved_scale_factors
            )  # c10::optional<ArrayRef<double>> -> float[]?
        else:
            self.assertIsNone(
                out.grad_fn._saved_scales
            )  # c10::optional<ArrayRef<double>> -> float[]?

        a = torch.ones(1, 1, 3, 3, requires_grad=True)
        out = nn.Conv2d(1, 1, 3)(a)
        self.assertEqual(
            out.grad_fn._saved_bias_sym_sizes_opt, (1,)
        )  # c10::optional<SymIntArrayRef> -> SymInt[]?
        out = nn.Conv2d(1, 1, 3, bias=False)(a)
        # TODO: This is BAD! we converted a c10::nullopt into a (0,)
        self.assertEqual(out.grad_fn._saved_bias_sym_sizes_opt, (0,))

        a = torch.ones(1, 3, 3, requires_grad=True)
        out = torch.addbmm(a.squeeze(0), a, a)
        self.assertEqual(out.grad_fn._saved_batch1_sym_argsize_0, 1)  # int64_t
        self.assertEqual(out.grad_fn._saved_batch1_sym_argsize_1, 3)  # int64_t

        a = torch.ones(1, 1, 3, 3, requires_grad=True)
        out = torch.nn.functional.unfold(a, 3)
        self.assertEqual(out.grad_fn._saved_self_sym_argsize_minus_2, 3)  # SymInt
        self.assertEqual(out.grad_fn._saved_self_sym_argsize_minus_1, 3)  # SymInt

        a = torch.ones(1, 1, 2, requires_grad=True)
        out = torch.nn.functional.interpolate(a, scale_factor=0.5, mode="linear")
        self.assertEqual(out.grad_fn._saved_scales, 0.5)

        a = torch.ones(2, 2, requires_grad=True)
        out = torch.pdist(a, p=1)
        self.assertEqual(out.grad_fn._saved_p, 1.0)  # double -> float
        self.assertIsInstance(out.grad_fn._saved_p, float)

        a = torch.ones(1, 1, 2, requires_grad=True)
        out = torch.logit(a, 1.0)
        self.assertEqual(out.grad_fn._saved_eps, 1.0)  # c10:optional<double> -> float?
        self.assertIsInstance(out.grad_fn._saved_eps, float)
        out = torch.logit(a)
        self.assertIsNone(out.grad_fn._saved_eps)

        if torch._C.has_lapack:
            a = torch.ones(1, 1, requires_grad=True)
            q, r = torch.linalg.qr(a, mode="reduced")
            self.assertEqual(q.grad_fn._saved_mode, "reduced")  # std::string -> str

        a = torch.tensor([1.0], requires_grad=True)
        out = torch.div(a, 2.0, rounding_mode="trunc")
        self.assertEqual(
            out.grad_fn._saved_rounding_mode, "trunc"
        )  # c10::optional<std::string> -> str?
        out = torch.div(a, 2.0, rounding_mode=None)
        self.assertIsNone(
            out.grad_fn._saved_rounding_mode
        )  # c10::optional<std::string> -> str?

        x = torch.zeros(5, requires_grad=True)
        out = torch.threshold(x, threshold=(1 + 0j), value=(1 + 0j))
        self.assertIsInstance(
            out.grad_fn._saved_threshold, complex
        )  # Scalar(complex double) -> complex
        cfloat = torch.tensor(1 + 0j, dtype=torch.complex64)
        out = torch.threshold(x, threshold=cfloat, value=(1 + 0j))
        self.assertIsInstance(
            out.grad_fn._saved_threshold, complex
        )  # Scalar(complex float) -> complex
        out = torch.threshold(x, threshold=1.0, value=1.0)
        self.assertIsInstance(
            out.grad_fn._saved_threshold, float
        )  # Scalar(floating point) -> float
        out = torch.threshold(x, threshold=1, value=1)
        self.assertIsInstance(
            out.grad_fn._saved_threshold, int
        )  # Scalar(integral) -> int
        out = torch.threshold(x, threshold=False, value=False)
        self.assertIsInstance(
            out.grad_fn._saved_threshold, bool
        )  # Scalar(bool) -> bool

        a = torch.ones(2, 2, requires_grad=True)
        out = a.as_strided((3,), (1,), 1)
        self.assertEqual(
            out.grad_fn._saved_storage_offset, 1
        )  # c10:optional<int64_t> -> int?
        self.assertIsInstance(out.grad_fn._saved_storage_offset, int)
        out = a.as_strided((3,), (1,))
        self.assertIsNone(out.grad_fn._saved_storage_offset)

        a = torch.ones(2, requires_grad=True)
        out = torch.tanh(a)
        self.assertEqual(out, out.grad_fn._saved_result)  # saved variable when output

        a = torch.randn(3, 5, requires_grad=True)
        b = torch.tensor([1, 0, 4])
        loss = nn.NLLLoss()
        out = loss(a, b)
        self.assertIsNone(out.grad_fn._saved_weight)
        loss = nn.NLLLoss(weight=torch.ones((5,)))
        out = loss(a, b)
        self.assertEqual(
            out.grad_fn._saved_weight, torch.ones((5,))
        )  # c10:optional<Tensor> -> Tensor?

        out.sum().backward()
        with self.assertRaisesRegex(RuntimeError, "after they have already been freed"):
            out.grad_fn._saved_weight

        num_tensors = 3
        input_tensors = [
            torch.ones(2, 2, requires_grad=True) for _ in range(num_tensors)
        ]
        scalars = [
            0.0 for _ in range(num_tensors)
        ]  # ArrayRef<Scalar> -> Tuple[Scalar, ...]
        results = torch._foreach_maximum(input_tensors, scalars)
        for t in results:
            self.assertEqual(t.grad_fn._saved_scalars, scalars)

    def test_cant_create_saved_tensors(self):
        with self.assertRaisesRegex(
            RuntimeError,
            "Trying to create a SavedTensor object from Python is forbidden",
        ):
            torch.autograd.SavedTensor()

    def test_custom_function_saved_tensors(self):
        def getFn(save=True):
            class MyFn(Function):
                @staticmethod
                def forward(ctx, x):
                    if save:
                        ctx.save_for_backward(x, None)
                    return x

                @staticmethod
                def backward(ctx, g):
                    return g

            return MyFn

        a = torch.randn(5, requires_grad=True)

        y = getFn(True).apply(a)

        self.assertEqual((a, None), y.grad_fn.saved_tensors)
        saved = y.grad_fn._raw_saved_tensors
        self.assertIsInstance(saved[0], torch._C._autograd.SavedTensor)
        # We can't tell the underlying tensor is None without unpacking it
        self.assertIsInstance(saved[1], torch._C._autograd.SavedTensor)

        # We catch that error when the user calls register_hooks on it
        with self.assertRaisesRegex(RuntimeError, "None is forbidden"):
            saved[1].register_hooks(lambda x: x, lambda x: x)

        with self.assertRaisesRegex(TypeError, "incompatible function arguments"):
            saved[0].register_hooks(lambda x: x)
        with self.assertRaisesRegex(TypeError, "incompatible function arguments"):
            saved[0].register_hooks(1, 1)
        saved[0].register_hooks(lambda x: x, lambda x: x)
        with self.assertRaisesRegex(RuntimeError, "already been set"):
            saved[0].register_hooks(lambda x: x, lambda x: x)
        y.sum().backward()

        # Using a reference to the SavedTensor object after the
        # saved variables have been released can lead to undefined behavior
        del saved
        with self.assertRaisesRegex(RuntimeError, "after they have already been freed"):
            y.grad_fn._raw_saved_tensors
        with self.assertRaisesRegex(RuntimeError, "after they have already been freed"):
            y.grad_fn.saved_tensors

        y = getFn(False).apply(a)
        self.assertEqual(y.grad_fn.saved_tensors, ())
        self.assertEqual(y.grad_fn._raw_saved_tensors, ())

    def test_autograd_node_isinstance(self):
        # Node is a "virtual" base class of codegen'd nodes. This means that
        # isinstance and issubclass are overridden, but mro is unchanged
        Node = torch.autograd.graph.Node

        a = torch.rand(3, 3, requires_grad=True)
        b = a.exp()

        # Some nodes have codegened registrations to the torch._C._function module
        self.assertIsInstance(b.grad_fn, Node)
        self.assertTrue(issubclass(type(b.grad_fn), Node))
        self.assertTrue(Node not in type(b.grad_fn).mro())

        # Other nodes have manual registrations to the torch._C._function module
        self.assertNotIsInstance(torch._C._functions.AccumulateGrad, Node)
        self.assertTrue(issubclass(torch._C._functions.AccumulateGrad, Node))
        self.assertIsInstance(b.grad_fn.next_functions[0][0], Node)
        self.assertTrue(issubclass(torch._C._functions.DelayedError, Node))

        # Special cases
        self.assertNotIsInstance(None, Node)
        self.assertNotIsInstance(1, Node)
        self.assertNotIsInstance(Node, Node)
        self.assertTrue(issubclass(Node, Node))

        # Custom function case
        self.assertTrue(issubclass(torch.autograd.function.BackwardCFunction, Node))

        class Func(torch.autograd.Function):
            @staticmethod
            def forward(ctx, x):
                self.assertIsInstance(ctx, Node)
                return x

            @staticmethod
            def backward(ctx, x):
                self.assertIsInstance(ctx, Node)
                return x

        out = Func.apply(a)
        self.assertIsInstance(out.grad_fn, Node)
        self.assertTrue(issubclass(type(out.grad_fn), Node))
        self.assertTrue(Node not in type(out.grad_fn).mro())
        out.sum().backward()

    def test_autograd_views_codegen(self):
        # This is not necessarily the absolute correct behavior, but this is the current
        # one. This test is here to make sure that any change to this behavior is detected
        # and not silent. The TODOs below mark the places with unexpected behavior.
        # Note that any change in these test will be BC-breaking and should be done carefully.

        # This test checks the behavior of two codegen functions (view_as and unbind)
        # with respect to view tracking and inplace operation on the output.

        def run_test(grad_mode, requires_grad, is_view, should_raise_tuple):
            def maybe_check_raise(fn, should_raise):
                self.assertTrue(should_raise is None or isinstance(should_raise, str))
                if should_raise is not None:
                    with self.assertRaisesRegex(RuntimeError, should_raise):
                        fn()
                else:
                    fn()

            inp = torch.rand(2, requires_grad=requires_grad).clone()
            with torch.set_grad_enabled(grad_mode):
                out = inp.view_as(inp)
            # Are they differentiable views?
            self.assertTrue(out._is_view() == is_view)
            # Are inplace allowed?
            maybe_check_raise(lambda: out.add_(1), should_raise_tuple[0])

            inp = torch.rand(2, requires_grad=requires_grad).clone()
            with torch.set_grad_enabled(grad_mode):
                out = inp.unbind()
            # Are they differentiable views?
            self.assertTrue(out[0]._is_view() == is_view)
            self.assertTrue(out[1]._is_view() == is_view)
            # Are inplace allowed?
            maybe_check_raise(lambda: out[0].add_(1), should_raise_tuple[1])
            maybe_check_raise(lambda: out[1].add_(1), should_raise_tuple[2])

        # should_raise contains None if it should not raise
        # should_raise contains a string of the error if it should raise
        # The 3 elements are for view_as, first output of unbind and second output of unbind
        run_test(
            grad_mode=True,
            requires_grad=False,
            is_view=True,
            should_raise_tuple=(None, None, None),
        )
        inp_change_err = (
            "Output {} of UnbindBackward0 is a view and is being modified inplace."
        )
        run_test(
            grad_mode=True,
            requires_grad=True,
            is_view=True,
            should_raise_tuple=(
                None,
                inp_change_err.format("0"),
                inp_change_err.format("1"),
            ),
        )
        leaf_grad_err = (
            "A view was created in no_grad mode and is being modified inplace"
        )
        run_test(
            grad_mode=False,
            requires_grad=True,
            is_view=True,
            should_raise_tuple=(leaf_grad_err, leaf_grad_err, leaf_grad_err),
        )
        run_test(
            grad_mode=False,
            requires_grad=False,
            is_view=True,
            should_raise_tuple=(None, None, None),
        )

    def test_inplace_not_requires_grad(self):
        class MyFn(torch.autograd.Function):
            @staticmethod
            def forward(ctx, inp):
                return inp.view_as(inp)

            @staticmethod
            def backward(ctx, grad):
                return grad

        # Original Tensor does not require grad
        a = torch.rand(1, 2)

        # Tensor being written does require grad
        b = torch.rand(1, requires_grad=True)

        # Take an invalid view on 'a' that should raise an error (warns during deprecation)
        view_a = MyFn.apply(a)

        with self.assertRaisesRegex(
            RuntimeError, "This view was created inside a custom Function"
        ):
            view_a += b

        # Extra test for copy_ that is a manual implementation and could be easily
        # forgotten when the codegen is updated (warns during deprecation)
        a = torch.rand(1, 2)
        b = torch.rand(1, requires_grad=True)
        view_a = MyFn.apply(a)

        with self.assertRaisesRegex(
            RuntimeError, "This view was created inside a custom Function"
        ):
            view_a.copy_(b)

        # Functions that should throw must properly throw
        a = torch.rand(1, 2)
        b = torch.rand(1, requires_grad=True)
        view_a = a.unbind()[0]
        with self.assertRaisesRegex(
            RuntimeError,
            "This view is the output of a function that returns " "multiple views.",
        ):
            view_a.copy_(b)

        # Sanity check that views that should work still work
        a = torch.rand(1, 2)
        b = torch.rand(1, requires_grad=True)
        a.select(1, 0).copy_(b)

    def _do_test_autograd_simple_views_python(self, dtype):
        # This is not necessarily the absolute correct behavior, but this is the current
        # one. This test is here to make sure that any change to this behavior is detected
        # and not silent. The TODOs below mark the places with unexpected behavior.
        # Note that any change in these test will be BC-breaking and should be done carefully.

        # This checks the autograd.Function behavior when we return one or multiple outputs
        # while one of these is an input, a view of an input or of a temporary tensor.

        # This indicator is used to track how many times the backward function was called
        bw_called = [0]
        # This indicator is used to check if the argument `ga` contains non-zero values
        ga_nz = [False]

        class IdOneOutput(Function):
            @staticmethod
            def forward(ctx, a, b, make_view):
                if make_view:
                    a = a.narrow(0, 0, 2)
                else:
                    a = a.clone()
                return a

            @staticmethod
            def backward(ctx, ga):
                bw_called[0] += 1
                return ga, None, None

        class IdTwoOutput(Function):
            @staticmethod
            def forward(ctx, a, b, make_view):
                if make_view:
                    a = a.narrow(0, 0, 2)
                else:
                    a = a.clone()
                return a, a + b

            @staticmethod
            def backward(ctx, ga, gab):
                bw_called[0] += 1
                if ga.eq(0).all():
                    ga_nz[0] = False
                else:
                    ga_nz[0] = True
                return ga + gab, gab, None

        class ViewOfTemp(Function):
            @staticmethod
            def forward(ctx, a, make_view):
                ctx.save_for_backward(a)
                if make_view:
                    a = a.narrow(0, 0, 2)
                else:
                    a = a.clone()
                b = a.clone()
                return b.select(0, 0)

            @staticmethod
            def backward(ctx, grad):
                bw_called[0] += 1
                (a,) = ctx.saved_tensors
                res = torch.zeros_like(a)
                res.select(0, 0).copy_(grad)
                return res, None

        fn_id_to_inplace_on_view_err_msg = {
            "one_output": (
                "Output 0 of IdOneOutputBackward is a view and is being "
                "modified inplace. This view was created inside a custom Function"
            ),
            "two_output": (
                "Output 0 of IdTwoOutputBackward is a view and is being modified inplace."
                " This view is the output of a function that returns multiple views."
            ),
            "view_of_temp": (
                "Output 0 of ViewOfTempBackward is a view and is being "
                "modified inplace. This view was created inside a custom Function"
            ),
        }

        for fn_id in ["one_output", "two_output", "view_of_temp"]:
            for inplace in [True, False]:
                for make_view in [True, False]:
                    # Used for special casing the tests below
                    output_is_a_view = make_view or fn_id == "view_of_temp"

                    def fn(a, b):
                        # never modify a, b inplace for gracheck
                        a = a.clone()
                        b = b.clone()
                        if fn_id == "two_output":
                            tmp1, tmp2 = IdTwoOutput.apply(a, b, make_view)
                            if inplace:
                                tmp1 += 3
                                tmp2 += 3
                            else:
                                tmp1 = tmp1 + 3
                                tmp2 = tmp2 + 3
                            tmp = tmp1 * tmp2
                        else:
                            if fn_id == "one_output":
                                tmp = IdOneOutput.apply(a, b, make_view)
                            else:
                                tmp = ViewOfTemp.apply(a + b, make_view)
                            if inplace:
                                tmp += 3
                            else:
                                tmp = tmp + 3

                        return tmp.sum()

                    a = torch.ones(2, dtype=dtype, requires_grad=True)
                    b = torch.ones(2, dtype=dtype, requires_grad=True)

                    err_msg = fn_id_to_inplace_on_view_err_msg[fn_id]

                    if not inplace or not output_is_a_view:
                        gradcheck(fn, (a, b), check_batched_grad=False)

                    # Was the custom backward called properly
                    bw_called[0] = 0
                    ga_nz[0] = True  # For the case where the backward is called

                    if inplace and output_is_a_view:
                        with self.assertRaisesRegex(RuntimeError, err_msg):
                            fn(a, b)
                    else:
                        fn(a, b).abs().backward()

                    expected_called = 1
                    expected_ga_nz = True

                    if output_is_a_view and inplace:
                        expected_called = 0

                    self.assertTrue(bw_called[0] == expected_called)
                    self.assertTrue(ga_nz[0] == expected_ga_nz)

    def test_autograd_simple_views_python(self):
        self._do_test_autograd_simple_views_python(torch.double)
        self._do_test_autograd_simple_views_python(torch.cdouble)

    def test_autograd_inplace_views_creation_meta(self):
        # Tests creation_meta properly handled for inplace views

        class Func(torch.autograd.Function):
            @staticmethod
            def forward(ctx, x):
                return x.view_as(x)

            @staticmethod
            def backward(ctx, x):
                return x

        view_custom = Func.apply

        def run_test(
            fn, fn_type, grad_mode_view, grad_mode_iview, requires_grad, error1, error2
        ):
            # This test checks the behavior of inplace-view functions when
            # the views are created in grad mode or not
            base = torch.rand(2, 3, requires_grad=requires_grad).clone()
            # 1. Create a view with `grad_mode=grad_mode_view`
            with torch.set_grad_enabled(grad_mode_view):
                if fn_type == "multi_view":
                    inp = base.unbind()[0]
                elif fn_type == "custom":
                    inp = view_custom(base)
                else:
                    inp = base.view_as(base)

            # 2. Perform inplace view with `grad_mode=grad_mode_iview`
            with torch.set_grad_enabled(grad_mode_iview):
                if error1 is not None:
                    with self.assertRaisesRegex(RuntimeError, error1):
                        fn(inp)
                    return
                else:
                    # If error is None, check that runs without error
                    fn(inp)
            # 3. Do inplace on the (new) view
            if error2 is not None:
                with self.assertRaisesRegex(RuntimeError, error2):
                    inp.add_(1)
            else:
                # If error is None, check that runs without error
                inp.add_(1)

        no_grad_err = "A view was created in no_grad mode"
        multi_view_err = "function that returns multiple views"
        custom_err = "view was created inside a custom Function"

        def run_tests(fn):
            for fn_type in ("normal", "multi_view", "custom"):
                for grad_mode_view in (True, False):
                    for grad_mode_iview in (True, False):
                        for requires_grad in (True, False):
                            error1 = None  # expected error when we do inplace_view on original view
                            error2 = None  # expected error when we do inplace on the resulting view

                            if requires_grad:
                                if not grad_mode_view and grad_mode_iview:
                                    error1 = no_grad_err
                                if not grad_mode_view and not grad_mode_iview:
                                    error2 = no_grad_err

                                if fn_type == "multi_view":
                                    if grad_mode_view and grad_mode_iview:
                                        error1 = multi_view_err
                                    if grad_mode_view and not grad_mode_iview:
                                        error2 = multi_view_err

                                if fn_type == "custom":
                                    if grad_mode_view and grad_mode_iview:
                                        error1 = custom_err
                                    if grad_mode_view and not grad_mode_iview:
                                        error2 = custom_err

                            run_test(
                                fn,
                                fn_type,
                                grad_mode_view,
                                grad_mode_iview,
                                requires_grad,
                                error1,
                                error2,
                            )

        # This list was created by logging gen_inplace_or_view_type.py
        #   detach_ is excluded for this test because it cannot be applied to
        #   views and thus does not return a view
        run_tests(lambda v: v.as_strided_((1, 0), (2, 2)))
        run_tests(lambda v: v.transpose_(0, 0))
        run_tests(lambda v: v.t_())
        run_tests(lambda v: v.squeeze_(0))
        run_tests(lambda v: v.unsqueeze_(0))
        run_tests(lambda v: v.swapdims_(0, 0))
        run_tests(lambda v: v.swapaxes_(0, 0))

    def test_autograd_print_tensor(self):
        a = torch.ones(1, requires_grad=True)
        a_clone = a.clone()
        self.assertEqual(repr(a), "tensor([1.], requires_grad=True)")
        self.assertEqual(repr(a_clone), "tensor([1.], grad_fn=<CloneBackward0>)")

        with torch.no_grad():
            b = a[:]
            b *= 2

        # Special handling for printing view created in no-grad and modified
        # in-placed in no-grad.
        self.assertEqual(repr(b), "tensor([2.], grad_fn=<Invalid>)")

        class Func(torch.autograd.Function):
            @staticmethod
            def forward(ctx, x):
                return x

            @staticmethod
            def backward(ctx, x):
                return x

        c = Func.apply(a)
        self.assertEqual(repr(c), "tensor([2.], grad_fn=<FuncBackward>)")

    def test_autograd_inplace_view_of_view(self):
        x = torch.zeros(2)
        with torch.no_grad():
            y = x.view(2)
        y.requires_grad_(True)
        z = y.view(2)
        with self.assertRaisesRegex(
            RuntimeError, "a view of a view .* is being .* inside the no_grad block"
        ):
            z /= 2

        x = torch.zeros(2)
        with torch.inference_mode():
            y = x.view(2)
        y.requires_grad_(True)
        z = y.view(2)
        with self.assertRaisesRegex(
            RuntimeError, "a view of a view .* is being .* inside the inference_mode"
        ):
            z /= 2

    # TODO This is not the correct behavior -
    # See https://github.com/pytorch/pytorch/issues/49825#issuecomment-794466627
    def test_autograd_inplace_views_cross_dtype(self):
        # This test is here to make sure that any change to this behavior is detected
        # and not silent. The TODOs below mark the places with unexpected behavior.
        a_orig = torch.rand(3, 3, requires_grad=True, dtype=torch.complex64)
        a = a_orig.clone()
        b = torch.view_as_real(a)
        b = b.transpose(0, 1)
        b += 1
        b.backward(torch.arange(0, 18, dtype=torch.float).view(3, 3, 2))
        non_inplace_grad = a_orig.grad

        a_orig = torch.rand(3, 3, requires_grad=True, dtype=torch.complex64)
        a = a_orig.clone()
        b = torch.view_as_real(a)
        b.transpose_(0, 1)
        b += 1
        b.backward(torch.arange(0, 18, dtype=torch.float).view(3, 3, 2))
        inplace_grad = a_orig.grad

        # TODO: this is a bug!
        # once this is fixed, it should have the transpose removed:
        # self.assertEqual(non_inplace_grad, inplace_grad)
        self.assertEqual(non_inplace_grad.T, inplace_grad)

    def test_autograd_multiple_views_python(self):
        # This is not necessarily the absolute correct behavior, but this is the current
        # one. This test is here to make sure that any change to this behavior is detected
        # and not silent. The TODOs below mark the places with unexpected behavior.
        # Note that any change in these test will be BC-breaking and should be done carefully.

        # This checks that multiples views in the forward are properly traced and how they
        # behave with respect to inplace operations.

        # This indicator is used to track how many times the backward function was called
        bw_called = [0]

        class ComplexView(Function):
            @staticmethod
            def forward(ctx, a, idx):
                res = a.narrow(0, idx, 1)
                res = a.select(0, idx)
                ctx.save_for_backward(a)
                ctx.idx = idx
                return res

            @staticmethod
            def backward(ctx, grad):
                bw_called[0] += 1
                (a,) = ctx.saved_tensors
                res = torch.zeros_like(a)
                res.select(0, ctx.idx).copy_(grad)
                return res, None

        a = torch.ones(2, requires_grad=True)
        idx = 1

        bw_called[0] = 0
        out = ComplexView.apply(a.clone(), idx)
        out.sum().backward()
        self.assertTrue(bw_called[0] == 1)

        out = ComplexView.apply(a.clone(), idx)
        with self.assertRaisesRegex(
            RuntimeError,
            "Output 0 of ComplexViewBackward is a view and is being modified inplace",
        ):
            out += 1

    def test_autograd_python_custom_function_inplace(self):
        # This is not necessarily the absolute correct behavior, but this is the current
        # one. This test is here to make sure that any change to this behavior is detected
        # and not silent. The TODOs below mark the places with unexpected behavior.
        # Note that any change in these test will be BC-breaking and should be done carefully.

        # This test checks custom autograd.Function that perform inplace operations

        bw_called = [0]

        # I) Single output
        class MyAdder(Function):
            @staticmethod
            def forward(ctx, a, b):
                a.add_(b)
                ctx.mark_dirty(a)
                return a

            @staticmethod
            def backward(ctx, grad):
                bw_called[0] += 1
                return grad, grad

        a = torch.ones(2, requires_grad=True)
        b = torch.ones(2, requires_grad=True)

        # No extra inplace
        c = MyAdder.apply(a.clone(), b)
        c.sum().backward()
        self.assertTrue(bw_called[0] == 1)

        # With extra inplace on the output
        bw_called[0] = 0
        c = MyAdder.apply(a.clone(), b)
        c += 2
        c.sum().backward()
        self.assertTrue(bw_called[0] == 1)

        # The input is a view
        bw_called[0] = 0
        c = MyAdder.apply(a.clone().view_as(a), b)
        c.sum().backward()
        self.assertTrue(bw_called[0] == 1)

        # Should not give non-inputs to mark_dirty
        class MyAdderBad(Function):
            @staticmethod
            def forward(ctx, a, b):
                c = 3 * a
                c.add_(b)
                ctx.mark_dirty(c)
                return c

            @staticmethod
            def backward(ctx, grad):
                bw_called[0] += 1
                grad = 3 * grad
                return grad, grad

        a = torch.ones(2, requires_grad=True)
        b = torch.ones(2, requires_grad=True)

        with warnings.catch_warnings(record=True) as w:
            MyAdderBad.apply(a.clone(), b)
        self.assertEqual(len(w), 1)

        # II) Multiple outputs
        class MyBadAdder(Function):
            @staticmethod
            def forward(ctx, a, b):
                a.add_(b)
                ctx.mark_dirty(a)
                return a, a + b

            @staticmethod
            def backward(ctx, ga, gab):
                bw_called[0] += 1
                return ga + gab, ga + gab

        # No extra inplace
        bw_called[0] = 0
        c, d = MyBadAdder.apply(a.clone(), b)
        (c * d).sum().backward()
        self.assertTrue(bw_called[0] == 1)

        # With extra inplace on the output
        bw_called[0] = 0
        c, d = MyBadAdder.apply(a.clone(), b)
        c += 2
        (c * d).sum().backward()
        self.assertTrue(bw_called[0] == 1)

        # The input is a view
        inplace_on_view_err = (
            "your Function modifies inplace an input that is a view of another Tensor"
        )
        with self.assertRaisesRegex(RuntimeError, inplace_on_view_err):
            c, d = MyBadAdder.apply(a.clone().view_as(a), b)

        # III) Inplace + other op
        class MyOutPlaceAdder(Function):
            @staticmethod
            def forward(ctx, a, b):
                a.add_(b)
                ctx.mark_dirty(a)
                return a.clone(), a + b

            @staticmethod
            def backward(ctx, ga, gab):
                bw_called[0] += 1
                return ga + gab, ga + 2 * gab

        # We don't reuse the input
        def fn(a, b):
            orig_a = a.clone().view_as(a)
            c, d = MyOutPlaceAdder.apply(orig_a, b)
            return (c * d).sum()

        bad_mark_dirty_err = "Some elements marked as dirty during the forward method were not returned as output."
        with self.assertRaisesRegex(RuntimeError, bad_mark_dirty_err):
            fn(a, b)

    def test_custom_function_mark_dirty_not_differentiable(self):
        def get_custom_fn(jvp_err):
            class InplaceMul(torch.autograd.Function):
                @staticmethod
                def forward(ctx, x):
                    result = x.mul_(2)
                    ctx.mark_dirty(result)
                    return result

                @staticmethod
                def backward(ctx, grad_output):
                    pass

                @staticmethod
                def jvp(ctx, x_t):
                    if jvp_err:
                        return x_t
                    else:
                        return x_t.mul_(2)

            return InplaceMul

        for requires_grad, jvp_err in product([True, False], repeat=2):
            InplaceMul = get_custom_fn(jvp_err)
            # Make sure that tensor is always returned as-is if marked dirty
            z = torch.tensor(1.0, requires_grad=requires_grad)
            x = z.clone()
            y = InplaceMul.apply(x)
            self.assertTrue(x is y)
            self.assertEqual(x, z * 2)

            # jvp must properly modify the input grad if mark_dirty is set
            with fwAD.dual_level():
                x_tangent = torch.ones_like(x)
                x_dual = fwAD.make_dual(x, x_tangent)

                if jvp_err:
                    bad_mark_dirty_err = (
                        "jvp function must modify the corresponding gradient inplace"
                    )
                    with self.assertRaisesRegex(RuntimeError, bad_mark_dirty_err):
                        InplaceMul.apply(x_dual)
                else:
                    out_dual = InplaceMul.apply(x_dual)
                    _, out_tangent = fwAD.unpack_dual(out_dual)
                    self.assertTrue(out_dual is x_dual)
                    self.assertTrue(out_tangent is x_tangent)

    def test_named_tensor_for_complex_views(self):
        names = ["batch", "height", "width", "complex"]
        z = torch.ones((2, 1, 2, 2), requires_grad=True)
        z_named = z.refine_names(*names)
        z_complex = torch.view_as_complex(z_named.rename(None)).refine_names(
            *names[:-1]
        )
        z_complex.sum().abs().backward()
        expected = torch.ones_like(z_complex).rename(None)
        abs_1_1j = abs(1 + 1j)
        expected.fill_(complex(abs_1_1j / 2, abs_1_1j / 2))
        self.assertEqual(z.grad, torch.view_as_real(expected))

    def test_custom_function_return_view_in_nograd(self):
        class Alias(Function):
            @staticmethod
            def forward(ctx, x):
                return x[:]

            @staticmethod
            def backward(ctx, gx):
                return gx

        inp = torch.rand(2, requires_grad=True)

        with torch.no_grad():
            output = Alias.apply(inp)

        with torch.no_grad():
            expected_output = inp[:]

        # Calling the custom function should operate as if we called an equivalent op
        self.assertEqual(output.requires_grad, expected_output.requires_grad)

        # Check that in-place modification on view throws
        leaf_grad_err = (
            "A view was created in no_grad mode and is being modified inplace"
        )
        with self.assertRaisesRegex(RuntimeError, leaf_grad_err):
            output.zero_()

    def test_custom_function_preserve_torch_function_when_return_as_is(self):
        class Custom(torch.Tensor):
            def __init__(self, data):
                super().__init__()
                self._data = data

            @classmethod
            def __torch_function__(cls, func, types, args=(), kwargs=None):
                kwargs = {} if kwargs is None else kwargs
                args = tuple(a._data if isinstance(a, cls) else a for a in args)
                out = func(*args, **kwargs)
                if isinstance(out, torch.Tensor):
                    out = cls(out)
                return out

        class Fn(torch.autograd.Function):
            @staticmethod
            def forward(ctx, input):
                return input

            @staticmethod
            def backward(ctx):
                pass

        x = Custom(torch.randn(2, 3))
        y = Fn.apply(x)
        self.assertTrue(isinstance(y, Custom))

    def test_grad_mode_restored_reentrant(self):
        class MyFunction(Function):
            @staticmethod
            def forward(ctx, inp):
                return inp.clone()

            @staticmethod
            def backward(ctx, go):
                original = torch._C.is_grad_enabled()
                with torch.enable_grad():
                    self.assertTrue(torch._C.is_grad_enabled())
                    foo = torch.rand(go.size(), requires_grad=True)
                    (grad,) = torch.autograd.grad(foo**3, foo, grad_outputs=go)
                    self.assertTrue(torch._C.is_grad_enabled())
                self.assertTrue(torch._C.is_grad_enabled() == original)
                return grad

        inp = torch.rand(3, requires_grad=True)

        # Case where original==False
        MyFunction.apply(inp).sum().backward()
        # Case where original==True
        MyFunction.apply(inp).sum().backward(create_graph=True)

    def test_power_function(self):
        a = torch.tensor([0.0, 0.0, 0.0])
        b = torch.tensor([-1.0, 0.0, 1.0], requires_grad=True)
        c = torch.sum(a**b)
        c.backward()
        self.assertEqual(b.grad, torch.tensor([-inf, 0.0, 0.0]))

        s = 0
        b = torch.tensor([-1.0, 0.0, 1.0], requires_grad=True)
        c = torch.sum(s**b)
        c.backward()
        self.assertEqual(b.grad, torch.tensor([-inf, 0.0, 0.0]))

    def test_custom_function_error(self):
        class BadFw(Function):
            @staticmethod
            def backward(ctx, foo):
                return foo

        class BadBw(Function):
            @staticmethod
            def forward(ctx, foo):
                return foo.clone()

        class BadBw2(Function):
            @staticmethod
            def forward(ctx, foo):
                return foo.clone()

            @staticmethod
            def backward(ctx, foo):
                return foo

            @staticmethod
            def vjp(ctx, foo):
                return foo

        class BadJvp(Function):
            @staticmethod
            def forward(ctx, foo):
                return foo.clone()

        inp = torch.rand(1, requires_grad=True)
        with self.assertRaisesRegex(NotImplementedError, "must implement the forward"):
            BadFw.apply(inp)

        with self.assertRaisesRegex(RuntimeError, "must implement either the backward"):
            BadBw.apply(inp).sum().backward()

        with self.assertRaisesRegex(
            RuntimeError, "Implementing both 'backward' and 'vjp'"
        ):
            BadBw2.apply(inp).sum().backward()

        with self.assertRaisesRegex(RuntimeError, "must implement the jvp function"):
            with fwAD.dual_level():
                d = fwAD.make_dual(inp, torch.rand_like(inp))
                res = BadJvp.apply(d)

    def test_custom_function_forward_mode_view_checks(self):
        flag_to_error = {
            "ok": None,
            "not_a_view": "jvp is not returning a view",
            "not_a_view_of_inp": "jvp is not returning a view of the given",
            "not_a_view_of_inp_base": "jvp is not returning a view of the same base",
        }

        class ViewFn(Function):
            @staticmethod
            def forward(ctx, foo, flag):
                ctx.flag = flag
                ctx.size = foo.size()
                return foo.narrow(0, 0, 2)

            @staticmethod
            def vjp(ctx, gO):
                gI = gO.new_zeros(ctx.size)
                gI.narrow(0, 0, 2).copy_(gO)
                return gI, None

            @staticmethod
            def jvp(ctx, gI, _):
                res = gI.narrow(0, 0, 2)
                if ctx.flag != "ok":
                    # Break the view in the gradients!
                    res = res.clone()
                if ctx.flag in ["not_a_view_of_inp", "not_a_view_of_inp_base"]:
                    # Result should be a view, just of the wrong thing
                    res = res.view_as(res)
                return res

        inp = torch.rand(4, 4, dtype=torch.double, requires_grad=True)

        for flag, msg in flag_to_error.items():

            def test_fn(inp):
                if flag == "not_a_view_of_inp_base":
                    inp = inp.view_as(inp)
                return ViewFn.apply(inp, flag)

            if msg is None:
                gradcheck(test_fn, inp, check_forward_ad=True)
            else:
                with self.assertRaisesRegex(RuntimeError, msg):
                    gradcheck(test_fn, inp, check_forward_ad=True)

    def test_custom_function_forward_mode_inplace_checks(self):
        class InplaceFn(Function):
            @staticmethod
            def forward(ctx, foo, flag):
                ctx.mark_dirty(foo)
                ctx.flag = flag
                foo.mul_(2)
                return foo

            @staticmethod
            def vjp(ctx, gO):
                return 2 * gO, None

            @staticmethod
            def jvp(ctx, gI, _):
                if ctx.flag:
                    # Don't do the change inplace
                    return 2 * gI
                else:
                    gI.mul_(2)
                    return gI

        inp = torch.rand(4, 4, dtype=torch.double, requires_grad=True)

        def test_fn(inp, flag):
            inp = inp.clone()
            return InplaceFn.apply(inp, flag)

        gradcheck(test_fn, (inp, False), check_forward_ad=True)

        with self.assertRaisesRegex(
            RuntimeError,
            "inplace custom Function is not modifying the forward mode gradients inplace",
        ):
            gradcheck(test_fn, (inp, True), check_forward_ad=True)

    def test_custom_function_forward_mode_wrong_formula(self):
        class UserFn(Function):
            @staticmethod
            def forward(ctx, foo, should_fail):
                ctx.should_fail = should_fail
                return foo * 2

            @staticmethod
            def vjp(ctx, gO):
                return 2 * gO, None

            @staticmethod
            def jvp(ctx, gI, _):
                if ctx.should_fail:
                    # Wrong gradient formula
                    return 3 * gI
                else:
                    return 2 * gI

        inp = torch.rand(10, dtype=torch.double, requires_grad=True)
        gradcheck(UserFn.apply, (inp, False), check_forward_ad=True)

        with self.assertRaisesRegex(
            RuntimeError, "Jacobian computed with forward mode mismatch for output 0"
        ):
            gradcheck(UserFn.apply, (inp, True), check_forward_ad=True)

    def test_custom_function_forward_mode_non_tensor_before_tensor_args(self):
        class MyFn(torch.autograd.Function):
            @staticmethod
            def forward(ctx, nt, x, nt2, y):
                return x * 2 + y * 3

            @staticmethod
            def jvp(ctx, nt, x_t, nt2, y_t):
                self.assertIsNone(nt)
                self.assertIsNone(nt2)
                return x_t * 2 + y_t * 3

        x = torch.tensor(1.0, dtype=torch.double)
        t = torch.tensor(1.0, dtype=torch.double)
        y = torch.tensor(1.0, dtype=torch.double)

        with fwAD.dual_level():
            dual_x = fwAD.make_dual(x, t)
            MyFn.apply(1, dual_x, 1, y)

        gradcheck(
            MyFn.apply,
            (1, x.requires_grad_(True), 1, y.requires_grad_(True)),
            check_forward_ad=True,
            check_backward_ad=False,
            check_batched_grad=False,
        )

    def test_custom_function_forward_mode_forward_is_no_op(self):
        error_regex = (
            "A custom Function's forward is returning a view \\(or an input as-is\\)"
        )

        return_lambdas = {
            # If we return an input as-is in forward, that is treated
            # as if self.view_as(self) is performed. If jvp returns x.view_as(x),
            # this is OK.
            "view_as": lambda x: x.view_as(x),
            # Expect this to raise an error
            "self": lambda x: x,
            # Expect this to raise the same error
            "mul_by_2": lambda x: x * 2,
        }

        for k, fn in return_lambdas.items():

            class MyFn(torch.autograd.Function):
                @staticmethod
                def forward(ctx, x, y):
                    return x + y, x

                @staticmethod
                def vjp(ctx, gO1, gO2):
                    return gO1 + gO2, gO1

                @staticmethod
                def jvp(ctx, x_t, y_t):
                    return x_t + y_t, fn(x_t)

            a = torch.tensor(1.0, dtype=torch.double, requires_grad=True)
            t = torch.tensor(1.0, dtype=torch.double)
            b = torch.tensor(1.0, dtype=torch.double, requires_grad=True)

            c = torch.tensor(1.0, dtype=torch.double)
            t2 = torch.tensor(1.0, dtype=torch.double)
            d = torch.tensor(1.0, dtype=torch.double)

            with fwAD.dual_level():
                a_dual = fwAD.make_dual(a, t)
                c_dual = fwAD.make_dual(c, t2)

                if k == "view_as":
                    _, out2 = MyFn.apply(a_dual, b)
                    self.assertTrue(fwAD.unpack_dual(out2).tangent._base is t)

                    _, out2 = MyFn.apply(c_dual, d)
                    self.assertTrue(fwAD.unpack_dual(out2).tangent._base is t2)
                else:
                    with self.assertRaisesRegex(RuntimeError, error_regex):
                        MyFn.apply(a_dual, b)

                    with self.assertRaisesRegex(RuntimeError, error_regex):
                        MyFn.apply(c_dual, d)

            if k == "view_as":
                gradcheck(MyFn.apply, (a, c), check_forward_ad=True)
            else:
                with self.assertRaisesRegex(RuntimeError, error_regex):
                    gradcheck(MyFn.apply, (a, c), check_forward_ad=True)

    def test_custom_function_save_for_forward(self):
        class Func(torch.autograd.Function):
            @staticmethod
            def forward(ctx, x: torch.Tensor, y: torch.Tensor, z: int):
                ctx.save_for_backward(x, y)
                ctx.save_for_forward(x, y)
                ctx.z = z
                ctx.prod = x * y
                return z * ctx.prod

            @staticmethod
            def jvp(ctx, x_t, y_t, _):
                x_p, y_p = ctx.saved_tensors
                z = ctx.z
                return z * (y_p * x_t + x_p * y_t)

            @staticmethod
            def vjp(ctx, grad_out):
                x, y = ctx.saved_tensors
                z = ctx.z
                return z * grad_out * y, z * grad_out * x, None

        a = torch.tensor(1.0, requires_grad=True, dtype=torch.double)
        t = torch.tensor(1.0, dtype=torch.double)
        b = torch.tensor(2.0, requires_grad=True, dtype=torch.double)
        c = 4

        with fwAD.dual_level():
            a_dual = fwAD.make_dual(a, t)
            out = Func.apply(a_dual, b, c)
            out.backward()

        gradcheck(Func.apply, (a, b, c), check_forward_ad=True)

        # When saved for backward, but not saved for forward
        class Func(torch.autograd.Function):
            @staticmethod
            def forward(ctx, x: torch.Tensor):
                ctx.save_for_backward(x)
                return x.clone()

            @staticmethod
            def jvp(ctx, x_t):
                self.assertEqual(len(ctx.saved_tensors), 0)
                return x_t

            @staticmethod
            def vjp(ctx, grad_out):
                (x,) = ctx.saved_tensors
                self.assertEqual(len(ctx.saved_tensors), 1)
                return grad_out

        with fwAD.dual_level():
            a_dual = fwAD.make_dual(a, t)
            out = Func.apply(a_dual)
            out.backward()

        gradcheck(Func.apply, (a,), check_forward_ad=True)

    def test_custom_function_forward_mode_non_differentiable(self):
        # returns differentiable type, marked non-differentiable
        class Func(torch.autograd.Function):
            @staticmethod
            def forward(ctx, x, y):
                out = y.clone()
                ctx.mark_non_differentiable(out)
                return x.clone(), out

            @staticmethod
            def jvp(ctx, x_tangent, y_tangent):
                return x_tangent, None

        x = torch.tensor(2.0)
        x_tangent = torch.tensor(1.0)
        y = torch.tensor(3.0)

        with fwAD.dual_level():
            x_dual = fwAD.make_dual(x, x_tangent)
            _, out2_dual = Func.apply(x_dual, y)
            self.assertEqual(fwAD.unpack_dual(out2_dual).tangent, None)

        y = torch.tensor(3)

        # returns non-differentiable type, NOT marked non-differentiable
        class Func(torch.autograd.Function):
            @staticmethod
            def forward(ctx, x, y):
                return x.clone(), y.clone()

            @staticmethod
            def jvp(ctx, x_tangent, y_tangent):
                self.assertIsNone(y_tangent)
                return x_tangent, None

        with fwAD.dual_level():
            x_dual = fwAD.make_dual(x, x_tangent)
            _, out2_dual = Func.apply(x_dual, y)
            self.assertEqual(fwAD.unpack_dual(out2_dual).tangent, None)

        class FuncWrong(torch.autograd.Function):
            @staticmethod
            def forward(ctx, x, y):
                out = y.clone()
                ctx.mark_non_differentiable(out)
                return x.clone(), out

            @staticmethod
            def jvp(ctx, x_tangent, y_tangent):
                return x_tangent, x_tangent.clone()

        with fwAD.dual_level():
            x_dual = fwAD.make_dual(x, x_tangent)
            with self.assertRaisesRegex(
                RuntimeError, "You should return None at that position instead"
            ):
                FuncWrong.apply(x_dual, y)

        # returns non-tensor
        class Func(torch.autograd.Function):
            @staticmethod
            def forward(ctx, x):
                return x.clone(), object(), x.clone()

            @staticmethod
            def jvp(ctx, x_tangent):
                return x_tangent, None, x_tangent

        with fwAD.dual_level():
            x_dual = fwAD.make_dual(x, x_tangent)
            out_dual, _, out2_dual = Func.apply(x_dual)
            self.assertEqual(fwAD.unpack_dual(out_dual).tangent, x_tangent)
            self.assertEqual(fwAD.unpack_dual(out2_dual).tangent, x_tangent)

    def test_custom_function_local_inplace(self):
        class MyFn(torch.autograd.Function):
            @staticmethod
            def forward(ctx, inp, inplace):
                view = inp.clone()[:3]
                if inplace:
                    view += 2
                return view

            @staticmethod
            def backward(ctx, grad):
                return grad, None

        base = torch.rand(10, requires_grad=True)

        foo = MyFn.apply(base, False)
        self.assertEqual(foo.grad_fn.__class__.__name__, "MyFnBackward")

        foo = MyFn.apply(base, True)
        self.assertEqual(foo.grad_fn.__class__.__name__, "MyFnBackward")

    def test_integer_outputs(self):
        inp = torch.rand(4, requires_grad=True)

        out = inp.argmax()
        self.assertFalse(out.dtype.is_floating_point)
        self.assertFalse(out.requires_grad)

        out = inp.argmin()
        self.assertFalse(out.dtype.is_floating_point)
        self.assertFalse(out.requires_grad)

        out = inp.argsort()
        self.assertFalse(out.dtype.is_floating_point)
        self.assertFalse(out.requires_grad)

        val = torch.rand((), requires_grad=True)

        out = torch.searchsorted(inp, val)
        self.assertFalse(out.dtype.is_floating_point)
        self.assertFalse(out.requires_grad)

        bins = torch.linspace(0, 1.0, steps=100, requires_grad=True)
        vals = torch.rand(5, 5, requires_grad=True)
        out = torch.bucketize(vals, bins)
        self.assertFalse(out.dtype.is_floating_point)
        self.assertFalse(out.requires_grad)

        val = torch.empty(5).requires_grad_()
        out = val.count_nonzero()
        self.assertFalse(out.requires_grad)

        def assert_only_first_requires_grad(res):
            if not isinstance(res, tuple):
                res = (res,)
            self.assertTrue(res[0].requires_grad)
            for out in res[1:]:
                if out is not None:
                    self.assertFalse(out.requires_grad)

        for sort in [True, False]:
            for return_inverse in [True, False]:
                for return_counts in [True, False]:
                    res = torch.unique(
                        inp,
                        sorted=sort,
                        return_inverse=return_inverse,
                        return_counts=return_counts,
                    )
                    assert_only_first_requires_grad(res)

                    res = torch.unique(
                        inp,
                        sorted=sort,
                        return_inverse=return_inverse,
                        return_counts=return_counts,
                        dim=0,
                    )
                    assert_only_first_requires_grad(res)

                    res = torch.unique_consecutive(
                        inp, return_inverse=return_inverse, return_counts=return_counts
                    )
                    assert_only_first_requires_grad(res)

                    res = torch.unique_consecutive(
                        inp,
                        return_inverse=return_inverse,
                        return_counts=return_counts,
                        dim=0,
                    )
                    assert_only_first_requires_grad(res)

                    # Here we test the internal functions to make sure all of them are
                    # covered on top of the public API
                    res = torch._unique(inp, sorted=sort, return_inverse=return_inverse)
                    assert_only_first_requires_grad(res)

                    # This looks public but is actually manually deleted from the
                    # torch namespace in torch/functional.py
                    res = torch._VF.unique_dim(
                        inp,
                        dim=0,
                        sorted=sort,
                        return_inverse=return_inverse,
                        return_counts=return_counts,
                    )
                    assert_only_first_requires_grad(res)

                    # We don't test `unique_dim_consecutive` here.
                    # It looks public but the python binding is actually manually disabled in
                    # tools/autograd/gen_python_functions.py

                    res = torch._unique2(
                        inp,
                        sorted=sort,
                        return_inverse=return_inverse,
                        return_counts=return_counts,
                    )
                    assert_only_first_requires_grad(res)

    def test_custom_function_cycle(self):
        class MyFn(Function):
            @staticmethod
            def forward(ctx, x, metadata):
                x = x.clone()
                ctx.meta = metadata
                ctx.save_for_backward(x)
                return x

            @staticmethod
            def backward(ctx, gO):
                (x,) = ctx.saved_tensors
                self.assertEqual(x, 3.14)
                self.assertEqual(ctx.meta["foo"], 3.14)
                return gO * x, None

        def get_refs(with_backward):
            a = torch.tensor(3.14, requires_grad=True)

            metadata = {}
            out = MyFn.apply(a, metadata)

            metadata["foo"] = out

            if with_backward:
                out.sum().backward()
                self.assertEqual(a.grad, a)

            return torch._C._WeakTensorRef(out)

        with disable_gc():
            ref = get_refs(False)
            self.assertFalse(ref.expired())
        gc.collect()
        self.assertTrue(ref.expired())

        # The backward clears the saved_variables but not the __dict__
        with disable_gc():
            ref = get_refs(True)
            self.assertFalse(ref.expired())
        gc.collect()
        self.assertTrue(ref.expired())

    def test_create_graph_and_full_backward_hook_cycle(self):
        # If BackwardHook saves grad_output, it can create a cycle when we perform backward
        # with create_graph=True
        #
        #   grad_output -> grad_output.grad_fn -> graph -> hook -> grad_output
        #
        class TestCls:
            # Dummy class for the purpose of creating a weakref
            pass

        def get_ref(input_requires_grad, nb_hooks):
            t = torch.randn(10, requires_grad=input_requires_grad)
            a = torch.tensor(1.0, requires_grad=True)

            class Test(nn.Module):
                def forward(self, x):
                    return x**2 * a**2

            mod = Test()

            for _ in range(nb_hooks):
                mod.register_full_backward_hook(lambda a, b, c: None)

            tmp = mod(t)

            # Save dummy object to graph and get a weak ref to it
            test = TestCls()
            ref = weakref.ref(test)
            tmp.grad_fn.metadata["a"] = test

            with set_warn_always_context(True):
                with warnings.catch_warnings(record=True) as w:
                    tmp.exp().sum().backward(create_graph=True)
                    self.assertTrue(len(w) == 1)
                    self.assertTrue(
                        "Using backward() with create_graph=True" in str(w[0].message)
                    )

            # Remove the backward + create_graph=True cycle
            a.grad = None
            t.grad = None

            return ref

        for nb_hooks in (1, 2, 3):
            for input_requires_grad in (True, False):
                ref_ = get_ref(
                    input_requires_grad=input_requires_grad,
                    nb_hooks=nb_hooks,
                )
                gc.collect()
                self.assertIsNone(ref_())

    @parametrize("use_custom_function", [True, False])
    @parametrize("use_tensor_hook", [True, False])
    def test_hook_closure_cycle(self, use_custom_function, use_tensor_hook):
        # This creates a cycle between the hook and grad_fn_b
        # hook -> closure -> grad_fn_b (python) -> grad_fn (cpp) -> hook (cpp)
        # -> dict -> hook
        #
        # This test is testing that the grad_fn_b (python) only traverses the
        # dict if it is the only one holding a reference to the grad_fn_b (cpp)
        # shared_ptr
        #
        # See: https://github.com/pytorch/pytorch/issues/102174
        class Function(torch.autograd.Function):
            @staticmethod
            def forward(ctx, x):
                return x

            @staticmethod
            def backward(ctx, grad):
                return grad

        class Test:
            pass

        count = [0]

        def scope():
            a = torch.tensor(1.0, requires_grad=True)
            if use_custom_function:
                b = Function.apply(a)
            else:
                b = a.clone()
            grad_fn_b = b.grad_fn
            obj = Test()

            def hook(*args):
                # Make sure this hook's closure holds onto grad_fn_b
                # This forms a cycle between the hook and grad_fn_b
                # We also hold onto a sentinel object 'obj' to track
                # whether this cycle is still alive. See 'ref' below.
                grad_fn_b
                obj
                count[0] += 1

            if use_tensor_hook:
                b.register_hook(hook)
            else:
                b.grad_fn.register_hook(hook)
            c = b.clone()
            ref = weakref.ref(obj)
            return c, ref

        with disable_gc():
            out, ref = scope()
            out.backward(retain_graph=True)

            gc.collect()

            # Make sure gc does not clear the cycle noted above.
            # e.g. the hook is alive and gets fired even after gc runs
            out.backward(retain_graph=True)
            self.assertEqual(count[0], 2)

            # ref is still alive because the use_count of the cpp grad_fn
            # shared_ptr > 1 since (1) the python grad_fn is alive, and (2) the
            # rest of the graph holds onto the shared_ptr
            self.assertIsNotNone(ref())

            # Then delete the rest of the graph and check that ref is dead
            del out
            gc.collect()
            self.assertIsNone(ref())

    def test_full_backward_hook_double_backward(self):
        x = torch.rand(1, requires_grad=True)
        y = torch.rand_like(x)

        func = torch.nn.MSELoss()
        counter = [0]

        def hook(module, grad_input, grad_output):
            counter[0] += 1

        func.register_full_backward_hook(hook)

        f = func(x, y)

        (gradx_f,) = torch.autograd.grad(f, x, create_graph=True)
        self.assertEqual(counter[0], 1)
        _ = torch.autograd.grad(gradx_f, x)
        # We should not error, and counter should not be incremented
        self.assertEqual(counter[0], 1)

    def test_input_buffer_accum(self):
        leaf = torch.rand(2, 2, requires_grad=True)

        # An op that returns sparse gradients
        ind = torch.tensor([[0, 0]], dtype=torch.long)
        out2 = leaf.gather(0, ind, sparse_grad=True)

        # An op that returns the gradients as-is
        out1 = leaf.clone()

        grad_out1_original = torch.rand_like(out1)
        grad_out1 = grad_out1_original.clone()
        grad_out2 = torch.rand_like(out2)

        torch.autograd.backward((out1, out2), (grad_out1, grad_out2))

        # Given gradients should not be modified inplace
        self.assertEqual(grad_out1, grad_out1_original)

    def test_no_unnecessary_unwrapping(self):
        a = torch.randn(5, requires_grad=True)
        a_orig = a.detach().clone()
        b = a * a
        c = a * b
        d = torch.exp(a)

        # a is leaf
        self.assertIs(b.grad_fn._saved_self, a)
        self.assertIs(b.grad_fn._saved_other, a)
        self.assertIs(c.grad_fn._saved_self, a)

        # b is not an output
        self.assertIs(c.grad_fn._saved_other, b)

        # d is an output
        self.assertEqual(d.grad_fn._saved_result, d)
        self.assertIsNot(d.grad_fn._saved_result, d)

        c.sum().backward()

        with self.assertRaisesRegex(RuntimeError, "after they have already been freed"):
            c.grad_fn._saved_self

        # a is left untouched
        self.assertEqual(a, a_orig)

    def test_saved_variable_version_counter(self):
        a = torch.rand(2, requires_grad=True)

        b = torch.exp(a)

        b_unpacked = b.grad_fn._saved_result
        self.assertEqual(b, b_unpacked)
        self.assertEqual(b._version, b_unpacked._version)

        with torch.no_grad():
            b += 1

        self.assertEqual(b, b_unpacked)
        self.assertEqual(b._version, b_unpacked._version)

    def test_saved_variable_packing_unpacking_saved_original_with_hooks(self):
        # Tests that packing/unpacking a SavedVariable works correctly with user-defined hooks
        # The saved_original / did_not_save_original distinction corresponds to the `save_original`
        # attribute of `SavedVariable`.

        def test(get_input, is_leaf):
            a = get_input()
            grad_fn = a.grad_fn
            y = a * a
            y.grad_fn._raw_saved_self.register_hooks(lambda x: 2 * x, lambda x: x / 2)
            self.assertEqual(a, y.grad_fn._saved_self)
            if not is_leaf:
                self.assertIs(grad_fn, y.grad_fn._saved_self.grad_fn)
                y.sum().backward()
            else:
                y.sum().backward()
                self.assertEqual(2 * a, a.grad)

            a = get_input()
            grad_fn = a.grad_fn
            y = a * a
            y.grad_fn._raw_saved_self.register_hooks(lambda x: 2 * x, lambda x: x)
            self.assertEqual(2 * a, y.grad_fn._saved_self)
            if not is_leaf:
                self.assertIs(grad_fn, y.grad_fn._saved_self.grad_fn)
                y.sum().backward()
            else:
                y.sum().backward()
                self.assertEqual(3 * a, a.grad)

            # double backward
            a = get_input()
            grad_fn = a.grad_fn
            y = a**3
            y.grad_fn._raw_saved_self.register_hooks(lambda x: x, lambda x: x)
            s = torch.sum(y)
            (g,) = torch.autograd.grad(s, (a,), create_graph=True)
            if not is_leaf:
                self.assertIs(grad_fn, y.grad_fn._saved_self.grad_fn)
                g.sum().backward()
            else:
                g.sum().backward()
                self.assertEqual(6 * a, a.grad)

            a = get_input()
            y = a * a
            y.grad_fn._raw_saved_self.register_hooks(lambda x: x, lambda x: 1)
            with self.assertRaisesRegex(
                TypeError, "Output of saved tensor unpack_hook expected to be a Tensor"
            ):
                print(y.grad_fn._saved_self)

            a = get_input()
            y = a * a
            with self.assertRaisesRegex(
                TypeError, "missing 1 required positional argument"
            ):
                y.grad_fn._raw_saved_self.register_hooks(lambda x, b: x, lambda x: x)

            a = get_input()
            y = a * a
            with self.assertRaisesRegex(
                TypeError, "missing 1 required positional argument"
            ):
                y.grad_fn._raw_saved_self.register_hooks(
                    lambda x, b: (x, b), lambda x: x
                )

            def inplace_double(x):
                x *= 2
                return x

            a = get_input()
            t = a * a

            with self.assertRaisesRegex(
                RuntimeError,
                "A saved tensor pack hook is modifying its input in place.",
            ):
                t.grad_fn._raw_saved_self.register_hooks(
                    inplace_double, lambda x: x / 2
                )

        # leaf
        test(lambda: torch.randn(5, requires_grad=True), True)

        # not leaf, not output
        test(lambda: (1 + torch.randn(5, requires_grad=True)), False)

    def test_saved_variable_saved_original_inplace_detach(self):
        # Detaching a tensor that is saved input raises
        a = torch.tensor(1.0, requires_grad=True).clone()
        b = a.sin()
        a.detach_()
        with self.assertRaisesRegex(
            RuntimeError, "Trying to use a saved tensor that has been detached"
        ):
            b.backward()

        # Detaching a tensor that is saved as output is OK
        a = torch.tensor(1.0, requires_grad=True).clone()
        b = a.exp()
        a.detach_()
        b.backward()

    def test_saved_variable_packing_unpacking_did_not_save_original_with_hooks(self):
        # Tests that packing/unpacking a SavedVariable works correctly with user-defined hooks
        # The saved_original / did_not_save_original distinction corresponds to the `save_original`
        # attribute of `SavedVariable`.

        a = torch.randn(5, requires_grad=True)
        y = torch.exp(a)
        y.grad_fn._raw_saved_result.register_hooks(lambda x: x, lambda x: x)
        self.assertEqual(y, y.grad_fn._saved_result)
        self.assertIs(y.grad_fn, y.grad_fn._saved_result.grad_fn)
        y.sum().backward()
        self.assertEqual(a.grad, y)

    def test_saved_variable_packing_unpacking_saved_original_with_default_hooks(self):
        # Tests that default hooks are properly registered, used and reset
        # The saved_original / did_not_save_original distinction corresponds to the `save_original`
        # attribute of `SavedVariable`.
        # See also:
        #  - test_saved_variable_packing_unpacking_saved_original_with_hooks

        def pack(x):
            warnings.warn("pack")
            return x

        with torch.autograd.graph.saved_tensors_hooks(pack, lambda x: x):
            a = torch.ones(5, requires_grad=True)

            with warnings.catch_warnings(record=True) as w:
                warnings.simplefilter("always")
                y = a * a
                # should raise two warnings from a being saved twice
                self.assertEqual(len(w), 2)

        with torch.autograd.graph.saved_tensors_hooks(lambda x: x, lambda x: x):
            a = torch.randn(5, requires_grad=True)
            y = a * a
            self.assertEqual(a, y.grad_fn._saved_self)
            self.assertEqual(a, y.grad_fn._saved_other)
            y.sum().backward()
            self.assertEqual(2 * a, a.grad)

        with torch.autograd.graph.saved_tensors_hooks(lambda x: 2 * x, lambda x: x / 2):
            a = torch.randn(5, requires_grad=True)
            y = a * a
            self.assertEqual(a, y.grad_fn._saved_self)
            self.assertEqual(a, y.grad_fn._saved_other)
            y.sum().backward()
            self.assertEqual(2 * a, a.grad)

        with torch.autograd.graph.saved_tensors_hooks(lambda x: 2 * x, lambda x: x):
            a = torch.randn(5, requires_grad=True)
            y = a * a
            self.assertEqual(2 * a, y.grad_fn._saved_self)
            self.assertEqual(2 * a, y.grad_fn._saved_other)
            y.sum().backward()
            self.assertEqual(4 * a, a.grad)

        # Exited hooks correctly
        a = torch.randn(5, requires_grad=True)
        y = a * a
        self.assertEqual(a, y.grad_fn._saved_self)
        self.assertEqual(a, y.grad_fn._saved_other)
        y.sum().backward()
        self.assertEqual(2 * a, a.grad)

    def test_saved_variable_packing_unpacking_did_not_save_original_with_default_hooks(
        self,
    ):
        # See also test_saved_variable_packing_unpacking_did_not_save_original_with_hooks

        with torch.autograd.graph.saved_tensors_hooks(lambda x: x, lambda x: x):
            a = torch.randn(5, requires_grad=True)
            y = torch.exp(a)
            self.assertEqual(y, y.grad_fn._saved_result)
            y.sum().backward()
            self.assertEqual(a.grad, y)

    def test_setting_default_saved_variable_hooks_twice_should_not_fail(self):
        with torch.autograd.graph.saved_tensors_hooks(lambda x: x, lambda x: x):
            with torch.autograd.graph.saved_tensors_hooks(lambda x: x, lambda x: x):
                pass

    def test_setting_default_saved_variable_hooks_twice_should_use_inner(self):
        with torch.autograd.graph.saved_tensors_hooks(lambda x: 3 * x, lambda x: 3 * x):
            b = torch.randn(5, requires_grad=True)
            with torch.autograd.graph.saved_tensors_hooks(
                lambda x: 5 * x, lambda x: 5 * x
            ):
                a = torch.randn(5, requires_grad=True)
                y = a * a
            z = b * b
        y.sum().backward()
        z.sum().backward()
        self.assertEqual(2 * 5 * 5 * a, a.grad)
        self.assertEqual(2 * 3 * 3 * b, b.grad)

    def test_disabling_saved_tensor_hooks(self):
        with torch.autograd.graph.disable_saved_tensors_hooks("error message"):
            with self.assertRaisesRegex(RuntimeError, "error message"):
                with torch.autograd.graph.saved_tensors_hooks(lambda x: x, lambda x: x):
                    pass

        self.assertTrue(torch._C._autograd._saved_tensors_hooks_is_enabled())

        with torch.autograd.graph.saved_tensors_hooks(lambda x: x, lambda x: x):
            with self.assertRaisesRegex(RuntimeError, "error message"):
                with torch.autograd.graph.disable_saved_tensors_hooks("error message"):
                    pass

        self.assertTrue(torch._C._autograd._saved_tensors_hooks_is_enabled())

    def test_disabling_saved_tensor_hooks_nested(self):
        with torch.autograd.graph.disable_saved_tensors_hooks("outer"):
            with torch.autograd.graph.disable_saved_tensors_hooks("inner"):
                with self.assertRaisesRegex(RuntimeError, "inner"):
                    with torch.autograd.graph.saved_tensors_hooks(
                        lambda x: x, lambda x: x
                    ):
                        pass

            self.assertFalse(torch._C._autograd._saved_tensors_hooks_is_enabled())

        self.assertTrue(torch._C._autograd._saved_tensors_hooks_is_enabled())

    def test_saved_tensor_hooks_custom_error_propagaation(self):
        class CustomError(Exception):
            pass

        class error_on_pack_hook(torch.autograd.graph.saved_tensors_hooks):
            def __init__(self):
                def pack_hook(x):
                    raise CustomError("pack")

                super().__init__(pack_hook, lambda x: x)

        class error_on_unpack_hook(torch.autograd.graph.saved_tensors_hooks):
            def __init__(self):
                def unpack_hook(x):
                    raise CustomError("unpack")

                super().__init__(lambda x: x, unpack_hook)

        a = torch.tensor(1.0, requires_grad=True)

        with error_on_pack_hook():
            with self.assertRaisesRegex(CustomError, "pack"):
                out = torch.sin(a)

        with error_on_unpack_hook():
            out = torch.sin(a)
            with self.assertRaisesRegex(CustomError, "unpack"):
                out.backward()

    def test_saved_tensor_hooks_custom_function_intermediates(self):
        class Func(torch.autograd.Function):
            @staticmethod
            def forward(ctx, x):
                intermediate = x.exp()
                ctx.save_for_backward(
                    intermediate.clone().detach_().requires_grad_(True)
                )
                return x.exp()

            @staticmethod
            def backward(ctx, grad_out):
                (intermediate,) = ctx.saved_tensors
                return grad_out * intermediate

        a = torch.tensor(1.0, requires_grad=True)

        with torch.autograd.graph.saved_tensors_hooks(lambda x: x, lambda x: x):
            out = Func.apply(a)
        out.backward()

    def test_save_on_cpu_and_checkpoint(self):
        a = torch.randn(2, 2, requires_grad=True)

        b = a.pow(2).pow(2).pow(2).pow(2)
        b.sum().backward()
        b_grad = a.grad.clone()
        a.grad.zero_()

        with torch.autograd.graph.save_on_cpu():
            h = a.pow(2)
            h = checkpoint(lambda x: x.pow(2).pow(2), h, use_reentrant=False)
            c = h.pow(2)
        c.sum().backward()
        c_grad = a.grad.clone()
        a.grad.zero_()

        def f(a):
            h = a.pow(2)
            with torch.autograd.graph.save_on_cpu():
                h = h.pow(2).pow(2)
            return h.pow(2)

        d = checkpoint(f, a, use_reentrant=False)
        d.sum().backward()
        d_grad = a.grad.clone()

        self.assertEqual(b_grad, c_grad)
        self.assertEqual(b_grad, d_grad)

    def test_pack_hook_with_inplace_modification_should_fail(self):
        a = torch.randn(5, requires_grad=True)

        def inc(x):
            x += 1
            return x

        with torch.autograd.graph.saved_tensors_hooks(inc, lambda x: x):
            with self.assertRaisesRegex(
                RuntimeError,
                "A saved tensor pack hook is modifying its input in place.",
            ):
                y = torch.exp(a)

        y = torch.exp(a)
        with self.assertRaisesRegex(
            RuntimeError, "A saved tensor pack hook is modifying its input in place."
        ):
            y.grad_fn._raw_saved_result.register_hooks(inc, lambda x: x)

    def test_saving_variable_to_disk(self):
        with tempfile.TemporaryDirectory() as tmp_dir:

            def pack(x):
                name = os.path.join(tmp_dir, str(uuid.uuid4()))
                torch.save(x, name)
                return name

            def unpack(name):
                return torch.load(name)

            with torch.autograd.graph.saved_tensors_hooks(pack, unpack):
                a = torch.ones(5, requires_grad=True)
                y = a * a
                self.assertEqual(a, y.grad_fn._saved_self)

                y.sum().backward()
                self.assertEqual(2 * a, a.grad)

    def test_default_saved_variable_hooks_double_backward(self):
        with torch.autograd.graph.saved_tensors_hooks(lambda x: x, lambda x: x):
            a = torch.randn(5, requires_grad=True)
            y = a**3
            s = torch.sum(y)
            (g,) = torch.autograd.grad(s, (a,), create_graph=True)
            g.sum().backward()
            self.assertEqual(6 * a, a.grad)

        with torch.autograd.graph.saved_tensors_hooks(lambda x: 2 * x, lambda x: x):
            a = torch.randn(5, requires_grad=True)
            y = a**3
            s = torch.sum(y)
        (g,) = torch.autograd.grad(s, (a,), create_graph=True)
        g.sum().backward()
        # factor 2 because only a is saved once
        self.assertEqual(6 * 2 * a, a.grad)

        a = torch.randn(5, requires_grad=True)
        y = a**3
        s = torch.sum(y)
        with torch.autograd.graph.saved_tensors_hooks(lambda x: 2 * x, lambda x: x):
            (g,) = torch.autograd.grad(s, (a,), create_graph=True)
            g.sum().backward()
            # factor 4 because pow_backward is grad * (exp * self.pow(exp - 1))
            # so grad is saved and self (i.e. a) is saved
            self.assertEqual(6 * 4 * a, a.grad)

        with torch.autograd.graph.saved_tensors_hooks(lambda x: 2 * x, lambda x: x):
            a = torch.randn(5, requires_grad=True)
            y = a**3
            s = torch.sum(y)
            (g,) = torch.autograd.grad(s, (a,), create_graph=True)
            g.sum().backward()
            # combining the two above blocks: 2 * 4 = 8
            # note that in that sense, a is saved twice
            self.assertEqual(6 * 8 * a, a.grad)

    def test_wrapped_number_saved_variable_hooks(self):
        def err_hook(x):
            raise RuntimeError("this hook should not be called")

        with torch.autograd.graph.saved_tensors_hooks(err_hook, err_hook):
            a = torch.randn(5, requires_grad=True)
            out = (a * 3).sum()
            # 3 is saved as a saved tensor because it is a wrapped number, but
            # wrapped numbers should be special cased to not trigger saved variable hooks
            torch.autograd.grad(out, (a,))

    def test_graph_save_on_cpu(self):
        def test(get_input, cuda, pin_memory):
            with torch.autograd.graph.save_on_cpu(pin_memory):
                a = get_input()
                if cuda:
                    a.cuda()
                y = a * a
                self.assertEqual(a, y.grad_fn._saved_self)
                self.assertEqual(a, y.grad_fn._saved_other)
                self.assertEqual(a.dtype, y.grad_fn._saved_self.dtype)
                self.assertEqual(a.layout, y.grad_fn._saved_self.layout)
                if y.is_sparse:
                    y = y.to_dense()
                y.sum().backward()

                actual = 2 * a
                expected = a.grad
                if a.is_sparse:
                    actual = actual.coalesce()
                    expected = expected.coalesce()

                self.assertEqual(actual, expected)

        for cuda in [False] + ([True] if torch.cuda.is_available() else []):
            for pin_memory in [True, False]:
                # FloatTensor
                test(lambda: torch.randn(5, requires_grad=True), cuda, pin_memory)
                # DoubleTensor
                test(
                    lambda: torch.randn(5, requires_grad=True, dtype=torch.double),
                    cuda,
                    pin_memory,
                )
                # Sparse tensor
                x = torch.sparse_coo_tensor(
                    torch.tensor([[1, 1]]).long(),
                    torch.tensor([1.0, 1.0]),
                    requires_grad=True,
                )
                test(lambda: x, cuda, pin_memory)

    @unittest.skipIf(not TEST_CUDA, "test requires CUDA")
    def test_graph_save_on_cpu_cuda(self):
        def f(x):
            a = x + 1
            return a * a

        # with grad
        a = torch.ones(1, requires_grad=True, device="cuda")
        y = f(a)
        memory_with_grad = torch.cuda.memory_allocated()

        del a
        del y

        # without grad
        a = torch.ones(1, requires_grad=True, device="cuda")
        with torch.no_grad():
            y = f(a)
        memory_without_grad = torch.cuda.memory_allocated()

        self.assertGreater(memory_with_grad, memory_without_grad)

        del a
        del y

        # with hooks
        with torch.autograd.graph.save_on_cpu():
            a = torch.ones(1, requires_grad=True, device="cuda")
            y = f(a)
            memory_with_hooks = torch.cuda.memory_allocated()
            self.assertEqual(memory_with_hooks, memory_without_grad)

    def test_multi_grad_all_hooks(self):
        t1 = torch.rand(2, requires_grad=True)
        t2 = torch.rand(2, requires_grad=True)
        t3 = torch.rand(2, requires_grad=True)
        t4 = torch.rand(2, requires_grad=True)

        res = [None] * 4
        count = [0]

        def hook(grads):
            nonlocal res
            count[0] += 1
            res = [g is not None for g in grads]

        handle = torch.autograd.graph.register_multi_grad_hook((t1, t2, t3, t4), hook)

        out = t2 * t3

        out.sum().backward(inputs=(t2, t3), retain_graph=True)
        self.assertEqual(count[0], 1)
        self.assertEqual(res, [False, True, True, False])

        out.sum().backward(inputs=(t1, t4), retain_graph=True)
        self.assertEqual(count[0], 1)

        out.sum().backward(inputs=(t1, t3), retain_graph=True)
        self.assertEqual(count[0], 2)
        self.assertEqual(res, [False, False, True, False])

        class Func(torch.autograd.Function):
            @staticmethod
            def forward(ctx, x):
                return x

            @staticmethod
            def backward(ctx, gO):
                raise RuntimeError("error message")

        out = Func.apply(t2) * t3
        with self.assertRaisesRegex(RuntimeError, "error message"):
            out.sum().backward(inputs=(t2, t3), retain_graph=True)
        self.assertEqual(count[0], 2)

        handle.remove()
        out.sum().backward(inputs=(t1, t3), retain_graph=True)
        self.assertEqual(count[0], 2)

    def test_multi_grad_any_hooks(self):
        hook_id = 0
        any_hook_handles: List[RemovableHandle] = []

        class MultiOutputModule(nn.Module):
            def __init__(self):
                super().__init__()
                self.lin = nn.Linear(3, 3)

            def forward(self, x: torch.Tensor) -> Tuple[torch.Tensor, torch.Tensor]:
                z = self.lin(x)
                out = torch.sin(z), torch.cos(z)
                nonlocal hook_id
                z.register_hook(partial(hook, hook_id))
                hook_id += 1
                any_hook_handles.append(
                    torch.autograd.graph.register_multi_grad_hook(
                        out, partial(hook, hook_id), mode="any"
                    )
                )
                hook_id += 1
                return out

        class Model(nn.Module):
            def __init__(self):
                super().__init__()
                self.mod1 = MultiOutputModule()
                self.mod2 = MultiOutputModule()

            def forward(self, x: torch.Tensor) -> torch.Tensor:
                y = self.mod1(x)
                z = y[0] + y[1]
                return self.mod2(z)

        hook_order: List[int] = []
        hook_count = 0

        def hook(hook_id: int, *unused):
            nonlocal hook_count
            nonlocal hook_order
            hook_count += 1
            hook_order.append(hook_id)

        # Any hooks: IDs 1 and 3; regular hooks: IDs 0 and 2
        model = Model()
        inp = torch.randn((2, 3))
        out = model(inp)
        (out[0] + out[1]).sum().backward()
        # Check that the any-hook runs only once and before the regular hook
        # for each module
        self.assertEqual(len(any_hook_handles), 2)
        self.assertEqual(hook_order, [3, 2, 1, 0])

        hook_id = 0
        hook_order.clear()
        any_hook_handles.clear()
        out = model(inp)
        for handle in any_hook_handles:
            handle.remove()
        (out[0] + out[1]).sum().backward()
        # Check that the any-hook does not run if removed
        self.assertEqual(hook_order, [2, 0])

    def test_multi_grad_hooks_invalid_mode(self):
        t1 = torch.rand(2, requires_grad=True)
        t2 = torch.rand(2, requires_grad=True)
        regex = r"Expects mode to be one of \('all', 'any'\) but got foo"
        with self.assertRaisesRegex(ValueError, regex):
            torch.autograd.graph.register_multi_grad_hook(
                (t1, t2), lambda _: None, mode="foo"
            )

    def test_pynode_destruction_deadlock(self):
        script = """
import torch

class Foo(torch.autograd.Function):
    @staticmethod
    def forward(ctx, x):
        return x.clone()

    @staticmethod
    def forward(ctx, gO):
        return gO.clone()

def get_out():
    inp = torch.rand(2, requires_grad=True)

    # The python function is first so that it runs
    # last in the backward pass
    right = Foo.apply(inp)

    # An op that creates new memory
    left1 = inp.clone()
    # An op that saves its input
    left2 = left1 ** 2

    # Inplace modify so that the backward for
    # left2 always raises an error
    left1 += 1

    # An op that takes both side as input.
    # After running, both side's last op will be in
    # the ready queue
    # And the op for left will run first as it was
    # executed last during the forward
    out = left2 + right

    return out

# Nothing should be global variables here as, from what
# I can see, python leaks all the global objects
get_out().sum().backward()

# This used to deadlock when the PyNode is being destroyed after
# the error is raised.
"""
        try:
            subprocess.check_output(
                [sys.executable, "-c", script],
                stderr=subprocess.STDOUT,
                # On Windows, opening the subprocess with the default CWD makes `import torch`
                # fail, so just set CWD to this script's directory
                cwd=os.path.dirname(os.path.realpath(__file__)),
                # It is ok to have an extra long timeout here as a timeout means the test failed
                timeout=20,
            )
        except subprocess.TimeoutExpired as e:
            self.fail(
                msg="Example code timed out! See the code sample in the test for details."
            )
        except subprocess.CalledProcessError as e:
            if e.returncode < 0:
                # Sometimes we segfault instead of deadlocking
                self.fail("Subprocess exited with a fatal signal")
            else:
<<<<<<< HEAD
                err_msg = "RuntimeError: one of the variables needed for gradient computation"
=======
                err_msg = (
                    "RuntimeError: one of the variables needed for gradient computation"
                )
>>>>>>> f34905f6
                self.assertTrue(err_msg in e.output.decode("utf-8"))

    def test_view_func_replay(self):
        with torch.autograd._force_original_view_tracking(True):

            def _assert_match_metadata(a, b):
                self.assertEqual(a.size(), b.size())
                self.assertEqual(a.stride(), b.stride())
                self.assertEqual(a.storage_offset(), b.storage_offset())
                self.assertEqual(a.device, b.device)
                self.assertEqual(a.dtype, b.dtype)

            def _test_fn(fn, inp, *args, use_unsafe_view_func=False):
                outs = fn(inp, *args)
                # handle functions that return multiple views (e.g. split)
                if isinstance(outs, torch.Tensor):
                    outs = [outs]

                for out in outs:
                    self.assertTrue(out._is_view())
                    self.assertTrue(out._base is inp)

                    # forward view_func
                    new_inp = inp.clone()
                    _assert_match_metadata(new_inp, inp)
                    if use_unsafe_view_func:
                        new_out = out._view_func_unsafe(new_inp)
                    else:
                        new_out = out._view_func(new_inp)
                    _assert_match_metadata(new_out, out)
                    self.assertEqual(new_out, out)

                    # reverse view_func
                    new_out = out.detach()
                    new_inp = out._rev_view_func_unsafe(new_out)
                    _assert_match_metadata(new_inp, inp)
                    self.assertTrue(new_inp._is_view())
                    self.assertTrue(new_inp._base is new_out)

            # test individual view ops
            _test_fn(torch.ops.aten.alias.default, torch.rand(2, 2))
            _test_fn(torch.as_strided, torch.rand(2, 2), (4,), (1,))
            _test_fn(torch.chunk, torch.rand(2, 4), 2, -1)
            _test_fn(torch.diagonal, torch.rand(4, 4))
            _test_fn(torch.ops.aten.expand.default, torch.rand(4, 1), (-1, 3))
            _test_fn(torch.narrow, torch.rand(2, 2), 0, 1, 1)
            _test_fn(torch.permute, torch.rand(2, 3, 4), (1, 0, 2))
            _test_fn(torch.select, torch.rand(2, 2), 0, 0)
            _test_fn(torch.ops.aten.slice.Tensor, torch.rand(2, 2), 1, 1, 2)
            _test_fn(torch.split, torch.rand(2, 2), 1)
            _test_fn(torch.split_with_sizes, torch.rand(2, 4), [1, 3], -1)
            _test_fn(torch.squeeze, torch.rand(2, 1, 4))
            _test_fn(torch.squeeze, torch.rand(2, 1, 4), 1)
            _test_fn(torch.squeeze, torch.rand(2, 1, 1, 4), [1, 2])
            _test_fn(torch.t, torch.rand(2, 4))
            _test_fn(torch.transpose, torch.rand(2, 4), 0, 1)
            _test_fn(torch.unbind, torch.rand(1, 5))
            _test_fn(torch.ops.aten.unfold.default, torch.rand(1, 5), 1, 3, 2)
            _test_fn(torch.unsqueeze, torch.rand(2, 4), -2)
            _test_fn(torch.ops.aten.view.default, torch.rand(2, 10), (-1, 5, 2))
            _test_fn(torch.view_as_complex, torch.rand(2, 2))
            _test_fn(torch.view_as_real, torch.rand(2, 2, dtype=torch.cfloat))

            # test view chains
            _test_fn(
                lambda x: x.unsqueeze(-1).transpose(-1, -2).squeeze(1),
                torch.randn(2, 4),
            )
            _test_fn(
                lambda x: x.chunk(2, -1)[0].transpose(0, 1).unsqueeze(-1),
                torch.randn(2, 3, 4),
            )
            _test_fn(
<<<<<<< HEAD
                lambda x: x.split_with_sizes([1, 3], -1)[0].chunk(2, 0), torch.randn(2, 3, 4))
=======
                lambda x: x.split_with_sizes([1, 3], -1)[0].chunk(2, 0),
                torch.randn(2, 3, 4),
            )
>>>>>>> f34905f6

            # chains with missing view_func()s use as_strided() to cover the gaps
            def chain_with_only_parent_view_func(x):
                with torch.autograd._force_original_view_tracking(True):
                    x = x.split_with_sizes([1, 3], -1)[0]

                with torch.autograd._force_original_view_tracking(False):
                    x = x.chunk(2, 0)

                return x

            _test_fn(chain_with_only_parent_view_func, torch.randn(2, 3, 4))

            def chain_with_only_current_view_func(x):
                with torch.autograd._force_original_view_tracking(False):
                    x = x.split_with_sizes([1, 3], -1)[0]

                with torch.autograd._force_original_view_tracking(True):
                    x = x.chunk(2, 0)

                return x

            _test_fn(chain_with_only_current_view_func, torch.randn(2, 3, 4))

            # TODO: Move this somewhere else
            # test NT views
<<<<<<< HEAD
            from torch.nested._internal.nested_tensor import nested_view_from_values_offsets
=======
            from torch.nested._internal.nested_tensor import (
                nested_view_from_values_offsets,
            )
>>>>>>> f34905f6

            values = torch.randn(10, 5)
            offsets = torch.tensor([0, 3, 6, 10])
            _test_fn(nested_view_from_values_offsets, values, offsets)

            nt = nested_view_from_values_offsets(values, offsets).clone().detach()
<<<<<<< HEAD
            _test_fn(torch.ops.aten._nested_get_values.default, nt, use_unsafe_view_func=True)
=======
            _test_fn(
                torch.ops.aten._nested_get_values.default, nt, use_unsafe_view_func=True
            )
>>>>>>> f34905f6

            def chain_nt_to_dense_back_and_forth(nt):
                # NJT1 -> dense -> NJT2 -> dense
                offsets2 = nt.offsets().clone().detach()
                return nested_view_from_values_offsets(nt.values(), offsets2).values()

            _test_fn(chain_nt_to_dense_back_and_forth, nt, use_unsafe_view_func=True)

            def chain_dense_to_nt_back_and_forth(values, offsets):
                offsets2 = offsets.clone().detach()
                # dense -> NJT1 -> dense -> NJT2
                return nested_view_from_values_offsets(
<<<<<<< HEAD
                    nested_view_from_values_offsets(values, offsets).values(),
                    offsets2)

            _test_fn(chain_dense_to_nt_back_and_forth, values, offsets, use_unsafe_view_func=True)
=======
                    nested_view_from_values_offsets(values, offsets).values(), offsets2
                )

            _test_fn(
                chain_dense_to_nt_back_and_forth,
                values,
                offsets,
                use_unsafe_view_func=True,
            )
>>>>>>> f34905f6

    def test_view_func_replay_with_modified_state(self):
        with torch.autograd._force_original_view_tracking(True):
            base = torch.randn(3, 4, 5)
            view = base.select(1, 2)

            def symint_visitor_fn(x):
                # modify saved index
                return x + 1

            # ensure modifying state changes view replay
            new_base = torch.randn_like(base)
            new_view = view._view_func(new_base, symint_visitor_fn=symint_visitor_fn)
            self.assertEqual(new_view, new_base.select(1, 3))

            # ensure saved state reverts back afterwards
            self.assertEqual(view._view_func(new_base), new_base.select(1, 2))

            # check modifying tensor state. currently, slice_inverse() is the only
            # view that saves a tensor
            base = torch.randn(3, 4, 5)
            sliced = base[:, 2:3, :].detach()
            view = torch.ops.aten.slice_inverse(sliced, base, 1, 2, 3, 1)

            replacement_shape = (1, 2, 3)

            def tensor_visitor_fn(x):
                # return tensor with a smaller shape than the saved one
                return torch.randn(*replacement_shape)

            # ensure modifying state changes view replay
            new_sliced = torch.ones_like(base)[:, 2:3, :].detach()
            new_view = view._view_func(new_sliced, tensor_visitor_fn=tensor_visitor_fn)
            self.assertEqual(new_view.shape, replacement_shape)
<<<<<<< HEAD
            self.assertEqual(new_view, new_sliced.as_strided(replacement_shape, (6, 3, 1)))
=======
            self.assertEqual(
                new_view, new_sliced.as_strided(replacement_shape, (6, 3, 1))
            )
>>>>>>> f34905f6

            # ensure saved state reverts back afterwards
            self.assertEqual(view._view_func(sliced), base)

    def test_setup_context_when_forward_has_default_args(self):
        class PowFunction(Function):
            @staticmethod
            def forward(x, y=3):
                return torch.pow(x, y)

            @staticmethod
            def setup_context(ctx, inputs, output):
                x, y = inputs
                ctx.save_for_backward(x)
                ctx.y = y

            @staticmethod
            def backward(ctx, gO):
                (x,) = ctx.saved_tensors
                y = ctx.y
                return gO * y * torch.pow(x, y - 1), None

        class PowFunctionWithClassmethod(Function):
            @classmethod
            def forward(cls, x, y=3):
                return torch.pow(x, y)

            @classmethod
            def setup_context(cls, ctx, inputs, output):
                x, y = inputs
                ctx.save_for_backward(x)
                ctx.y = y

            @classmethod
            def backward(cls, ctx, gO):
                (x,) = ctx.saved_tensors
                y = ctx.y
                return gO * y * torch.pow(x, y - 1), None

        x = torch.tensor(2.0, requires_grad=True)

        y = torch.tensor(8.0)
        y_expected = torch.tensor(12.0)

        y1 = PowFunction.apply(x)
        (y1_expected,) = torch.autograd.grad(y1, x)

        y2 = PowFunctionWithClassmethod.apply(x)
        (y2_expected,) = torch.autograd.grad(y2, x)

        self.assertEqual(y, y1)
        self.assertEqual(y_expected, y1_expected)
        self.assertEqual(y, y2)
        self.assertEqual(y_expected, y2_expected)

    @unittest.skipIf(not TEST_CUDA, "test requires CUDA")
    def test_gradcheck_default_device_placement_context(self):
        # During gradcheck with fast_mode=True, we create a random vector on the CPU device using a CPU generator.
        # This test ensures that this still works when the default device is set to something else by the user.
        with torch.device("cuda"):
            x = torch.randn(3, dtype=torch.double, requires_grad=True)

            def func(inp):
                return inp**2.0

            self.assertTrue(gradcheck(func, x, fast_mode=True))


def index_perm_variable(shape, max_indices):
    if not isinstance(shape, tuple):
        shape = (shape,)

    index = torch.randperm(max_indices).narrow(0, 0, reduce(mul, shape)).view(shape)
    return index


def bernoulli_scalar():
    return torch.tensor(0, dtype=torch.uint8).bernoulli_()


class TestAutogradForwardModeBatchedGrad(TestCase):
    def test_out_of_place_basic(self):
        a = torch.rand(4, 4, dtype=torch.double, requires_grad=True)
        b = torch.rand(4, 4, dtype=torch.double, requires_grad=True)
        self.assertTrue(
            gradcheck(
                torch.sin,
                a,
                check_forward_ad=True,
                check_batched_grad=True,
                check_batched_forward_grad=True,
            )
        )
        self.assertTrue(
            gradcheck(
                torch.add,
                (a, b),
                check_forward_ad=True,
                check_batched_grad=True,
                check_batched_forward_grad=True,
            )
        )

    def test_out_of_place_not_same_layout(self):
        input = torch.zeros([2, 2]).transpose(0, 1)
        tangent = torch.zeros([2, 2, 2])

        def jvp(tangent):
            with fwAD.dual_level():
                x = fwAD.make_dual(input, tangent)
                return fwAD.unpack_dual(x)[1]

        x_tangent = torch._vmap_internals._vmap(jvp, 0, 0)(tangent)

        self.assertIsNot(x_tangent, tangent)

    def test_inplace_on_view_same_layout(self):
        input = torch.zeros([2, 2])
        tangent = torch.zeros([2, 2, 2])
        base = torch.zeros([2, 2])
        view = base.view_as(base)

        def jvp(tangent):
            with fwAD.dual_level():
                x = fwAD.make_dual(input, tangent)
                view.copy_(x)
                return (
                    fwAD.unpack_dual(x)[1],
                    fwAD.unpack_dual(view)[1],
                    fwAD.unpack_dual(view._base)[1],
                )

        x_tangent, view_tangent, base_tangent = torch._vmap_internals._vmap(jvp, 0, 0)(
            tangent
        )

        self.assertFalse(
            view_tangent._is_view()
        )  # Optimization to share the same tensor!
        self.assertIs(view_tangent, base_tangent)
        self.assertIs(x_tangent, tangent)

    def test_inplace_on_view_not_same_layout(self):
        input = torch.zeros([2, 2])
        tangent = torch.zeros([2, 2, 2])
        view = torch.zeros([2, 2]).transpose(0, 1)

        def jvp(tangent):
            with fwAD.dual_level():
                x = fwAD.make_dual(input, tangent)
                view.copy_(x)
                return (
                    fwAD.unpack_dual(x)[1],
                    fwAD.unpack_dual(view)[1],
                    fwAD.unpack_dual(view._base)[1],
                )

        x_tangent, view_tangent, base_tangent = torch._vmap_internals._vmap(jvp, 0, 0)(
            tangent
        )

        self.assertIs(view_tangent._base, base_tangent)
        self.assertIs(x_tangent, tangent)
        self.assertIsNot(view_tangent, tangent)

    def test_metadata_check_for_storage_numel_skipped(self):
        # See: test_metadata_check_checks_storage_numel for the reverse of this test
        primal = torch.randn(5)[:4].detach()
        self.assertEqual(len(primal.storage()), 5)
        tangent = torch.randn(10, 4)

        def jvp(tangent):
            with fwAD.dual_level():
                dual = fwAD.make_dual(primal, tangent)
                _, unpacked_tangent = fwAD.unpack_dual(dual)

                # No copy is made
                self.assertIs(tangent, unpacked_tangent)

                # as_strided raises
                with self.assertRaisesRegex(
                    RuntimeError, "can access memory outside of `tensor`"
                ):
                    dual.as_strided((5,), (1,), 0)
            return unpacked_tangent

        torch._vmap_internals._vmap(jvp, 0, 0)(tangent)


class TestAutogradForwardMode(TestCase):
    def tearDown(self):
        # Ensure that a failing test won't make others fail
        while fwAD._current_level >= 0:
            fwAD.exit_dual_level()

        super().tearDown()

    def test_forward_level_cleanup(self):
        def get_tensor_and_weak_ref():
            # Create a new Tensor and weak reference
            t = torch.rand(2, requires_grad=True)
            return t, torch._C._WeakTensorRef(t)

        # Sanity check that the helper function works as expected
        t, t_ref = get_tensor_and_weak_ref()
        self.assertFalse(t_ref.expired())

        del t
        self.assertTrue(t_ref.expired())

        # Main test code
        foo = torch.rand(2)

        with fwAD.dual_level():
            tangent, tangent_ref = get_tensor_and_weak_ref()
            self.assertFalse(tangent_ref.expired())

            dual = fwAD.make_dual(foo, tangent)
            self.assertFalse(tangent_ref.expired())

            # Make sure that the tangent we provided has been re-used as is
            self.assertTrue(fwAD.unpack_dual(dual)[1] is tangent)

            # Make sure that dual is keeping the tangent alive
            del tangent
            self.assertFalse(tangent_ref.expired())

            # Make sure that the dual level does not keep the c++
            # version of the tangent alive
            del dual
            self.assertTrue(tangent_ref.expired())

    def test_size_check(self):
        foo = torch.rand(2)
        tangent = torch.rand(3)

        with fwAD.dual_level():
            with self.assertRaisesRegex(
                RuntimeError,
                "Trying to set a forward gradient that has a different size",
            ):
                dual = fwAD.make_dual(foo, tangent)

            dual = fwAD.make_dual(foo, tangent[1:])

    def test_metadata_check_checks_storage_numel(self):
        primal = torch.randn(5)[:4].detach()
        self.assertEqual(len(primal.storage()), 5)
        tangent = torch.randn(4)

        with fwAD.dual_level():
            dual = fwAD.make_dual(primal, tangent)
            _, unpacked_tangent = fwAD.unpack_dual(dual)

            # # Verify that mutating unpacked tangent does not affect the original tangent
            tangent_clone = tangent.clone()
            unpacked_tangent *= 2
            self.assertTrue(torch.allclose(tangent_clone, tangent))

            # as_strided runs without error
            dual.as_strided((5,), (1,), 0)

    def test_metadata_check_checks_ignores_size_zero(self):
        a = torch.ones(0).as_strided(
            (
                0,
                1,
            ),
            (
                1,
                1,
            ),
            0,
        )
        b = torch.ones(0).as_strided(
            (
                0,
                1,
            ),
            (
                1,
                0,
            ),
            0,
        )

        with fwAD.dual_level():
            dual = fwAD.make_dual(a, b)
            torch.diagonal(dual, offset=0)

        input = torch.rand([0, 1], dtype=torch.complex128, requires_grad=True)
        func = partial(torch.diagonal, offset=0)
        torch.autograd.gradcheck(func, (input,), check_forward_ad=True)

    def test_metadata_check_when_primal_has_conj_bit(self):
        # Make sure the _has_same_storage_numel is a fallthrough, so that
        # conj bit does not materialize. If it materializes it would
        # cause the layout check to fail for views that do not index the
        # the entire storage.
        a = torch.randn(2, 2, dtype=torch.cdouble).conj()
        b = torch.rand_like(a)

        self.assertTrue(torch.is_conj(a))
        self.assertEqual(len(a.storage()), len(b.storage()))

        with fwAD.dual_level():
            dual = fwAD.make_dual(a, b)
            dual[1:]

    def test_metadata_check_when_primal_has_neg_bit(self):
        # Make sure the _has_same_storage_numel is a fallthrough, so that
        # conj bit does not materialize. If it materializes it would
        # cause the layout check to fail for views that do not index the
        # the entire storage.
        a = torch.randn(2, 2, dtype=torch.cdouble).conj().imag
        b = torch.randn(2, 2, dtype=torch.cdouble).imag

        self.assertTrue(torch.is_neg(a))
        self.assertEqual(len(a.storage()), len(b.storage()))

        with fwAD.dual_level():
            dual = fwAD.make_dual(a, b)
            dual[1:]

    def test_metadata_check_check_conj(self):
        keys = {
            "NEITHER": lambda x: x,
            "CONJ": lambda x: x.conj(),
            "NEG": lambda x: x._neg_view(),
        }

        for primal_key, tangent_key in product(keys, keys):
            x = keys[primal_key](torch.randn(2, 3, 4, dtype=torch.cdouble))
            t = keys[tangent_key](torch.randn(2, 3, 4, dtype=torch.cdouble))

            if primal_key == tangent_key:
                with fwAD.dual_level():
                    dual = fwAD.make_dual(x, t)
                    self.assertTrue(fwAD.unpack_dual(dual).tangent is t)
                    torch.real(dual)
                    torch.imag(dual)
            else:
                with fwAD.dual_level():
                    dual = fwAD.make_dual(x, t)
                    self.assertTrue(fwAD.unpack_dual(dual).tangent is not t)
                    torch.real(dual)
                    torch.imag(dual)

    def test_metadata_check_ignore_storage_offset_for_zero_numel_tensor(self):
        # See https://github.com/pytorch/pytorch/issues/80507
        a = torch.tensor([1.0]).as_strided((0,), (1,), 1)
        b = torch.tensor([1.0]).as_strided((0,), (1,), 2)

        with fwAD.dual_level():
            dual_input = fwAD.make_dual(a, b)
            # Check that no copy is made
            self.assertIs(fwAD.unpack_dual(dual_input).tangent, b)

        a = torch.tensor([1.0]).as_strided((1,), (2,), 0)
        b = torch.tensor([1.0]).as_strided((1,), (1,), 0)

        with fwAD.dual_level():
            dual_input = fwAD.make_dual(a, b)
            dual_input[1:]

    # The following test functions want to ensure all the following behaviors:
    #   - Ensure that default level system in the python binding works
    #   - Ensure that only level 0 exists and nesting is properly disabled
    #   - Ensure that printing works fine
    #   - Ensure that basic packing/unpacking works
    #   - Ensure that advanced packing/unpacking works
    #     - For memory / version counter share
    #     - For backward AD (regular ops)
    #   - Ensure that view + inplace for both modes work fine
    #   - Ensure we do proper cleanup on exit of a level

    def test_default_level(self):
        foo = torch.rand(2)
        bar = torch.rand(2)

        with fwAD.dual_level():
            baz = fwAD.make_dual(foo, bar)
            baz_primal, baz_tangent = fwAD.unpack_dual(baz)
        self.assertEqual(baz_primal, foo)
        # We don't actually need to enforce that these two are the exact same python
        # object, feel free to relax in the future
        self.assertIs(baz_tangent, bar)

        baz_primal, baz_tangent = fwAD.unpack_dual(baz)
        self.assertEqual(baz_primal, foo)
        self.assertEqual(baz_tangent, None)

    def test_fwd_grad_enabled(self):
        # Tests some private helper functions to enable/disable fwd grad mode
        enabled = fwAD._is_fwd_grad_enabled()
        self.assertTrue(enabled)

        try:
            torch._C._set_fwd_grad_enabled(False)
            enabled = fwAD._is_fwd_grad_enabled()
            self.assertFalse(enabled)
        finally:
            torch._C._set_fwd_grad_enabled(True)

        enabled = fwAD._is_fwd_grad_enabled()
        self.assertTrue(enabled)

    def test_set_fwd_grad_enabled(self):
        # Tests a private helper function
        try:
            torch._C._set_fwd_grad_enabled(False)
            enabled = fwAD._is_fwd_grad_enabled()
            self.assertFalse(enabled)

            with fwAD._set_fwd_grad_enabled(True):
                enabled = fwAD._is_fwd_grad_enabled()
                self.assertTrue(enabled)

            enabled = fwAD._is_fwd_grad_enabled()
            self.assertFalse(enabled)
        finally:
            torch._C._set_fwd_grad_enabled(True)

    def test_nested_level(self):
        with fwAD.dual_level() as level:
            # For now only level 0 exists
            self.assertEqual(level, 0)

        with fwAD.dual_level():
            with self.assertRaisesRegex(
                RuntimeError, "Nested forward mode AD is not supported at the moment"
            ):
                nest_level = fwAD.enter_dual_level()

    def test_set_fw_grad_having_own_fw_grad_at_same_level(self):
        foo = torch.rand(2)
        bar = torch.rand(2)
        baz = torch.rand(2)

        with fwAD.dual_level():
            dual = fwAD.make_dual(foo, bar)
            with self.assertRaisesRegex(
                RuntimeError, "has a forward gradient at the same level"
            ):
                fwAD.make_dual(baz, dual)

    def test_codegen_ignores_undefined_outputs(self):
        # This test checks that codegen silently ignores undefined outputs
        # Below, grad_input is specified as False in grad_output_mask, so
        # convolution backward will return a undefined tensor in that position.
        # Note that for this test to work we need to make sure either grad_output
        # or weight to be a dual tensor, so grad_input requires forward grad
        weight = torch.randn(6, 1, 30, 30)
        inp = torch.rand((1, 1, 32, 32))
        out = torch.nn.functional.conv2d(inp, weight)
        grad_out = torch.ones_like(out)

        with fwAD.dual_level():
            dual_weight = fwAD.make_dual(weight, torch.ones_like(weight))
            grad_input, _, _ = torch.ops.aten.convolution_backward(
                grad_out,
                inp,
                dual_weight,
                (0,),
                (1, 1),
                (0, 0),
                (1, 1),
                False,
                (0, 0),
                1,
                (False, True, False),
            )
        self.assertIsNone(grad_input)

    def test_make_dual_inference_tensor_in_inference_mode(self):
        with torch.inference_mode():
            foo = torch.rand(2)
            bar = torch.rand(2)
            foo_copy = foo.clone()

            with fwAD.dual_level():
                dual = fwAD.make_dual(foo, bar)
                self.assertFalse(dual._is_view())

                dual += 1
                self.assertFalse(torch.allclose(foo, foo_copy))

    def test_make_dual_torch_dispatch(self):
        counter = [0]

        class MySubclass(torch.Tensor):
            def __new__(cls, data=None):
                return torch.Tensor._make_subclass(cls, data)

            @classmethod
            def __torch_dispatch__(cls, func, types, args=(), kwargs=None):
                if func.overloadpacket == torch.ops.aten.alias:
                    counter[0] += 1

                    # Make sure we can re-enable autograd here
                    with torch.overrides.enable_reentrant_dispatch():
                        foo = torch.rand(1, requires_grad=True)
                        self.assertIsNotNone(foo.exp().grad_fn)

                with no_dispatch():
                    return func(*args, **kwargs)

        a = torch.tensor(1.0)
        s = MySubclass(a)

        with fwAD.dual_level():
            # Only the primal has "alias" called on it
            fwAD.make_dual(s, torch.rand_like(s))
            self.assertEqual(counter[0], 1)
            fwAD.make_dual(torch.rand_like(s), s)
            self.assertEqual(counter[0], 1)

    def test_make_dual_forbid_integral_dtype(self):
        primal_f = torch.ones(2, 2, dtype=torch.float)
        primal_l = torch.ones(2, 2, dtype=torch.long)

        tangent_f = torch.ones(2, 2, dtype=torch.float)
        tangent_l = torch.ones(2, 2, dtype=torch.long)

        with fwAD.dual_level():
            # Float Primal and Long Tangent
            with self.assertRaisesRegex(
                ValueError, "Expected tangent to be floating point or complex"
            ):
                fwAD.make_dual(primal_f, tangent_l)

            # Long Primal and Long Tangent
            with self.assertRaisesRegex(
                ValueError, "Expected primal to be floating point or complex"
            ):
                fwAD.make_dual(primal_l, tangent_l)

            # Long Primal and Float Tangent
            with self.assertRaisesRegex(
                ValueError, "Expected primal to be floating point or complex"
            ):
                fwAD.make_dual(primal_l, tangent_f)

    def test_print(self):
        with fwAD.dual_level() as level:
            a = torch.rand(3)
            self.assertFalse("tangent=" in str(a))

            b = fwAD.make_dual(a, torch.rand(3))
            self.assertFalse("tangent=" in str(a))
            self.assertTrue("tangent=" in str(b))

            b_primal, b_tangent = fwAD.unpack_dual(b)
            self.assertFalse("tangent=" in str(b_primal))
            self.assertFalse("tangent=" in str(b_tangent))

    def test_basic_packing_unpacking(self):
        foo = torch.rand(2)
        bar = torch.rand(2)

        with fwAD.dual_level():
            baz = fwAD.make_dual(foo, bar)
            baz_primal, baz_tangent = fwAD.unpack_dual(baz)
            self.assertEqual(baz_primal, foo)
            self.assertIs(baz_tangent, bar)

            # Check unpacked dual is returned as a named tuple
            # NB: Every invocation of unpack_dual returns a new tensor view
            self.assertIsNot(baz_primal, fwAD.unpack_dual(baz).primal)
            self.assertEqual(baz_primal, fwAD.unpack_dual(baz).primal)
            self.assertIs(baz_tangent, fwAD.unpack_dual(baz).tangent)

            # Check that packing/unpacking did not change the input
            foo_primal, foo_tangent = fwAD.unpack_dual(foo)
            self.assertEqual(foo_primal, foo)
            self.assertIsNone(foo_tangent)

    def test_advanced_packing_unpacking(self):
        foo = torch.rand(2)
        bar = torch.ones(2)

        # Memory and version counter check
        with fwAD.dual_level():
            dual = fwAD.make_dual(foo, bar)

            # Ensure that they are sharing memory and version counter
            self.assertEqual(dual.storage().data_ptr(), foo.storage().data_ptr())

            # Ensure we properly share the version counter
            self.assertEqual(foo._version, dual._version)
            foo.add_(1)
            self.assertEqual(foo._version, dual._version)

            # Unpacking should only create aliases as well
            dual_primal, dual_tangent = fwAD.unpack_dual(dual)
            self.assertEqual(dual_primal.storage().data_ptr(), foo.storage().data_ptr())
            self.assertEqual(
                dual_tangent.storage().data_ptr(), bar.storage().data_ptr()
            )
            # And the tangent is actually re-used as-is so it is still the same Tensor
            self.assertIs(dual_tangent, bar)

            # Ensure we properly share the version counter
            self.assertEqual(foo._version, dual_primal._version)
            foo.add_(1)
            self.assertEqual(foo._version, dual_primal._version)
            self.assertEqual(bar._version, dual_tangent._version)
            bar.add_(1)
            self.assertEqual(bar._version, dual_tangent._version)

        # backward mode check
        with fwAD.dual_level():
            foo.requires_grad_()
            bar.requires_grad_()

            # Check that backward gradients properly propagates through packing/unpacking
            dual = fwAD.make_dual(foo, bar)
            p, t = fwAD.unpack_dual(dual)

            gfoo, gbar = torch.autograd.grad(
                p.sum(), (foo, bar), retain_graph=True, allow_unused=True
            )
            self.assertEqual(gfoo, torch.ones_like(foo))
            self.assertIsNone(gbar)

            gfoo, gbar = torch.autograd.grad(
                t.sum(), (foo, bar), retain_graph=True, allow_unused=True
            )
            self.assertIsNone(gfoo)
            self.assertEqual(gbar, torch.ones_like(bar))

            # Check that forward gradients are impacted by detach()
            detached_dual = dual.detach()
            out = detached_dual * 2
            p, t = fwAD.unpack_dual(out)
            self.assertFalse(p.requires_grad)
            self.assertEqual(p, foo * 2)
            self.assertIsNone(t)

            # Check that forward gradients are not impacted by no_grad
            with torch.no_grad():
                out = dual * 3
            p, t = fwAD.unpack_dual(out)
            self.assertFalse(p.requires_grad)
            self.assertFalse(t.requires_grad)
            self.assertEqual(p, foo * 3)
            self.assertEqual(t, bar * 3)

            # Check that forward gradients are not impacted by inplace detach
            dual = dual.clone()
            dual.detach_()
            out = dual * 2
            p, t = fwAD.unpack_dual(out)
            self.assertFalse(p.requires_grad)
            self.assertEqual(p, foo * 2)
            self.assertIsNone(t)

    def test_view_inplace_non_differentiable_views(self):
        original_foo = torch.rand(2, dtype=torch.double)
        original_bar = torch.ones(2, dtype=torch.double)

        # Do clones to be able to compare the values updated inplace
        # with the original content of these Tensors
        foo = original_foo.clone()
        bar = original_bar.clone()

        with fwAD.dual_level():
            # Note that in this test, we use "update" to mean computing the right tangent for the dual
            # All the inplace operations here are expected to update the primal value of the Tensors but
            # not always their tangents.
            # Also all mentions of "non differentiable view" here means non forward differentiable view
            # unless specified otherwise.
            # See note [Forward Grad View/inplace] for more details on how these views work.

            # Check that inplace ops do not update non-differentiable views
            # Non differentiable view
            dual = fwAD.make_dual(foo, bar)
            dual *= 2
            # Check that non differentiable view's tangent was not updated
            self.assertIsNone(fwAD.unpack_dual(foo)[1])
            # Check that the computed result is correct
            self.assertEqual(bar, original_bar * 2)
            self.assertEqual(fwAD.unpack_dual(dual)[1], original_bar * 2)
            self.assertEqual(foo, original_foo * 2)
            self.assertEqual(fwAD.unpack_dual(dual)[0], original_foo * 2)
            # Other non differentiable view
            dual_primal, dual_tangent = fwAD.unpack_dual(dual)
            self.assertIsNone(fwAD.unpack_dual(dual_primal)[1])
            self.assertIsNone(fwAD.unpack_dual(dual_tangent)[1])
            dual_primal *= 2
            # Ensure dual's tangent did not change
            self.assertEqual(fwAD.unpack_dual(dual)[0], original_foo * 4)
            self.assertEqual(fwAD.unpack_dual(dual)[1], original_bar * 2)
            dual_tangent *= 2
            # Ensure dual's primal did not change
            self.assertEqual(fwAD.unpack_dual(dual)[0], original_foo * 4)
            self.assertEqual(fwAD.unpack_dual(dual)[1], original_bar * 4)

    def test_view_inplace_differentiable_views(self):
        original_foo = torch.rand(2)
        original_bar = torch.ones(2)

        # Do clones to be able to compare the values updated inplace
        # with the original content of these Tensors
        foo = original_foo.clone()
        bar = original_bar.clone()

        with fwAD.dual_level():
            # Check that inplace ops do update differentiable view but stop at non differentiable ones
            # A non differentiable view
            dual = fwAD.make_dual(foo, bar)
            # A differentiable view
            view = dual.narrow(0, 0, 1)
            view *= 2
            # Check that non differentiable view was not updated
            self.assertIsNone(fwAD.unpack_dual(foo)[1])
            # Check that differentiable view was updated
            self.assertEqual(fwAD.unpack_dual(dual)[1], torch.tensor([2.0, 1.0]))
            self.assertEqual(fwAD.unpack_dual(view)[1], torch.tensor([2.0]))

            # Check that we track differentiable view even for Tensors that are not dual
            baz = torch.rand(2)
            baz += dual
            self.assertEqual(fwAD.unpack_dual(baz)[1], fwAD.unpack_dual(dual)[1])
            # Updates on view should as well
            baz = torch.rand(2)
            baz[0] = dual[0]
            self.assertEqual(fwAD.unpack_dual(baz)[1][0], fwAD.unpack_dual(dual)[1][0])
            # Unused values get a gradient of 0
            self.assertEqual(fwAD.unpack_dual(baz)[1][1], 0.0)

            # Check that forward non-differentiable views do prevent gradient update
            baz = torch.rand(2)
            view = baz.detach()
            view += dual
            self.assertIsNone(fwAD.unpack_dual(baz)[1])

    def test_view_inplace_always_creates_a_view(self):
        # See https://github.com/pytorch/pytorch/issues/67800
        # The codepath may depend on the op. At the time writing, when self is not a dual tensor
        # the resulting forward grad for self for...
        # - add_ has the same layout as self
        # - mul_ has the same layout as other
        # This is kind of fragile because the above depends on how the forward grad expression
        # is written. For add and mul at least, the output inherits the layout of LHS.
        # We want to handle at least these two cases.
        inplace_binary_ops = (  # Add more to this list?
            lambda x, y: x.add_(y),
            lambda x, y: x.mul_(y),
            lambda x, y: x.copy_(y),
        )

        for inplace_binary_op in inplace_binary_ops:
            base = torch.randn(2, 2)
            view = base.transpose(0, 1)

            primal = torch.randn(2, 2)
            tangent = torch.randn(2, 2)

            with fwAD.dual_level():
                dual = fwAD.make_dual(primal, tangent)
                inplace_binary_op(view, dual)

                # Verify that a view relationship is created for both the primal and tangent
                p, t = fwAD.unpack_dual(base)
                p_clone = p.clone()
                t_clone = t.clone()
                view *= 2
                p, t = fwAD.unpack_dual(base)

                self.assertTrue(torch.allclose(p_clone * 2, p))
                self.assertTrue(torch.allclose(t_clone * 2, t))

    def test_grad_cleanup(self):
        foo = torch.rand(2)
        bar = torch.rand(2)
        baz = torch.rand(2)

        with fwAD.dual_level():
            dual = fwAD.make_dual(foo, bar)
            self.assertIsNone(fwAD.unpack_dual(foo)[1])
            self.assertIs(fwAD.unpack_dual(dual)[1], bar)

        self.assertIsNone(fwAD.unpack_dual(dual)[1])

        with fwAD.dual_level():
            self.assertIsNone(fwAD.unpack_dual(foo)[1])
            new_dual = fwAD.make_dual(foo, baz)

            dual_primal, dual_tangent = fwAD.unpack_dual(dual)
            new_dual_primal, new_dual_tangent = fwAD.unpack_dual(new_dual)
            self.assertEqual(dual_primal, new_dual_primal)
            self.assertIsNone(dual_tangent)
            self.assertEqual(new_dual_tangent, baz)

    def test_detach_view_tracking(self):
        # Default detach is both forward and backward non-differentiable
        foo = torch.rand(2)
        foo_weak = torch._C._WeakTensorRef(foo)

        out = foo.detach()

        del foo
        self.assertTrue(foo_weak.expired())

    def test_out_variant(self):
        with fwAD.dual_level():
            foo = fwAD.make_dual(torch.rand(2), torch.rand(2))
            bar = torch.rand(2)

            with self.assertRaisesRegex(RuntimeError, "out= function"):
                torch.add(bar, bar, out=foo)

            with self.assertRaisesRegex(RuntimeError, "out= function"):
                torch.add(foo, bar, out=bar)

    def test_non_differentiable(self):
        with fwAD.dual_level():
            foo = fwAD.make_dual(torch.rand(2), torch.rand(2))
            bar = torch.rand(2)

            # No differentiable outputs, shouldn't error
            eq = foo == bar

            # Inplace
            foo.eq_(bar)

    def test_create_new_zeros_with_same_meta(self):
        new_zeroes_fn = torch.ops.aten._new_zeros_with_same_feature_meta

        def check(a, b):
            def assert_same_meta(t, target):
                for num_bdim in range(t.dim()):
                    result = new_zeroes_fn(t, target, self_num_batch_dims=num_bdim)

                    self.assertEqual(result.dim(), target.dim() + num_bdim)

                    # Check size/strides match for feature dims only
                    for i in range(num_bdim, result.dim()):
                        self.assertEqual(result.size()[i], target.size()[i - num_bdim])
                        self.assertEqual(
                            result.stride()[i], target.stride()[i - num_bdim]
                        )

                    # Check that we generate strides reasonably
                    if target.is_contiguous():
                        self.assertTrue(result.is_contiguous())

                    self.assertEqual(result.storage_offset(), target.storage_offset())

                    prod_of_t_bdims = reduce(operator.mul, t.size()[:num_bdim], 1)
                    self.assertEqual(
                        len(result.storage()), len(target.storage()) * prod_of_t_bdims
                    )

                    # TensorOptions is same
                    self.assertEqual(result.dtype, target.dtype)

            assert_same_meta(a, b)
            assert_same_meta(b, a)

        a = torch.randn(5, dtype=torch.float)
        b = torch.randn(2, 3, 4, dtype=torch.double)
        check(a, b)

        # non-contiguous case
        a = torch.randn(2, 3, 4).transpose(0, 1).contiguous().transpose(0, 1)
        b = torch.randn(2, 3, 4)
        check(a, b)

        a = torch.randn(5).narrow(0, 1, 2)
        b = torch.randn(2)
        check(a, b)

        # tensor is not a view, but still does not index entirety of storage
        a = torch.randn(5).resize_(4)
        b = torch.randn(4)
        check(a, b)

        # Zero-numel tensors
        a = torch.randn(1, 0, 2)
        b = torch.randn(1, 2)
        check(a, b)

        # Scalar tensor
        a = torch.tensor(1.0)
        b = torch.randn(1, 2)
        check(a, b)

    def test_backward_graph_destruction(self):
        def fn():
            a = torch.rand(10, requires_grad=True)

            da = fwAD.make_dual(torch.rand_like(a), a)

            # Create an object with a c++ cycle as:
            # db -> AutogradMeta -> ForwardGrad -> db's grad
            # db's grad -> AutogradMeta -> MulBackward
            # MulBackward -> SavedVariable -> db
            db = da.exp()

        with fwAD.dual_level():
            fn()
        # This test make sure that we don't deadlock on exit of this
        # context manager. If you do, there is something wrong with the
        # locking of the forward ad level most likely


# Generic device type autograd tests.
class TestAutogradDeviceType(TestCase):
    def test_min_max_median_backprops_to_all_values(self, device):
        for f in [torch.min, torch.max, torch.median, torch.nanmedian]:
            x1 = torch.tensor(
                [1.0, 0.0, 1.0, 0.0, 1.0, 0.0], device=device, requires_grad=True
            )
            x2 = torch.tensor(
                [float("nan"), float("nan"), float("nan")], requires_grad=True
            )
            for x in [x1, x2]:
                y = f(x)
                y.backward()
                self.assertEqual(x.grad.sum(), 1.0)
                self.assertEqual((x.grad == 1 / 3).sum(), 3)

    def test_scatter_index_reduce_amin_amax_backprops_to_all_values(self, device):
        # tests that gradients are evenly distributed when there are multiple max/min values
        # tested here instead of adding a SampleInput as the backward for this case is non-differentiable for gradgrad
        # as is the case for test_min_max_median_backprops_to_all_values above
        fns = (torch.scatter_reduce, torch.index_reduce)
        reduces = ("amin", "amax")
        for fn, reduction in product(fns, reduces):
            input = torch.randn(
                (2, 3), device=device, dtype=torch.float64, requires_grad=True
            )
            src = input.clone().detach_().requires_grad_(True)
            idx = torch.arange(2).to(dtype=torch.long, device=device)
            if fn == torch.scatter_reduce:
                idx = idx.unsqueeze(-1).expand((2, 3))

            gradcheck(fn, (input, 0, idx, src, reduction), check_batched_grad=False)

    def test_scatter_index_reduce_prod_gradgrad_error(self, device):
        # test that double backward raises an error for the case where 2 zeros in src
        # are scattered to the same position in self
        input = torch.tensor(
            [1.0], device=device, dtype=torch.float64, requires_grad=True
        )
        src = torch.tensor(
            [0.0, 0.0], device=device, dtype=torch.float64, requires_grad=True
        )
        idx = torch.tensor([0, 0], device=device, dtype=torch.long)

        for fn in (torch.scatter_reduce, torch.index_reduce):
            # check that this case passes on gradcheck
            gradcheck(fn, (input, 0, idx, src, "prod"), check_batched_grad=False)
            with self.assertRaisesRegex(
                RuntimeError, "Double backward is unsupported for"
            ):
                gradgradcheck(fn, (input, 0, idx, src, "prod"))

    @skipIfMps  # the test doesn't work on MPS as double types are not supported
    def test_parameter_resize(self, device):
        asd = torch.nn.Parameter(torch.ones(16, dtype=torch.double, device=device))

        for i in range(2):
            with torch.no_grad():
                asd.set_(asd[1:])
                asd.grad = None

            m = torch.cat((asd, asd))
            m.sum().backward()

    @skipIfMps  # the test doesn't work on MPS as double types are not supported
    @dtypes(torch.double, torch.cdouble)
    def test_sparse_ctor_getter_backward(self, device, dtype):
        # See NOTE [ Sparse: autograd and API ] on the expected behavior of this test
        def _test(size, sparse_dim, nnz, device):
            v_size = [nnz] + list(size[sparse_dim:])
            i = torch.rand(sparse_dim, nnz)
            i.mul_(torch.tensor(size[:sparse_dim]).unsqueeze(1).to(i))
            i = i.to(torch.long)

            inp = torch.randn(
                v_size, dtype=torch.double, device=device, requires_grad=True
            )
            other = self.genSparseTensor(
                size, sparse_dim, nnz, is_uncoalesced=True, device=device, dtype=dtype
            )[0]

            def fn(v):
                x = torch.sparse_coo_tensor(i, v, size, dtype=dtype, device=device)
                y = (x + other).coalesce()
                yv = y.values()
                new_v = yv.tanh()
                z = torch.sparse_coo_tensor(y.indices(), new_v, y.size())
                return z.coalesce().values()

            gradcheck(fn, (inp,), check_batched_grad=False)
            # FIXME: make gradgradcheck work.
            # gradgradcheck(fn, (inp,), check_batched_grad=False)

            # assert that _values is non-differentiable
            with self.assertRaisesRegex(RuntimeError, "does not have a grad_fn"):
                other.detach().requires_grad_()._values().backward(
                    torch.ones_like(other._values())
                )

        for empty_i, empty_v, empty_nnz in product([True, False], repeat=3):
            sparse_size = [] if empty_i else [2, 1]
            dense_size = [1, 0, 2] if empty_v else [1, 2]
            nnz = 0 if empty_nnz else 5
            _test(sparse_size + dense_size, len(sparse_size), nnz, device)

    @skipMeta
    @skipIfMps
    @dtypes(torch.double, torch.cdouble)
    def test_sparse_backward(self, device, dtype):
        class FixedGradientFunction(Function):
            @staticmethod
            def forward(ctx, x, grad_x):
                ctx.save_for_backward(grad_x)
                return x

            @staticmethod
            def backward(ctx, grad_x):
                (saved_grad_x,) = ctx.saved_tensors
                return saved_grad_x, None

        size = torch.Size([6, 3, 2])
        i1 = torch.tensor(
            [
                [0, 3, 4],
                [0, 2, 2],
            ],
            dtype=torch.long,
        )
        v1 = make_tensor([3, 2], dtype=dtype, device=device)
        sparse_grad1 = torch.sparse_coo_tensor(i1, v1, size, dtype=dtype, device=device)
        i2 = torch.tensor(
            [
                [0, 1, 3, 4],
                [0, 1, 2, 2],
            ],
            dtype=torch.long,
        )
        v2 = make_tensor([4, 2], dtype=dtype, device=device)
        sparse_grad2 = torch.sparse_coo_tensor(i2, v2, size, dtype=dtype, device=device)
        dense_grad = torch.rand(size, device=device, dtype=dtype)
        fn = FixedGradientFunction

        # sparse first
        x = torch.randn(size, dtype=dtype, device=device, requires_grad=True)
        (
            fn.apply(x, sparse_grad1)
            + fn.apply(x, dense_grad)
            + fn.apply(x, sparse_grad2)
        ).sum().abs().backward()
        self.assertEqual(x.grad, dense_grad + sparse_grad1 + sparse_grad2)
        # dense first
        x = torch.randn(size, dtype=dtype, device=device, requires_grad=True)
        (
            fn.apply(x, dense_grad)
            + fn.apply(x, sparse_grad1)
            + fn.apply(x, sparse_grad2)
        ).sum().abs().backward()
        self.assertEqual(x.grad, dense_grad + sparse_grad1 + sparse_grad2)
        # sparse only
        x = torch.randn(size, dtype=dtype, device=device, requires_grad=True)
        (fn.apply(x, sparse_grad1) + fn.apply(x, sparse_grad2)).sum().abs().backward()
        self.assertEqual(x.grad, sparse_grad1 + sparse_grad2)

    @skipIfMps
    def test_sparse_mask_autograd(self, device):
        tensor = torch.randn(3, requires_grad=True, device=device)
        mask = torch.ones(3, device=device)
        mask[1] = 0
        mask = mask.to_sparse()
        converted = tensor.sparse_mask(mask).to_dense()
        converted.sum().backward()
        self.assertEqual(tensor.grad, mask.to_dense())

    @skipIfMps  # the test doesn't work on MPS as double types are not supported
    def test_pyscalar_conversions(self, device):
        def _test_pyscalar_conversions(t, integral_conv):
            # integral -> integral
            l = t(torch.zeros(1, 1, 1, dtype=torch.long))
            pyscalar = -12345
            l[0] = pyscalar
            self.assertEqual(integral_conv(l), pyscalar)

            # floating point -> floating point
            f = Variable(t(torch.randn(1, 1, dtype=torch.double)))
            pyscalar = -12345.1
            f[0] = pyscalar
            self.assertEqual(float(f), pyscalar)
            f[0] = nan
            self.assertTrue(math.isnan(float(f)))
            f[0] = inf
            self.assertEqual(float(f), inf)
            f[0] = -inf
            self.assertEqual(float(f), -inf)

            # integral -> floating point
            # check we can convert something that loses precision
            pyscalar = 1234567890123456789
            self.assertNotEqual(pyscalar, integral_conv(float(pyscalar)))
            l[0] = pyscalar
            self.assertEqual(float(l), float(pyscalar))

            # floating point -> integral
            f[0] = nan
            self.assertRaises(ValueError, lambda: integral_conv(f[0]))
            f[0] = inf
            self.assertRaises(OverflowError, lambda: integral_conv(f[0]))
            f[0] = -inf
            self.assertRaises(OverflowError, lambda: integral_conv(f[0]))
            f[0] = sys.float_info.max
            self.assertEqual(integral_conv(f), sys.float_info.max)

            # bool, nonzero
            def test_nonzero(tensor, value, expected):
                tensor[0] = value
                self.assertEqual(expected, bool(tensor))
                self.assertEqual(expected, True if tensor else False)

            test_nonzero(l, 0, False)
            test_nonzero(l, -2, True)
            test_nonzero(f, 0.0, False)
            test_nonzero(f, sys.float_info.min, True)
            test_nonzero(f, nan, bool(nan))
            test_nonzero(f, inf, bool(inf))
            test_nonzero(f, -inf, bool(-inf))

        _test_pyscalar_conversions(lambda x: x.to(device), lambda x: int(x))

    @dtypesIfMPS(torch.float32)
    @dtypesIfCUDA(
        torch.half,
        torch.float,
        torch.double,
        torch.int8,
        torch.int16,
        torch.int32,
        torch.int64,
    )
    @dtypes(
        torch.float, torch.double, torch.int8, torch.int16, torch.int32, torch.int64
    )
    def test_set_requires_grad_only_for_floats(self, device, dtype):
        def f1():
            a = torch.ones(1, dtype=dtype, device=device)
            a.requires_grad_()

        def f2():
            a = torch.ones(1, dtype=dtype, device=device)
            a.requires_grad = True

        def f3():
            torch.ones(1, dtype=dtype, device=device, requires_grad=True)

        a = torch.ones(1, dtype=dtype, device=device)
        a.requires_grad = False  # should always work
        a.requires_grad_(False)

        for f in [f1, f2, f3]:
            if dtype.is_floating_point:
                f()
            else:
                with self.assertRaisesRegex(
                    RuntimeError,
                    "floating point",
                    msg=f"dt: {a.dtype} device: {a.device}",
                ):
                    f()

    @onlyCUDA
    def test_advanced_indexing_backwards_large(self, device):
        # See https://github.com/pytorch/pytorch/issues/22843
        n = 1 << 16
        x = torch.rand(n, 1, device=device, requires_grad=True)
        a = x[:, [0]]
        a.sum().backward()
        self.assertEqual(x.grad, torch.ones(n, 1, device=device))

    def test_advanced_indexing_backwards_memory_format(self, device):
        # See https://github.com/pytorch/pytorch/issues/36956
        shape = (2, 8, 1, 2)
        i = torch.randint(1, shape, device=device).contiguous(
            memory_format=torch.channels_last
        )
        x = torch.randn(shape, requires_grad=True, device=device)
        x[i].sum().backward()

    def _test_reentrant_parent_error_on_cpu(self, device):
        t1 = torch.rand([3, 3], requires_grad=True)
        t2 = torch.rand([3, 3], device=device, requires_grad=True)
        t3 = torch.rand([3, 3], device=device, requires_grad=True)

        # Parent graph cpu graph.
        t4 = t1 * t1
        t5 = TestAutograd.SimulateBackwardError.apply(t4)

        # Child gpu graph (much longer than parent graph).
        prev = t2 * t2
        for i in range(10):
            prev = prev * t2
        reentrant_root = prev

        class ReentrantFunc(Function):
            @staticmethod
            def forward(ctx, inp):
                return inp.clone()

            @staticmethod
            def backward(ctx, grad):
                # Reentrant backward in child will take much longer.
                reentrant_root.backward()
                return grad

        # Parent gpu graph.
        t6 = ReentrantFunc.apply(t3)
        t7 = t6 * t6

        # Parent graph will error out first, while child graph will continue executing.
        with self.assertRaisesRegex(Exception, "Simulate error"):
            torch.autograd.backward([t5.sum(), t7.sum()])

        # No grads should be accumulated since child graph will stop execution
        # after parent receives error.
        self.assertIsNone(t2.grad)
        self.assertIsNone(t1.grad)
        self.assertIsNone(t3.grad)

    @onlyCUDA
    def test_reentrant_parent_error_on_cpu(self, device):
        def _get_cuda_memory_usage():
            # we don't need CUDA synchronize because the statistics are not tracked at
            # actual freeing, but at when marking the block as free.
            num_devices = torch.cuda.device_count()
            gc.collect()
            return tuple(torch.cuda.memory_allocated(i) for i in range(num_devices))

        before = _get_cuda_memory_usage()

        # Run as separate function so that gc can clean up everything when we
        # check for memory usage.
        self._test_reentrant_parent_error_on_cpu(device)

        # Wait for autograd thread to cleanup failed tasks.
        after = _get_cuda_memory_usage()
        start = time.time()
        while before != after and time.time() - start < 30:
            time.sleep(0.1)
            after = _get_cuda_memory_usage()

        self.assertEqual(before, after)

    @skipIfMps  # the test doesn't work on MPS
    # TODO: see if these tests can be ported to OpInfos or moved to where's test suite
    def test_where_functional(self, device):
        x = torch.randn(5, 5, dtype=torch.double, device=device, requires_grad=True)
        y = torch.randn(5, 5, dtype=torch.double, device=device, requires_grad=True)
        cond = mask_not_all_zeros((5, 5)).to(device=device)

        def where(cond, x, y):
            return torch.where(cond, x, y)

        gradcheck(where, [cond, x, y], raise_exception=True)
        gradgradcheck(where, [cond, x, y], [torch.randn(5, 5, device=device)])

        x = torch.randn(5, 1, 5, dtype=torch.double, device=device, requires_grad=True)
        y = torch.randn(5, 5, 1, dtype=torch.double, device=device, requires_grad=True)
        gradcheck(where, [cond, x, y], raise_exception=True)
        gradgradcheck(where, [cond, x, y], [torch.randn(5, 5, 5, device=device)])

    @skipIfMps  # the test doesn't work on MPS
    def test_where_scalar(self, device):
        x = torch.randn(5, 5, dtype=torch.double, device=device, requires_grad=True)
        scalar = 4.0
        cond = mask_not_all_zeros((5, 5)).to(device=device)

        def where_scalar_first(cond, x):
            return torch.where(cond, scalar, x)

        def where_scalar_second(cond, x):
            return torch.where(cond, x, scalar)

        gradcheck(where_scalar_first, (cond, x))
        gradgradcheck(where_scalar_first, (cond, x))

        gradcheck(where_scalar_second, (cond, x))
        gradgradcheck(where_scalar_second, (cond, x))

    @onlyCUDA
    def test_free_unneeded_tensor(self, device):
        x = torch.randn(2, 3, 10, 10, device=device, requires_grad=True)
        m = torch.randn(1, 3, 1, 1, device=device)

        z = x.sum()
        base_mem = torch.cuda.memory_allocated()
        z = ((x + 2) * m).sum()
        end_mem = torch.cuda.memory_allocated()

        # In the end the memory usage should remain equal, because neither of
        # (x + 2) and ((x + 2) * m) should be kept alive for backward, while the
        # previous allocation of z had the same size as the current one.
        self.assertEqual(base_mem, end_mem)

    @onlyCUDA
    def test_pin_memory(self, device):
        x = torch.randn(2, 2, dtype=torch.double, requires_grad=True)
        self.assertEqual(x, x.pin_memory())
        self.assertIsNot(x, x.pin_memory())
        self.assertTrue(x.pin_memory().requires_grad)
        gradcheck(lambda x: x.pin_memory(), [x])
        gradgradcheck(lambda x: x.pin_memory(), [x])

    @onlyCUDA
    def test_profiler_emit_nvtx(self, device):
        # This test is not intended to ensure correctness of nvtx ranges.
        # That would require something a great deal more complex (you'd have to create a
        # profile in a subprocess, open it, and parse the sql somehow).
        # This test is merely intended to catch if emit_nvtx breaks on construction.
        a = torch.tensor([1, 2, 3], dtype=torch.float32, device=device)
        with torch.cuda.profiler.profile():
            with emit_nvtx():
                a.add(1.0)

    @onlyCUDA
    def test_rnn_backward_to_input_but_not_parameters(self, device):
        # this checks whether it is possible to not require
        # weight parameters, but require inputs, see #7722
        l = torch.nn.LSTM(2, 3).to(device)
        for p in l.parameters():
            p.requires_grad = False
        s = torch.randn(1, 1, 2, requires_grad=True, device=device)
        out, _ = l(s)
        out.sum().backward()
        self.assertFalse(s.grad is None or s.grad.abs().sum().item() == 0)

    @unittest.skipIf(not torch.profiler.itt.is_available(), "ITT is required")
    def test_profiler_emit_itt(self, device):
        # This test is not intended to ensure correctness of itt ranges.
        # That would require something a great deal more complex (you'd have to create a
        # profile in a subprocess, open it, and parse the sql somehow).
        # This test is merely intended to catch if emit_itt breaks on construction.
        a = torch.tensor([1, 2, 3], dtype=torch.float32, device=device)
        with emit_itt():
            a.add(1.0)

    @skipIfMps  # the test doesn't work as randn is not supported with type long
    @deviceCountAtLeast(1)
    def test_grad_assignment(self, devices):
        x = torch.randn(5, 5, device=devices[0])

        # Tests that the wrong type raises
        with self.assertRaisesRegex(TypeError, "expected to be a Tensor or None"):
            x.grad = 0

        # Tests that the wrong shape raises
        with self.assertRaises(RuntimeError):
            x.grad = torch.randn(2, 2, device=devices[0])

        # Tests that the wrong dtype raises
        with self.assertRaises(RuntimeError):
            x.grad = torch.randn(5, 5, dtype=torch.long, device=devices[0])

        # Tests that self-assignment raises
        with self.assertRaises(RuntimeError):
            x.grad = x

        # Tests device -> cpu grad assignment raises
        if self.device_type != "cpu":
            with self.assertRaises(RuntimeError):
                t_cpu = torch.rand(5, 5)
                t_cpu.grad = torch.randn(5, 5, device=devices[0])

        # Tests half type on CUDA
        if self.device_type == "cuda":
            x = x.to(dtype=torch.half, device=devices[0])
            x.grad = torch.zeros_like(x)

        # Tests cross-device assignment raises
        if len(devices) > 1:
            x = torch.randn(5, 5, device=devices[0])
            with self.assertRaises(RuntimeError):
                x.grad = torch.randn(5, 5, device=devices[1])

    @dtypesIfMPS(torch.float32)
    @deviceCountAtLeast(1)
    @dtypes(torch.float, torch.double)
    def test_requires_grad_factory(self, devices, dtype):
        fns = [torch.ones_like, torch.randn_like]
        x = torch.randn(2, 3, dtype=dtype, device=devices[0])

        for fn in fns:
            for requires_grad in [True, False]:
                output = fn(
                    x, dtype=dtype, device=devices[0], requires_grad=requires_grad
                )
                self.assertEqual(requires_grad, output.requires_grad)
                self.assertIs(dtype, output.dtype)
                self.assertEqual(devices[0], str(x.device))

    @deviceCountAtLeast(2)
    def test_unused_output_device(self, devices):
        from torch.nn.parallel._functions import Broadcast

        x = torch.randn(5, 5, dtype=torch.float, device=devices[0], requires_grad=True)
        outputs = Broadcast.apply(list(range(len(devices))), x)
        y = outputs[-1] * 2
        y.sum().backward()
        self.assertEqual(x.grad, torch.ones(5, 5) * 2)

    @deviceCountAtLeast(2)
    def test_backward_device(self, devices):
        # check that current device matches the variable's device
        device = [None]

        class Identity(torch.autograd.Function):
            @staticmethod
            def forward(ctx, x):
                return x.clone()

            @staticmethod
            def backward(ctx, grad_output):
                device[0] = grad_output.device
                return grad_output.clone()

        v = torch.randn(1, device=devices[1], requires_grad=True)
        Identity.apply(v).backward()
        self.assertEqual(str(device[0]), devices[1])

    @deviceCountAtLeast(2)
    def test_inputbuffer_add_multidevice(self, devices):
        input = torch.randn(1, device=devices[0], requires_grad=True)
        output = input.to(device=devices[1]) + input.to(device=devices[1])
        output.backward()

    @onlyCPU
    def test_copy_(self, device):
        # At the time of writing this test, copy_ is not generated from native_functions.yaml
        # there was a bug that bfloat16 was not recognized as floating.
        x = torch.randn(10, device=device, requires_grad=True)
        floating_dt = floating_types_and(torch.half, torch.bfloat16)
        for dt in floating_dt:
            y = torch.empty(10, device=device, dtype=dt)
            y.copy_(x)
            self.assertTrue(y.requires_grad)
            z = x.to(torch.bfloat16)
            self.assertTrue(z.requires_grad)

    def test_copy_forward_ad_broadcasting(self, device):
        # copy_ allows the src to have a different shape from self as long as src is
        # broadcastable to self. Make sure forward AD handles this case.
        primal = torch.rand(3, 3, device=device)
        tangent = torch.rand(3, 3, device=device)
        non_dual = torch.rand(1, 3, 3, device=device)

        with fwAD.dual_level():
            dual = fwAD.make_dual(primal, tangent)
            non_dual.copy_(dual)

    def test_copy_forward_ad_same_layout_copies_grad(self, device):
        primal = torch.tensor([[3.0], [4.0]], device=device)
        tangent = torch.tensor([[5.0], [6.0]], device=device)

        with fwAD.dual_level():
            x_dual = fwAD.make_dual(primal, tangent)
            non_dual = torch.tensor([[1.0], [2.0]])
            non_dual.copy_(x_dual)
            self.assertTrue(fwAD.unpack_dual(non_dual).tangent is not tangent)

    @onlyCUDA
    def test_simple_reentrant_cross_device(self, device):
        class ReentrantFunc(Function):
            _cpu_mode = True

            @staticmethod
            def forward(ctx, x):
                return x * (x + 2)

            @staticmethod
            def backward(ctx, grad_output):
                with torch.enable_grad():
                    if ReentrantFunc._cpu_mode:
                        new_param = torch.randn(2, 2, requires_grad=True)
                        (new_param**2).sum().backward()
                    else:
                        new_param = torch.randn(2, 2, device=device, requires_grad=True)
                        (new_param**2).sum().backward()
                return grad_output

        # Reentrant starts on GPU thread, finishs on GPU thread
        x = torch.randn(2, 2, device=device, requires_grad=True)
        out = ReentrantFunc.apply(x)
        out.sum().backward()

        # Reentrant starts on CPU thread, finishs on GPU thread
        x = torch.randn(2, 2, requires_grad=True)
        # set ReentrantFunc node to GPU to emit tasks to GPU queue
        ReentrantFunc._cpu_mode = False
        out = ReentrantFunc.apply(x)
        out.sum().backward()

        # Reentrant starts on GPU thread, finishs on CPU thread
        x = torch.randn(2, 2, device=device, requires_grad=True)
        # set ReentrantFunc node to CPU to emit tasks to CPU queue
        ReentrantFunc._cpu_mode = True
        out = ReentrantFunc.apply(x)
        out.sum().backward()

    @onlyCUDA
    def test_cross_device_reentrant_autograd(self, device):
        # Output on gpu so that this task will be associated with the gpu thread
        def fn_on_gpu(inp):
            # Artificially increase the priority of the next op to make sure it runs
            # as soon as we reach it before the ops of branch1.
            dummy = inp * 2 * 2 * 2 * 2
            return inp.to(device=device)

        def parent_on_cpu(inp):
            # Slow branch of ops on gpu so that the work queue for the gpu thread
            # won't empty too quickly. They also have smaller priorities than the
            # ones created by fn_on_gpu
            branch1 = inp.to(device=device)
            branch1 = branch1 / branch1
            branch1 = branch1 / branch1
            branch1 = branch1 / branch1
            # Perform checkpoint on cpu tensors. So the last op performed in the reentrant
            # autograd is an AccumulateGrad that runs on the cpu thread for the gpu thread.
            # So the cpu thread will notify the gpu thread with an empty NodeTask.
            branch2 = checkpoint(fn_on_gpu, inp, use_reentrant=True)
            out = branch2 + branch1
            return out

        inp = torch.rand(2, requires_grad=True)
        out = parent_on_cpu(inp)
        # This will segfault if the empty NodeTask is not handled properly in the
        # gpu thread ReadyQueue
        out.sum().backward()

    def test_inplace_on_view_backprop_base(self, device):
        # modify view and back-prop through base
        root = torch.randn(2, 2, device=device, requires_grad=True)
        x = root.clone()
        v1 = x.narrow(0, 0, 1)
        v1.mul_(2)
        x.sum().backward()
        self.assertEqual(root.grad.tolist(), [[2, 2], [1, 1]])

    def test_inplace_on_view_backprop_view_of_view(self, device):
        # modify view and backprop through view-of-view
        root = torch.randn(2, 2, device=device, requires_grad=True)
        x = root.clone()
        v1 = x.narrow(0, 0, 1)
        v2 = x.narrow(0, 0, 1)
        v1.mul_(2)
        v2.sum().backward()
        self.assertEqual(root.grad.tolist(), [[2, 2], [0, 0]])

    def test_inplace_on_view_of_view(self, device):
        # modify view-of-view and backprop through base
        root = torch.randn(2, 2, device=device, requires_grad=True)
        x = root.clone()

        v1 = x.narrow(0, 0, 1)
        v2 = v1.narrow(1, 1, 1)
        v2.mul_(2)
        x.sum().backward()
        self.assertEqual(root.grad.tolist(), [[1, 2], [1, 1]])

    @skipIfMps  # the test doesn't work on MPS as double types are not supported
    def test_inplace_on_view_then_no_grad(self, device):
        # Perform an in-place operation on a view of a non-leaf variable.
        a = torch.ones(3, 1, dtype=torch.double, device=device, requires_grad=True)
        b = a * 2
        c = b.view_as(b)
        c[0][0] = 3

        # Force a graph update with grad disabled.
        with torch.no_grad():
            c.grad_fn

        c.sum().backward()

    @skipIfMps  # the test doesn't work on MPS as double types are not supported
    def test_inplace_on_view_gradcheck(self, device):
        # gradcheck modifications to views
        a = torch.randn(4, 4, dtype=torch.double, device=device, requires_grad=True)
        b = torch.randn(2, 2, dtype=torch.double, device=device, requires_grad=True)

        def func(root, b):
            x = root.clone()
            x.narrow(1, 2, 2).narrow(0, 1, 2).mul_(b)
            x.narrow(1, 0, 2).narrow(0, 1, 2).mul_(b)
            return x

        gradcheck(func, [a, b], raise_exception=True)
        go = torch.randn(
            a.size(), dtype=torch.double, device=device, requires_grad=True
        )
        gradgradcheck(func, (a, b), (go,))

    def test_inplace_on_view_multiple_outputs(self, device):
        root = torch.arange(9.0, dtype=torch.double).reshape(3, 3).requires_grad_()
        x = root.clone()
        v1 = x.unbind()
        with self.assertRaises(RuntimeError):
            v1[0].mul_(2)

    @skipIfMps  # the test doesn't work on MPS as double types are not supported
    def test_inplace_on_view_of_multiple_output_view(self, device):
        a = torch.rand(
            10, dtype=torch.double, device=device, requires_grad=True
        ).clone()
        b = a.unbind(0)
        c = b[0].view_as(b[0])
        with self.assertRaises(RuntimeError):
            c.mul_(2)

    @skipIfMps  # MPS backend doesn't support double types
    def test_inplace_multiple_output_view_of_view(self, device):
        a = torch.rand(
            10, dtype=torch.double, device=device, requires_grad=True
        ).clone()
        b = a.view_as(a)
        c = b.unbind(0)
        with self.assertRaises(RuntimeError):
            c[0].mul_(2)

    @skipIfMps  # MPS backend doesn't support double types
    def test_inplace_on_view_makes_base_require_grad(self, device):
        # in-place modification to view makes base require grad
        a = torch.randn(4, 4, dtype=torch.double, device=device, requires_grad=False)
        b = torch.randn(4, 2, dtype=torch.double, device=device, requires_grad=True)

        def func(root, b):
            x = root.clone()
            self.assertFalse(x.requires_grad)
            x.narrow(1, 2, 2).mul_(b)
            self.assertTrue(x.requires_grad)
            return x

        gradcheck(func, [a, b], raise_exception=True)
        go = torch.randn(
            a.size(), dtype=torch.double, device=device, requires_grad=True
        )
        gradgradcheck(func, (a, b), (go,))

    def test_inplace_on_view_backprop_view(self, device):
        # modify view and backprop through view
        a = torch.tensor([2.0, 5.0], device=device, requires_grad=False)
        b = torch.tensor([3.0], device=device, requires_grad=True)
        res = a.narrow(0, 1, 1).mul_(b)
        res.sum().backward()
        self.assertEqual(b.grad.tolist(), [5])
        self.assertIsNone(a.grad)

    @skipIfMps  # the test doesn't work on MPS as double types are not supported
    def test_inplace_on_view_modify_base(self, device):
        # Test that an in-place operation on a base that forced it to require
        # grad also forces any previous views to require grad and backprop
        # correctly
        r = torch.ones(1, dtype=torch.double, device=device, requires_grad=True)

        def fn(r):
            x = torch.ones(5, dtype=torch.double, device=device)
            v = x.select(0, 1)
            self.assertFalse(v.requires_grad)
            self.assertIsNone(v.grad_fn)
            x.add_(r)  # v is now dependent on r due to the in-place op on x
            self.assertTrue(v.requires_grad)
            return v

        gradcheck(fn, [r])
        gradgradcheck(fn, [r])

    @skipIfMps  # the test doesn't work on MPS as double types are not supported
    def test_inplace_on_view_python(self, device):
        # in-place modifications of Python-autograd created view
        a = torch.randn(4, 4, dtype=torch.double, device=device, requires_grad=True)
        b = torch.randn(2, 2, dtype=torch.double, device=device, requires_grad=True)

        class PyAdd(torch.autograd.Function):
            @staticmethod
            def forward(ctx, x, y):
                ctx.mark_dirty(x)
                x.add_(y)
                return x

            @staticmethod
            def backward(ctx, grad):
                return grad, grad

        def func(root, b):
            x = root.clone()
            PyAdd.apply(x.narrow(1, 2, 2).narrow(0, 1, 2), b)
            PyAdd.apply(x.narrow(1, 0, 2).narrow(0, 1, 2), b)
            return x

        gradcheck(func, [a, b], raise_exception=True)
        go = torch.randn(
            a.size(), dtype=torch.double, device=device, requires_grad=True
        )
        gradgradcheck(func, (a, b), (go,))

    def test_inplace_on_view_non_contig(self, device):
        root = torch.ones(2, 3, 2, device=device).select(2, 1).t().requires_grad_(True)
        x = root.clone()
        v1 = x.narrow(0, 0, 1)
        v2 = v1.narrow(1, 1, 1)
        v2.mul_(2)
        x.sum().backward()
        self.assertEqual(root.grad.tolist(), [[1, 2], [1, 1], [1, 1]])

    def test_inplace_on_view_multi_output_unsafe(self, device):
        for f in [
            lambda t: t.unsafe_split(1),
            lambda t: t.unsafe_split_with_sizes((1, 1, 1)),
            lambda t: t.unsafe_chunk(3),
        ]:
            a = torch.randn(3, 3, device=device, requires_grad=True)
            b = a + a
            s1, s2, s3 = f(b)
            s1.mul_(s2)
            s1.sum().backward()

    def test_inplace_on_view_multi_output_safe(self, device):
        for f in [
            lambda t: t.split(1),
            lambda t: t.split_with_sizes((1, 1, 1)),
            lambda t: t.chunk(3),
        ]:
            a = torch.randn(3, 3, device=device, requires_grad=True)
            b = a + a
            s1, s2, s3 = f(b)
            error_msg = (
                "This view is the output of a function that returns multiple views."
            )
            with self.assertRaisesRegex(RuntimeError, error_msg):
                s1.mul_(s2)

    def test_inplace_on_view_undefined_grad_output(self, device):
        a = torch.tensor([1.0], requires_grad=True)
        c = a.clone()
        v = c[:]
        b = torch.tensor(1.0, requires_grad=True)

        class InplaceFunc(torch.autograd.Function):
            @staticmethod
            def forward(ctx, x, other):
                ctx.mark_dirty(x)
                return x.mul_(2)

            @staticmethod
            def backward(ctx, grad):
                return grad * 2, None

        out = InplaceFunc.apply(v, b)
        out.backward()
        self.assertIsNone(b.grad)
        self.assertEqual(a.grad.item(), 2)

    @skipIfMps  # the test doesn't work on MPS as double types are not supported
    def test_mv_grad_stride_0(self, device):
        # Reference: https://github.com/pytorch/pytorch/issues/38315
        mat = torch.randn(2, 2, dtype=torch.double, device=device)
        vec = torch.randn(1, dtype=torch.double, device=device).requires_grad_(True)

        def fn(vec):
            # Expand inside the function to make sure the input to
            # gradcheck does not have overlapping memory
            vec = vec.expand(2)
            return (mat @ vec).sum()

        gradcheck(fn, (vec))
        gradgradcheck(fn, (vec))

    @onlyCUDA
    def test_gradcheck_input_output_different_device(self, device):
        x = torch.ones((1,), dtype=torch.double, device="cuda", requires_grad=True)
        gradcheck(lambda x: x.to("cpu"), (x,))

        x = torch.ones((1,), dtype=torch.double, device="cpu", requires_grad=True)
        gradcheck(lambda x: x.to("cuda"), (x,))

    def test_strided_leaf_grad_layout(self, device):
        # (1) If leaf is non-overlapping and dense, grad's layout should match its leaf.
        for fmt_a in (torch.contiguous_format, torch.channels_last):
            for fmt_b in (torch.contiguous_format, torch.channels_last):
                a = torch.rand((2, 3, 4, 5), device=device).to(memory_format=fmt_a)
                b = torch.rand((2, 3, 4, 5), device=device).to(memory_format=fmt_b)
                a.requires_grad_()
                b.requires_grad_()
                # checks (1) for broadcasted gradients
                a.sum().backward()
                self.assertEqual(a.grad.stride(), a.stride())
                b.sum().backward()
                self.assertEqual(b.grad.stride(), b.stride())
                # checks (1) for non-broadcasted gradients
                a.grad = None
                b.grad = None
                (a * b).sum().backward()
                self.assertEqual(a.grad.stride(), a.stride())
                self.assertEqual(b.grad.stride(), b.stride())

        # (2) If leaf isn't dense, checks that grads are rowmajor contiguous.
        c = torch.empty_strided((2, 2), (4, 2), device=device).copy_(
            torch.rand((2, 2), device=device)
        )
        c.requires_grad_()
        d = torch.rand((2, 2), device=device)
        # checks (2) for broadcasted gradients
        c.sum().backward()
        self.assertEqual(c.grad.stride(), (2, 1))
        # checks (2) for non-broadcasted gradients
        c.grad = None
        (c * d).sum().backward()
        self.assertEqual(c.grad.stride(), (2, 1))

    @skipIfMps
    def test_copy_r_to_c(self, device):
        out_c = torch.empty(3, 2, dtype=torch.cdouble, device=device)
        inp_r = torch.randn(3, 2, dtype=torch.double, device=device, requires_grad=True)

        def do_test():
            out_c.copy_(inp_r)
            out_c_inter = out_c.sum()
            out_c_inter.abs().backward()
            with torch.no_grad():
                self.assertEqual(
                    inp_r.grad, torch.ones_like(inp_r) * torch.sgn(out_c_inter).real
                )

        self.assertNotWarn(do_test)

    def test_to_r_to_c(self, device):
        def do_test():
            inp_r = torch.randn(
                3, 2, dtype=torch.double, device=device, requires_grad=True
            )
            out = inp_r.to(torch.complex128)
            out_inter = out.sum()
            out_inter.abs().backward()
            with torch.no_grad():
                self.assertEqual(
                    inp_r.grad, torch.ones_like(inp_r) * torch.sgn(out_inter).real
                )

        self.assertNotWarn(do_test)

    def test_non_differentiable_ops(self, device):
        # Just make sure the op doesn't raise an error
        # and resulting tensor has requires_grad=False.
        x = torch.tensor([[1, 2], [3, 4.0]], requires_grad=True, device=device)
        out = torch.isin(x, torch.tensor([2, 3], device=device))
        self.assertFalse(out.requires_grad)

        x = torch.randn(3, 3, requires_grad=True)
        out = torch.signbit(x)
        self.assertFalse(out.requires_grad)

    def test_warning_in_backward(self, device):
        # Test warning during backward are always propagated as python warnings (gh-50209)
        # NOTE: For device=cuda, warning gets propagated from a worker thread
        a = torch.zeros((), device=device, requires_grad=True)
        b = torch._C._nn._test_warn_in_autograd(a)

        with self.assertWarnsRegex(UserWarning, "Warn from backward"):
            b.backward()

    def test_complex_scalar_backward(self, device):
        a = torch.zeros(1, device=device, requires_grad=True)
        b = a * 0.5j

        msg = "grad can be implicitly created only for real scalar outputs"
        with self.assertRaisesRegex(RuntimeError, msg):
            b.backward()

        with self.assertRaisesRegex(RuntimeError, msg):
            torch.autograd.grad(b, a)

    def test_pow_real_negative_base_complex_exponent(self, device):
        # OpInfo doesn't naturally support input of mixed types, hence this test here.
        base = -torch.ones(2, device=device, dtype=torch.double)
        exponent = torch.randn(
            2, device=device, dtype=torch.cdouble, requires_grad=True
        )

        def fn(exponent):
            return torch.pow(base, exponent)

        torch.autograd.gradcheck(fn, (exponent,))

        def fn(exponent):
            return torch.pow(-1, exponent)

        torch.autograd.gradcheck(fn, (exponent,))

    def test_resize_version_bump(self, device):
        x = torch.rand((1,), device=device)
        y = torch.randn((3,), device=device)
        x.resize_((1, 2))
        self.assertEqual(x._version, 1)
        x.resize_as_(y)
        self.assertEqual(x._version, 2)

        # In the following cases, `resize` is no-op,
        # so no version bumps.
        x.resize_((3,))
        self.assertEqual(x._version, 2)

        x.resize_as_(y)
        self.assertEqual(x._version, 2)


class TestAllowMutationOnSaved(TestCase):
    def assertClonedLenEqual(self, ctx, n):
        self.assertEqual(len(list(ctx.cloned.items())), n)

    def assertTIDMapLenEqual(self, ctx, n):
        self.assertEqual(len(list(ctx.tid_to_weakhandle.items())), n)

    def test_basic(self):
        a = torch.rand(2, 3, requires_grad=True)

        def fn(a):
            b = a.clone()
            out = (b**2).sum()
            b.sin_()
            out.sum().backward()
            return a.grad

        msg = (
            "variables needed for gradient computation has been modified by an inplace"
        )
        with self.assertRaisesRegex(RuntimeError, msg):
            fn(a)

        with torch.autograd.graph.allow_mutation_on_saved_tensors() as ctx:
            da = fn(a)

        self.assertTrue(torch.allclose(a * 2, da))
        self.assertClonedLenEqual(ctx, 0)

    def test_views(self):
        a = torch.rand(2, 3, requires_grad=True)

        def fn(a):
            b = a.clone()
            c = b.view_as(b)
            out = (b**2).sum()  # How does this work?
            c.sin_()
            out.sum().backward()
            return a.grad

        msg = (
            "variables needed for gradient computation has been modified by an inplace"
        )
        with self.assertRaisesRegex(RuntimeError, msg):
            fn(a)

        with torch.autograd.graph.allow_mutation_on_saved_tensors() as ctx:
            da = fn(a)

        self.assertClonedLenEqual(ctx, 0)
        self.assertTrue(torch.allclose(a * 2, da))

    def test_save_base_and_modify_view(self):
        with torch.autograd.graph.allow_mutation_on_saved_tensors() as ctx:
            a = torch.rand(2, 3, requires_grad=True)
            b = a.clone()
            c = b[:1]
            out = b**2
            # modify the view
            c *= 10
            # self.assertClonedLenEqual(ctx, 1)
            out.sum().backward()
            self.assertClonedLenEqual(ctx, 0)

        self.assertClonedLenEqual(ctx, 0)
        self.assertTrue(torch.allclose(a * 2, a.grad))

    def test_save_view_modify_base(self):
        with torch.autograd.graph.allow_mutation_on_saved_tensors() as ctx:
            a = torch.rand(2, 3, requires_grad=True)
            b = a.clone()
            c = b[:]
            out = (c**2).sum()
            b *= 2
            out.backward()
            self.assertTrue(torch.allclose(a * 2, a.grad))

    def test_double_backward(self):
        with torch.autograd.graph.allow_mutation_on_saved_tensors() as ctx:
            a = torch.rand(2, 3, requires_grad=True)
            b = a.clone()
            out = (b**2).sum()
            b.sin_()
            torch.autograd.grad(out, a, create_graph=True)
            (da,) = torch.autograd.grad(out, a, create_graph=True)
            (d2a,) = torch.autograd.grad(da.sum(), a)

        self.assertTrue(torch.allclose(torch.ones_like(a) * 2, d2a))
        self.assertClonedLenEqual(ctx, 0)

    def test_saved_but_not_anymore(self):
        # Make sure we don't clone if the tensor was once saved, but
        # by the time we do in-place, it is no longer saved
        with torch.autograd.graph.allow_mutation_on_saved_tensors() as ctx:
            a = torch.randn(2, 3, requires_grad=True).clone()
            out = (a**2).sum()
            self.assertTIDMapLenEqual(ctx, 1)
            self.assertClonedLenEqual(ctx, 0)
            out.backward()
            a.sin_()
            self.assertClonedLenEqual(ctx, 0)
            out = (a**2).sum()
            a.sin_()
            self.assertClonedLenEqual(ctx, 1)
            del out
            self.assertClonedLenEqual(ctx, 0)

    def test_saved_same_tensor_many_times(self):
        # We should only clone once
        with torch.autograd.graph.allow_mutation_on_saved_tensors() as ctx:
            a = torch.randn(2, 3, requires_grad=True).clone()
            b = a**2
            c = a**2
            a.sin_()
            self.assertClonedLenEqual(ctx, 1)
            del b, c
            self.assertClonedLenEqual(ctx, 0)

    def test_saved_same_tensor_different_versions(self):
        with torch.autograd.graph.allow_mutation_on_saved_tensors() as ctx:
            a = torch.randn(2, 3, requires_grad=True).clone()
            b = a**2
            a.sin_()
            c = a**2
            a.sin_()
            self.assertClonedLenEqual(ctx, 2)
            del b
            self.assertClonedLenEqual(ctx, 1)
            del c
            self.assertClonedLenEqual(ctx, 0)

    def test_with_math_views(self):
        with torch.autograd.graph.allow_mutation_on_saved_tensors() as ctx:
            a = torch.tensor([1 + 1j], requires_grad=True).clone()
            b = a.conj()
            out = (b**2).sum()
            a.sin_()
            out.abs().backward()

            a = torch.tensor([1 + 1j], requires_grad=True).clone()
            b = a.conj()
            out = (b**2).sum()
            # in this case, it is no longer a view it seems
            b.sin_()
            out.abs().backward()

    def test_with_out_variant(self):
        with torch.autograd.graph.allow_mutation_on_saved_tensors() as ctx:
            a = torch.tensor([1.0], requires_grad=True)
            b = torch.tensor([1.0])
            c = torch.tensor([2.0])
            out = a * b
            self.assertTIDMapLenEqual(ctx, 1)
            torch.sin(c, out=b)
            self.assertClonedLenEqual(ctx, 1)
            out.backward()
            self.assertClonedLenEqual(ctx, 0)

    def test_backward_out_of_context(self):
        # Out of context
        with torch.autograd.graph.allow_mutation_on_saved_tensors() as ctx:
            a = torch.rand(2, 3, requires_grad=True)
            out = (a**2).sum()

        msg = "Trying to backward outside of the 'allow_mutation_on_saved_tensors' context"
        with self.assertRaisesRegex(AssertionError, msg):
            out.backward()

        # Different context
        with torch.autograd.graph.allow_mutation_on_saved_tensors() as ctx:
            a = torch.rand(2, 3, requires_grad=True)
            out = (a**2).sum()

        with torch.autograd.graph.allow_mutation_on_saved_tensors() as ctx:
            with self.assertRaisesRegex(AssertionError, msg):
                out.backward()

    def test_disallow_nesting(self):
        with torch.autograd.graph.allow_mutation_on_saved_tensors() as ctx:
            msg = "allow_mutation_on_saved_tensors contexts cannot be nested"
            with self.assertRaisesRegex(RuntimeError, msg):
                with torch.autograd.graph.allow_mutation_on_saved_tensors() as ctx:
                    pass


class TestAutogradInferenceMode(TestCase):
    def _is_inference_tensor(self, tensor):
        try:
            err_msg = "Inference tensors do not track version counter"
            with self.assertRaisesRegex(RuntimeError, err_msg):
                tensor._version
            return True
        except AssertionError as e:
            return False

    def test_inference_mode_context_manager(self):
        self.assertFalse(torch.is_inference_mode_enabled())
        with torch.inference_mode():
            self.assertTrue(torch.is_inference_mode_enabled())
            with torch.inference_mode(False):
                self.assertFalse(torch.is_inference_mode_enabled())
            self.assertTrue(torch.is_inference_mode_enabled())
        self.assertFalse(torch.is_inference_mode_enabled())

    def test_inference_mode_decorator(self):
        def func(x):
            self.assertEqual(torch.is_inference_mode_enabled(), mode)
            return x * x

        for mode, use_kwarg in product((True, False, None), (True, False)):
            if mode is None:
                if use_kwarg:
                    decorated = torch.inference_mode(mode=func)
                else:
                    decorated = torch.inference_mode(func)
                mode = True
            else:
                if use_kwarg:
                    decorated = torch.inference_mode(mode=mode)(func)
                else:
                    decorated = torch.inference_mode(mode)(func)

            for requires_grad in (True, False):
                c = torch.ones(1, 2, 3, requires_grad=requires_grad)
                d = decorated(c)
                self.assertTrue(not mode or torch.is_inference(d))
                self.assertEqual(d.requires_grad, requires_grad and not mode)

    def test_inference_mode_tensor_creation(self):
        with torch.inference_mode():
            # new tensors created through constructors are inference tensors
            c = torch.ones(1, 2, 3)
            self.assertFalse(c.requires_grad)
            self.assertTrue(torch.is_inference(c))

            # requires_grad doesn't change inference tensor behavior in InferenceMode
            tmp = torch.ones(1, 2, 3, requires_grad=True)
            self.assertTrue(tmp.requires_grad)
            self.assertTrue(torch.is_inference(tmp))

            tmp = torch.ones(1, 2, 3).requires_grad_(False)
            self.assertFalse(tmp.requires_grad)
            self.assertTrue(torch.is_inference(tmp))

    def test_inference_mode_existing_autograd_session(self):
        s = torch.ones(1, 2, 3, requires_grad=True)
        a = s.clone()

        # `a` gets saved outside of inference mode
        out = a * a
        with torch.inference_mode():
            a.add_(2)

        self.assertFalse(torch.is_inference(a))
        # tensors created outside of inference mode aren't
        # inference tensors, so they will still have their
        # version counters tracked
        err_msg = (
            "one of the variables needed for gradient computation has been "
            "modified by an inplace operation"
        )
        with self.assertRaisesRegex(RuntimeError, err_msg):
            out.backward(torch.ones_like(out))

    def test_inference_mode_inf_tensor_in_inf_mode_functional_op(self):
        def functional_op(x):
            return x * x

        with torch.inference_mode():
            for requires_grad in (True, False):
                c = torch.ones(1, 2, 3, requires_grad=requires_grad)

                # performing a non-view operation produces a inference tensor
                # that does not require grad
                func_out = functional_op(c)
                self.assertTrue(torch.is_inference(func_out))
                self.assertFalse(func_out.requires_grad)

    def test_inference_mode_inf_tensor_in_inf_mode_inplace_op(self):
        @torch.inference_mode()
        def run_test(fn):
            for requires_grad in (True, False):
                c = torch.ones(1, 2, 3, requires_grad=requires_grad)

                # after performing inplace operation, tensor is still
                # an inference tensor
                fn(c)
                self.assertTrue(torch.is_inference(c))
                self.assertEqual(c.requires_grad, requires_grad)

        run_test(lambda x: x.add_(2))
        run_test(lambda x: x.transpose_(0, 1))

        # inplace ops with manual kernel for ADInplaceOrView key in VariableTypeManual.cpp
        run_test(lambda x: x.resize_(1, 2))
        run_test(lambda x: x.resize_as_(torch.ones(1, 2)))
        run_test(lambda x: x.copy_(torch.ones(1, 2, 3)))

    def test_inference_mode_inf_tensor_in_inf_mode_view_op(self):
        with torch.inference_mode():
            for requires_grad in (True, False):
                c = torch.ones(1, 2, 3, requires_grad=requires_grad)

                # perform view operation produces inference tensor
                # that does not require grad
                view_out = c.view(-1)
                self.assertTrue(torch.is_inference(view_out))
                self.assertFalse(view_out.requires_grad)

    def test_inference_mode_inf_tensor_in_normal_mode_functional_op(self):
        def functional_op(x):
            return x * x

        for requires_grad in (True, False):
            with torch.inference_mode():
                c = torch.ones(1, 2, 3, requires_grad=requires_grad)

        func_out = functional_op(c)
        self.assertFalse(torch.is_inference(func_out))
        self.assertFalse(func_out.requires_grad)
        self.assertTrue(func_out.is_leaf)

    def test_inference_mode_inf_tensor_in_normal_mode_inplace_op(self):
        def run_test(fn):
            for requires_grad in (False, True):
                with torch.inference_mode():
                    c = torch.ones(1, 2, 3, requires_grad=requires_grad)

                if requires_grad:
                    # leaf variable that requires grad is being used in an inplace
                    # operation when requires_grad=True
                    pass
                else:
                    err_msg = "Inplace update to inference tensor outside InferenceMode"
                    with self.assertRaisesRegex(RuntimeError, err_msg):
                        fn(c)

        run_test(lambda x: x.add_(2))
        run_test(lambda x: x.transpose_(0, 1))

    def test_inference_mode_inf_tensor_in_normal_mode_view_op(self):
        for requires_grad in (True, False):
            with torch.inference_mode():
                c = torch.ones(1, 2, 3, requires_grad=requires_grad)

            out = c.view(-1)
            self.assertTrue(torch.is_inference(out))
            self.assertFalse(out.requires_grad)
            self.assertFalse(out._is_view())
            self.assertTrue(out.is_leaf)

    def test_normal_tensor_inplace_output_in_inference_mode(self):
        def run_test(fn):
            for requires_grad in (True, False):
                s = torch.ones(1, 2, 3, requires_grad=requires_grad)
                a = s.clone()

                with torch.inference_mode():
                    fn(a)
                    self.assertFalse(torch.is_inference(a))
                    self.assertEqual(a.requires_grad, requires_grad)

                    # inplace -> inplace
                    fn(a)
                    self.assertFalse(torch.is_inference(a))
                    self.assertEqual(a.requires_grad, requires_grad)

                    # inplace -> inplace -> view
                    view_out = a.view(-1)
                    self.assertFalse(torch.is_inference(view_out))
                    self.assertEqual(view_out.requires_grad, requires_grad)

        run_test(lambda x: x.add_(2))
        run_test(lambda x: x.transpose_(0, 1))

    def test_normal_tensor_inplace_output_in_normal_mode(self):
        def run_test(fn):
            for requires_grad in (True, False):
                s = torch.ones(1, 2, 3, requires_grad=requires_grad)
                a = s.clone()

                with torch.inference_mode():
                    fn(a)
                    self.assertFalse(torch.is_inference(a))
                    self.assertEqual(a.requires_grad, requires_grad)

                fn(a)
                self.assertFalse(torch.is_inference(a))
                self.assertEqual(a.requires_grad, requires_grad)

                # inplace -> inplace
                fn(a)
                self.assertFalse(torch.is_inference(a))
                self.assertEqual(a.requires_grad, requires_grad)

                # inplace -> inplace -> view
                view_out = a.view(-1)
                self.assertFalse(torch.is_inference(view_out))
                self.assertEqual(view_out.requires_grad, requires_grad)
            run_test(lambda x: x.add_(2))
            run_test(lambda x: x.transpose_(0, 1))

    def test_normal_tensor_view_output_in_inference_mode(self):
        for requires_grad in (True, False):
            s = torch.ones(1, 2, 3, requires_grad=requires_grad)
            a = s.clone()

            with torch.inference_mode():
                out = a.view(-1)
                self.assertFalse(torch.is_inference(out))
                self.assertEqual(out.requires_grad, requires_grad)
                self.assertTrue(out._is_view())

                # view -> view
                tmp = out.view(-1)
                self.assertFalse(torch.is_inference(tmp))
                self.assertEqual(tmp.requires_grad, requires_grad)
                self.assertTrue(tmp._is_view())
                self.assertTrue(tmp.is_leaf)

                # view -> view -> inplace
                self.assertTrue(torch.is_inference_mode_enabled())
                tmp.add_(2)
                self.assertFalse(torch.is_inference(tmp))
                self.assertEqual(tmp.requires_grad, requires_grad)
                # Accessing is_leaf in python tries to update grad_fn and raises:
                # A view was created in inference mode and its base or
                # another view of its base has been modified inplace in normal mode
                # tmp.is_leaf
                self.assertEqual(a._version, tmp._version)

    def test_normal_tensor_view_output_in_normal_mode(self):
        def functional_op(x):
            return x * x

        for requires_grad in (True, False):
            s = torch.ones(1, 2, 3, requires_grad=requires_grad)
            a = s.clone()

            with torch.inference_mode():
                out = a.view(-1)
                self.assertFalse(torch.is_inference(out))
                self.assertEqual(out.requires_grad, requires_grad)
                self.assertTrue(out._is_view())
                self.assertTrue(out.is_leaf)

            tmp = functional_op(out)
            self.assertFalse(torch.is_inference(tmp))
            self.assertEqual(tmp.requires_grad, requires_grad)

            if requires_grad:
                err_msg = (
                    "A view was created in inference mode and is being modified inplace"
                )
                with self.assertRaisesRegex(RuntimeError, err_msg):
                    out.add_(2)
                pass
            else:
                out.add_(2)

            tmp = out.view(2, 3)
            self.assertFalse(torch.is_inference(tmp))
            self.assertEqual(tmp.requires_grad, requires_grad)

    def test_mix_inference_and_normal_tensor_functional_op(self):
        for requires_grad in (True, False):
            s = torch.ones(1, 2, 3, requires_grad=requires_grad)

            with torch.inference_mode():
                c = torch.ones(1, 2, 3, requires_grad=requires_grad)

            # add is safe since it doesn't save any variable for backward
            out = c.add(s)
            self.assertFalse(torch.is_inference(out))
            self.assertEqual(out.requires_grad, requires_grad)
            if requires_grad:
                # leaf inference tensor with requires_grad=True can still have gradient
                out.backward(torch.ones_like(out))
                self.assertEqual(c.grad, torch.ones_like(c))

            if requires_grad:
                err_msg = "Inference tensors cannot be saved for backward"
                with self.assertRaisesRegex(RuntimeError, err_msg):
                    c * s

                # TODO: Test this with an autograd.Function when it works
                #       stack stopped capturing a TensorList input
                # # inference tensor in TensorList input
                # inputs = [s, c]
                # with self.assertRaisesRegex(RuntimeError, err_msg):
                #     torch.stack(inputs)

    def test_mix_inference_and_normal_tensor_inplace_op(self):
        for requires_grad in (True, False):
            s = torch.ones(1, 2, 3, requires_grad=requires_grad)
            a = s.clone()

            with torch.inference_mode():
                c = torch.ones(1, 2, 3)

            self.assertTrue(torch.is_inference(c))
            if requires_grad:
                err_msg = "Inference tensors cannot be saved for backward"
                with self.assertRaisesRegex(RuntimeError, err_msg):
                    a.mul_(c)

                # inference tensor in TensorList input
                err_msg = (
                    "out=... arguments don't support automatic differentiation, "
                    "but one of the arguments requires grad"
                )
                with self.assertRaisesRegex(RuntimeError, err_msg):
                    torch.mul(s, s, out=c)
            else:
                a.mul_(c)
                err_msg = "Inplace update to inference tensor outside InferenceMode is not allowed"
                with self.assertRaisesRegex(RuntimeError, err_msg):
                    torch.mul(s, s, out=c)

    def test_mix_inference_and_normal_tensor_view_op(self):
        for requires_grad in (True, False):
            s = torch.ones(1, 2, 3, requires_grad=requires_grad)

            with torch.inference_mode():
                c = torch.ones(1, 2, 3)

            # view_as is a composite op which calls view with only one
            # tensor argument. So there isn't a mixed inference and normal
            # tensor inputs for view ops
            tmp1 = c.view_as(s)
            self.assertTrue(torch.is_inference(tmp1))
            self.assertFalse(tmp1.requires_grad)

            # this is fine since its equivalent as s.view(c.sizes()) which
            # isn't a mixed input scenario
            tmp2 = s.view_as(c)
            self.assertFalse(torch.is_inference(tmp2))
            self.assertEqual(tmp2.requires_grad, requires_grad)

    def test_inference_mode_handle_direct_view_on_rebase(self):
        def run_test(fn):
            for requires_grad in (True, False):
                s = torch.ones(1, 2, 3, requires_grad=requires_grad)
                a = s.clone()

                with torch.inference_mode():
                    view_out = a.view_as(a)

                if requires_grad:
                    err_msg = "A view was created in inference mode and is being modified inplace"
                    with self.assertRaisesRegex(RuntimeError, err_msg):
                        fn(view_out)
                    pass
                else:
                    fn(view_out)

        run_test(lambda x: x.add_(2))
        run_test(lambda x: x.transpose_(0, 1))

    def test_inference_mode_handle_indirect_view_on_rebase(self):
        def run_test(fn):
            for requires_grad in (True, False):
                s = torch.ones(1, 2, 3, requires_grad=requires_grad)
                a = s.clone()

                with torch.inference_mode():
                    view_out = a.view(-1)

                fn(a)
                if requires_grad:
                    err_msg = "A view was created in inference mode and its base or another view "
                    with self.assertRaisesRegex(RuntimeError, err_msg):
                        view_out.grad_fn
                    pass
                else:
                    view_out.grad_fn

        run_test(lambda x: x.add_(2))
        run_test(lambda x: x.transpose_(0, 1))


class TestMultithreadAutograd(TestCase):
    def _run_py_multithread_fn(
        self, fn, args=(), num_threads=10, kwargs=None, pass_idx=False
    ):
        class PropagatingThread(threading.Thread):
            """Helper class to propagate exception from child
            thread to main thread on join.

            Reference: https://stackoverflow.com/a/31614591/5602957
            """

            def run(self):
                self.exception = None
                try:
                    self.ret = super().run()
                except Exception as e:
                    self.exception = e

            def join(self, timeout=None):
                super().join(timeout)
                if self.exception:
                    raise self.exception from self.exception
                return self.ret

        threads = []
        for idx in range(num_threads):
            p = PropagatingThread(target=fn, args=((idx, *args) if pass_idx else args))
            p.start()
            threads.append(p)

        for p in threads:
            p.join()

    def test_multithreaded_exception_propagation(self):
        # Test whether exception in child thread
        # are propagated to main thread.
        def fn():
            self.assertTrue(False)

        with self.assertRaises(AssertionError):
            self._run_py_multithread_fn(fn)

    def test_simple_backward(self):
        # simple multithreaded backward that create threads in the beginning of training
        # and everything else is training separately, i.e. inputs, operations, etc.
        def train_fn():
            x = torch.ones(5, 5, requires_grad=True)
            y = (x + 3) * (x + 4) * 0.5
            y.sum().backward()
            self.assertEqual(x.grad, x + 3.5)

        self._run_py_multithread_fn(train_fn)

    def test_simple_backward_same_input(self):
        # simple multithreaded backward with only shared inputs (i.e. This is common
        # for things like Hogwild multithreaded training with multiple CPU threads)
        def train_fn_backward(x):
            y = (x + 3) * (x + 4) * 0.5
            y.sum().backward()

        x = torch.ones(5, 5, requires_grad=True)
        self._run_py_multithread_fn(train_fn_backward, (x,))
        # Since we are calling backward from multiple threads
        # and all threads share the same input, when we do backward
        # concurrently, different backwards will all accumulate to
        # the same .grad for each input, and the gradients should
        # be equal to num_threads * gradient
        self.assertEqual(x.grad, 10 * (x + 3.5))

        def train_fn_grad(x):
            y = (x + 3) * (x + 4) * 0.5
            grads = torch.autograd.grad(y.sum(), x)
            self.assertEqual(len(grads), 1)
            self.assertEqual(grads[0], x + 3.5)

        # since we use functional grad() api, gradients will not
        # be accumulate to the same place and should be the same
        self._run_py_multithread_fn(train_fn_grad, (x,))

    def test_multi_grad_all_hooks(self):
        # Multihooks should behave independently per execution of backward
        # Test that the hook fired the number of times we ran backward
        # even if those executions occur concurrently on different threads
        t1 = torch.rand(2, requires_grad=True)
        t2 = torch.rand(2, requires_grad=True)
        t3 = torch.rand(2, requires_grad=True)
        t4 = torch.rand(2, requires_grad=True)

        res = None
        count = [0]
        hook_lock = threading.Lock()

        def hook(grads):
            nonlocal res
            with hook_lock:
                count[0] += 1
                grad_is_none = [g is not None for g in grads]
                if res is None:
                    res = grad_is_none
                else:
                    self.assertEqual(res, grad_is_none)

        torch.autograd.graph.register_multi_grad_hook((t1, t2, t3, t4), hook)

        out = (t2 * t3).sum()

        def backward_retain_graph(out, t2, t3):
            out.backward(inputs=(t2, t3), retain_graph=True)

        self._run_py_multithread_fn(backward_retain_graph, (out, t2, t3), num_threads=5)

        self.assertEqual(count[0], 5)
        self.assertEqual(res, [False, True, True, False])

        # Leave one hook partially applied
        res = None
        count = [0]
        err_count = [0]
        bw_count = [0]
        bw_count_lock = threading.Lock()
        err_count_lock = threading.Lock()

        class Func(torch.autograd.Function):
            @staticmethod
            def forward(ctx, x):
                return x

            @staticmethod
            def backward(ctx, gO):
                with bw_count_lock:
                    bw_count[0] += 1
                    if bw_count[0] == 1:
                        raise RuntimeError("error message")
                    else:
                        return gO

        out = (Func.apply(t2) * t3).sum()

        def backward_retain_graph(out, t2, t3):
            try:
                out.backward(inputs=(t2, t3), retain_graph=True)
            except RuntimeError:
                with err_count_lock:
                    err_count[0] += 1

        self._run_py_multithread_fn(backward_retain_graph, (out, t2, t3), num_threads=5)

        self.assertEqual(count[0], 4)
        self.assertEqual(err_count[0], 1)
        self.assertEqual(res, [False, True, True, False])

    def test_multi_grad_any_hooks(self):
        # Multihooks should behave independently per execution of backward
        # Test that the hook fired the number of times we ran backward
        # even if those executions occur concurrently on different threads
        t1 = torch.rand(2, requires_grad=True)
        t2 = torch.rand(2, requires_grad=True)
        t3 = torch.rand(2, requires_grad=True)
        t4 = torch.rand(2, requires_grad=True)

        res = None
        count = [0]
        hook_lock = threading.Lock()

        def hook(grad):
            nonlocal res
            with hook_lock:
                count[0] += 1
                if res is None:
                    res = "foo"
                else:
                    self.assertEqual(res, "foo")

<<<<<<< HEAD
        torch.autograd.graph.register_multi_grad_hook((t1, t2, t3, t4), hook, mode="any")
=======
        torch.autograd.graph.register_multi_grad_hook(
            (t1, t2, t3, t4), hook, mode="any"
        )
>>>>>>> f34905f6

        out = (t2 * t3).sum()

        def backward_retain_graph(out, t2, t3):
            out.backward(inputs=(t2, t3), retain_graph=True)

        self._run_py_multithread_fn(backward_retain_graph, (out, t2, t3), num_threads=5)
        self.assertEqual(count[0], 5)
        self.assertEqual(res, "foo")

        # Raise an error in one thread's backward
        res = None
        count = [0]
        err_count = [0]
        bw_count = [0]
        bw_count_lock = threading.Lock()
        err_count_lock = threading.Lock()

        class Func(torch.autograd.Function):
            @staticmethod
            def forward(ctx, x):
                return x

            @staticmethod
            def backward(ctx, gO):
                with bw_count_lock:
                    bw_count[0] += 1
                    if bw_count[0] == 1:
                        raise RuntimeError("error message")
                    else:
                        return gO

        out = (Func.apply(t2) * t3).sum()

        def backward_retain_graph(out, t2, t3):
            try:
                out.backward(inputs=(t2, t3), retain_graph=True)
            except RuntimeError:
                with err_count_lock:
                    err_count[0] += 1

        self._run_py_multithread_fn(backward_retain_graph, (out, t2, t3), num_threads=5)

        # Expect all 5 threads to increment count since the hook runs before
        # the custom backward
        self.assertEqual(count[0], 5)
        self.assertEqual(err_count[0], 1)
        self.assertEqual(res, "foo")

    def test_dataparallel_saved_tensors_hooks(self):
        def pack(x):
            warnings.warn("pack")
            return x

        _self = self

        class Model(torch.nn.Module):
            def forward(self, x):
                with warnings.catch_warnings(record=True) as w:
                    y = x * x
                    if torch.cuda.device_count() >= 2:
                        # DataParallel is calling the forward in different threads
                        # without progating TLS, so hooks should not be called here
                        _self.assertEqual(len(w), 0)
                    else:
                        # DataParallel only uses one thread
                        # so hooks should be called here
                        _self.assertGreater(len(w), 0)

        x = torch.ones(5, 5, requires_grad=True)
        model = torch.nn.DataParallel(Model())

        with torch.autograd.graph.saved_tensors_hooks(pack, lambda x: x):
            model(x)
            with warnings.catch_warnings(record=True) as w:
                y = x * x
                # hooks should be called here
                _self.assertGreater(len(w), 0)

    def test_python_thread_in_middle(self):
        # User might write a network that starts on one CPU thread, then runs its second half
        # concurrently with other threads (either via python threading or fork/join calls),
        # then calls backward()/grad() on BOTH threads, like a Y pattern from input at the
        # bottom to output at the top. This way part of the GraphTask is being shared across
        # different threads and we need to ensure user specify retain_graph=True, otherwise
        # error out with the correct error message

        # Case 1: multiple backward with python threads, retain_graph=False
        # should throw error in some threads with no retain_graph.
        success_vs_raises = [0, 0]

        def train_fn_no_retain_graph(x):
            y = x + x**2
            try:
                y.sum().backward()
                success_vs_raises[0] += 1
            except RuntimeError as error:
                success_vs_raises[1] += 1
                self.assertRegex(str(error), "Specify retain_graph=True")

        x_no_retain = torch.ones(5, 5, requires_grad=True)
        y_no_retain = x_no_retain + x_no_retain**2
        self._run_py_multithread_fn(
            train_fn_no_retain_graph, (y_no_retain,), num_threads=5
        )
        # at least one thread will be success in this case, all other threads should raise
        # with the error that throw to user to recommend them specify retain_graph=True
        self.assertTrue(success_vs_raises[0] >= 1)

        # multiple backward with python threads, no error with retain_graph=True
        def train_fn_retain_graph(x):
            y = x + x**2
            y.sum().backward(retain_graph=True)

        x_retain = torch.ones(5, 5, requires_grad=True)
        y_retain = x_retain + x_retain**2
        self._run_py_multithread_fn(train_fn_retain_graph, (y_retain,), num_threads=5)
        # result should equal to num_thread * gradients
        self.assertEqual(
            x_retain.grad,
            5 * (4 * x_retain**3 + 6 * (x_retain**2) + 4 * x_retain + 1),
        )

    def test_fork_join_in_middle(self):
        # multiple backward with jit threads (fork/join primitive)
        # similar to test_python_thread_in_middle, we test with retain_graph=False/True

        # Case 1: multiple grad() calls with jit threads, retain_graph=False
        # should throw error in some threads with no retain_graph.
        @torch.jit.script
        def train_fn_jit_no_retain(middle, orig_x):
            y = middle + middle**2
            return torch.autograd.grad([y.sum()], [orig_x])

        @torch.jit.script
        def train_fn_fork_join_calls_no_retain(x):
            y_no_retain = (x + 3) * (x + 4) * 0.5

            fut = torch.jit._fork(train_fn_jit_no_retain, y_no_retain, x)
            grad_hat = train_fn_jit_no_retain(y_no_retain, x)
            grad = torch.jit._wait(fut)
            return grad, grad_hat

        try:
            train_fn_fork_join_calls_no_retain(torch.randn(5, 5, requires_grad=True))
        except RuntimeError as error:
            self.assertRegex(str(error), "Specify retain_graph=True")

        # Case 2: no error with retain_graph=True
        @torch.jit.script
        def train_fn_jit_retain(middle, orig_x):
            y = middle + middle**2
            return torch.autograd.grad([y.sum()], [orig_x], retain_graph=True)

        @torch.jit.script
        def train_fn_fork_join_calls_retain(x):
            y_retain = (x + 3) * (x + 4) * 0.5
            fut1 = torch.jit._fork(train_fn_jit_retain, y_retain, x)
            fut2 = torch.jit._fork(train_fn_jit_retain, y_retain, x)
            grad = train_fn_jit_retain(y_retain, x)
            grad1 = torch.jit._wait(fut1)
            grad2 = torch.jit._wait(fut2)
            return grad, grad1, grad2

        grad, grad1, grad2 = train_fn_fork_join_calls_retain(
            torch.randn(5, 5, requires_grad=True)
        )
        self.assertEqual(grad, grad1)
        self.assertEqual(grad, grad2)

    def test_preserve_backtrace(self):
        class Foo(torch.autograd.Function):
            @staticmethod
            def forward(ctx, input):
                return input

            @staticmethod
            def backward(ctx, *grad):
                raise ValueError("something")

        t = torch.rand(10, requires_grad=True)
        try:
            Foo.apply(t).sum().backward()
        except Exception:
            import traceback

            tb = sys.exc_info()[2]
            tb_str = "\n".join(traceback.format_tb(tb))
            self.assertTrue('raise ValueError("something")' in tb_str)

    # TODO(@anjali411): add an OpInfo based test for torch.cat
    # Issue: https://github.com/pytorch/pytorch/issues/51627
    #        https://github.com/pytorch/pytorch/issues/75852
    def test_cat_stack_r_to_c(self):
        inp_c = torch.rand(3, 2, dtype=torch.cdouble, requires_grad=True)
        inp_r = torch.randn(3, 2, dtype=torch.double, requires_grad=True)

        def fn(x1, x2):
            return torch.cat((x1, x2), dim=-1)

        def fn2(x1, x2):
            return torch.stack((x1, x2), dim=-1)

        torch.autograd.gradcheck(fn, [inp_r, inp_c], check_forward_ad=True)
        torch.autograd.gradcheck(fn, [inp_c, inp_r], check_forward_ad=True)

        torch.autograd.gradcheck(fn2, [inp_r, inp_c], check_forward_ad=True)
        torch.autograd.gradcheck(fn2, [inp_c, inp_r], check_forward_ad=True)

    def test_set_multithreading_enabled_as_context_manager_and_function(self):
        # Test as a context manager
        with torch.autograd.set_multithreading_enabled(False):
            self.assertFalse(torch.autograd.is_multithreading_enabled())
        self.assertTrue(torch.autograd.is_multithreading_enabled())

        with torch.autograd.set_multithreading_enabled(True):
            self.assertTrue(torch.autograd.is_multithreading_enabled())
        self.assertTrue(torch.autograd.is_multithreading_enabled())

        with torch.autograd.set_multithreading_enabled(False):
            torch.autograd.set_multithreading_enabled(True)
            self.assertTrue(torch.autograd.is_multithreading_enabled())
        self.assertTrue(torch.autograd.is_multithreading_enabled())

        torch.autograd.set_multithreading_enabled(False)
        self.assertFalse(torch.autograd.is_multithreading_enabled())

        torch.autograd.set_multithreading_enabled(True)
        self.assertTrue(torch.autograd.is_multithreading_enabled())

    @unittest.skipIf(not TEST_CUDA, "test requires CUDA")
    def test_custom_function_propagates_errors_from_device_thread(self):
        class MyFunc(Function):
            @staticmethod
            def forward(ctx, x):
                return x

            @staticmethod
            def backward(ctx, gO):
                raise RuntimeError("blah")
                return gO

        t = torch.tensor([1.0, 2.0], requires_grad=True, device=torch.device("cuda"))
        out = MyFunc.apply(t).sum()

        with self.assertRaisesRegex(RuntimeError, "blah"):
            out.backward()


class TestNestedCheckpoint(TestCase):
    @staticmethod
    def grad(fn):
        def wrapper(x):
            with torch.enable_grad():
                out = fn(x)
                (grad_input,) = torch.autograd.grad(out, inputs=(x,), create_graph=True)
            return grad_input

        return wrapper

    @staticmethod
    def sum(fn):
        def wrapped(x):
            return fn(x).sum()

        return wrapped

    @staticmethod
    def checkpoint(fn):
        def wrapped(*args, **kwargs):
            return torch.utils.checkpoint.checkpoint(
                fn, *args, use_reentrant=False, **kwargs
            )

        return wrapped

    def get_tests(self, fn):
        grad, c = self.grad, self.checkpoint

        tests = (
            # function <> tuple of function arbitrarily wrapped in checkpoint in various ways
            (fn, (c(fn), c(c(fn)))),
            (grad(fn), (grad(c(fn)), grad(c(c(fn))))),
            (
                grad(grad(fn)),
                (grad(c(grad(fn))), c(grad(grad(c(fn)))), grad(c(grad(c(fn))))),
            ),
            (
                grad(grad(grad(fn))),
                (grad(c(grad(grad(c(fn))))), grad(c(grad(c(grad(c(fn))))))),
            ),
        )
        return tests

    def check_graph_dies(self, fn):
        def iter_graph(roots):
            if not roots:
                return
            seen = set()
            q = collections.deque()
            for node in roots:
                if node is not None:
                    seen.add(node)
                    q.append(node)

            while q:
                node = q.popleft()
                for fn, _idx in node.next_functions:
                    if fn in seen or fn is None:
                        continue
                    seen.add(fn)
                    q.append(fn)

                yield node

        class Handle:
            __slot__ = ["node_name"]

            def __init__(self, node_name):
                self.node_name = node_name

        def scope():
            a = torch.randn((), requires_grad=True)
            out = fn(a)
            refs = []
            for node in iter_graph([out.grad_fn]):
                handle = Handle(node.name())
                refs.append(weakref.ref(handle))
                node.metadata["blah"] = handle
            return refs

        refs = scope()
        node_names = [ref().node_name for ref in refs if ref() is not None]
        if len(node_names) > 0:
            print("Nodes still alive:", node_names)

        self.assertEqual(len(node_names), 0)

    @parametrize("early_stop", [True, False])
    def test_nested_checkpoint(self, early_stop):
        with torch.utils.checkpoint.set_checkpoint_early_stop(early_stop):
            x = torch.randn((), requires_grad=True)

            def f(x):
                out = x.sin().exp().sin()
                return out

            def g(x):
                a = x.sin().exp().sin()
                b = x.sin().exp().sin()
                (ga,) = torch.autograd.grad(a, x)
                (gb,) = torch.autograd.grad(b, x)
                return x.sin()

            for fn in (f, g):
                for expected_fn, actual_fns in self.get_tests(fn):
                    expected = expected_fn(x)

                    for actual_fn in actual_fns:
                        actual = actual_fn(x)
                        self.assertTrue(torch.allclose(expected, actual))
                        self.check_graph_dies(actual_fn)

    @parametrize("early_stop", [True, False])
    def test_nested_checkpoint_two_children(self, early_stop):
        with torch.utils.checkpoint.set_checkpoint_early_stop(early_stop):
            grad, sum, c = self.grad, self.sum, self.checkpoint

            def f(x):
                return x.sin().exp().sin()

            def g(x):
                return x.cos().sin().exp()

            def hc(x):
                return c(g)(c(f)(x))

            def h(x):
                return g(f(x))

            a = torch.randn(3, 3, requires_grad=True)
            expected = grad(sum(grad(sum(h))))(a)
            actual = grad(sum(grad(sum(c(hc)))))(a)
            self.assertTrue(torch.allclose(expected, actual))

            actual = grad(sum(c(grad(sum(c(hc))))))(a)
            self.assertTrue(torch.allclose(expected, actual))

            self.check_graph_dies(grad(c(hc)))
            self.check_graph_dies(grad(sum(grad(sum(c(hc))))))
            self.check_graph_dies(grad(sum(c(grad(sum(c(hc)))))))

    @parametrize("early_stop", [True, False])
    def test_nested_checkpoint_non_tensor_inputs_and_outputs(self, early_stop):
        def fn(k, a, b, f):
            return f(k * a * b.exp()), 1, "abcd"

        k = 3
        a = torch.tensor(2.0, requires_grad=True)
        b = torch.tensor(3.0, requires_grad=True)

        def f(x):
            return x.sin()

        with torch.utils.checkpoint.set_checkpoint_early_stop(early_stop):
            out, _unused1, _unused2 = checkpoint(fn, k, a, b, f, use_reentrant=False)
        actual_grads = torch.autograd.grad(out, (a, b))

        out, _unused1, _unused2 = fn(k, a, b, f)
        expected_grads = torch.autograd.grad(out, (a, b))
        for actual, expected in zip(actual_grads, expected_grads):
            self.assertTrue(torch.allclose(actual, expected))

    @parametrize("early_stop", [True, False])
    def test_nested_checkpoint_kwargs(self, early_stop):
        def fn(a, blah=None):
            out = a.sin().exp()
            if blah is not None:
                out = out * blah
            return out.sin().exp()

        a = torch.tensor(2.0, requires_grad=True)
        b = torch.tensor(3.0, requires_grad=True)

        with torch.utils.checkpoint.set_checkpoint_early_stop(early_stop):
            out = checkpoint(fn, a, blah=b, use_reentrant=False)
            actual_grads = torch.autograd.grad(out, (a, b))

            out = fn(a, blah=b)
            expected_grads = torch.autograd.grad(out, (a, b))
            for actual, expected in zip(actual_grads, expected_grads):
                self.assertTrue(torch.allclose(actual, expected))

    @parametrize("early_stop", [True, False])
    def test_nested_checkpoint_same_graph(self, early_stop):
        counter = [0]

        def hook(*_unused_args):
            counter[0] += 1

        def fn(a):
            return a.sin().cos().sin()

        a = torch.tensor(1.0, requires_grad=True)

        with torch.utils.checkpoint.set_checkpoint_early_stop(early_stop):
            out = checkpoint(fn, a, use_reentrant=False)
        # The hook is registered on the original graph
        out.grad_fn.next_functions[0][0].register_hook(hook)
        # And backward is performed on the original graph
        out.backward()

        self.assertEqual(counter[0], 1)

    @parametrize("early_stop", [True, False])
    def test_nested_checkpoint_reentrant_backwards(self, early_stop):
        def fn(a):
            x = a.sin().cos()
            out = x.sin()
            return x, out

        def hook(*_unused_args):
            # do backward again, but skip over the part of the graph where
            # the hook was registered
            x.backward(retain_graph=True)

        a = torch.tensor(1.0, requires_grad=True)
        with torch.utils.checkpoint.set_checkpoint_early_stop(early_stop):
            x, out = checkpoint(fn, a, use_reentrant=False)
        out.grad_fn.register_hook(hook)
        out.backward(retain_graph=True)

    def test_nested_checkpoint_set_early_stop(self):
        counter = [0]

        def clone(x):
            counter[0] += 1
            return x.clone()

        def fn(x):
            # Since clone does not save anything, it is not recomputed iff
            # early stop is enabled.
            return clone(x.sin().cos())

        # Early stopping is enabled by default
        a = torch.tensor(1.0, requires_grad=True)
        out = checkpoint(fn, a, use_reentrant=False)
        out.backward()
        self.assertEqual(counter[0], 1)

        # Try using the context manager to set early stopping to False.
        # Expect early stopping to be disabled for all checkpoints ran under
        # the context manager, even though context manager is no longer active
        # when backward/recomputation is performed.
        counter = [0]
        a = torch.tensor(1.0, requires_grad=True)
        with torch.utils.checkpoint.set_checkpoint_early_stop(False):
            out = checkpoint(fn, a, use_reentrant=False)

        out.backward()
        self.assertEqual(counter[0], 2)

    def test_nested_checkpoint_set_early_stop_no_recompution_needed(self):
        # Case 1: We have one tensor saved and its the input

        # We have two different counters here because in this case we actually
        # do call into x.sin() at the python level during recomputation whether
        # or not early stop is enabled. This is because the early stopping
        # only happens at the autograd level (preventing us from reaching the
        # backend).
        python_dispatch_counter = [0]
        counter = [0]

        class SinCounterMode(TorchDispatchMode):
            def __init__(self):
                self.count = 0

            def __torch_dispatch__(self, func, types, args=(), kwargs=None):
                kwargs = {} if kwargs is None else kwargs
                if func is torch.ops.aten.sin.default:
                    self.count += 1
                return func(*args, **kwargs)

        def fn(x):
            counter[0] += 1
            return x.sin()

        # With early stopping (enabled by default)
        a = torch.tensor(1.0, requires_grad=True)
        with SinCounterMode() as python_dispatch_counter:
            out = checkpoint(fn, a, use_reentrant=False)
            out.backward()
        self.assertEqual(counter[0], 2)
        self.assertEqual(python_dispatch_counter.count, 1)

        # Without early stopping
        counter = [0]
        a = torch.tensor(1.0, requires_grad=True)
        with SinCounterMode() as python_dispatch_counter:
            with torch.utils.checkpoint.set_checkpoint_early_stop(False):
                out = checkpoint(fn, a, use_reentrant=False)
            out.backward()
        self.assertEqual(counter[0], 2)
        self.assertEqual(python_dispatch_counter.count, 2)

        # Case 2: Forward saves no tensors

        # Since unpack isn't even called, counter is 1 whether or not early stop
        # is enabled!
        counter = [0]

        def fn2(x):
            counter[0] += 1
            return x.clone()

        # With early stopping (enabled by default)
        a = torch.tensor(1.0, requires_grad=True)
        out = checkpoint(fn2, a, use_reentrant=False)
        out.backward()
        self.assertEqual(counter[0], 1)

        # Without early stopping
        counter = [0]
        a = torch.tensor(1.0, requires_grad=True)
        with torch.utils.checkpoint.set_checkpoint_early_stop(False):
            out = checkpoint(fn2, a, use_reentrant=False)
        out.backward()
        self.assertEqual(counter[0], 1)


class TestAutogradMultipleDispatch(TestCase):
    def test_autograd_multiple_dispatch_registrations(self, device):
        t = torch.randn(3, 3, device=device, requires_grad=True)
        # using _test_autograd_multiple_dispatch.fullcoverage which has
        # registrations in derivatives.yaml for Default, AutogradCUDA and NestedTensorAutograd
        out = torch._test_autograd_multiple_dispatch(t)
        grad = torch.randn(3, 3, device=device)
        out.backward(grad)

        if "cuda" not in device:
            # bogus default gradient registered for Autograd is grad + 1
            self.assertEqual(t.grad, grad + 1)
        else:
            # bogus gradient registered for AutogradCUDA is grad * 2
            self.assertEqual(t.grad, grad * 2)

        # test registered AutogradNestedTensor formula
        a = (
            torch.arange(6, dtype=torch.float, device=device)
            .reshape(2, 3)
            .requires_grad_(True)
        )
        b = (
            torch.arange(8, dtype=torch.float, device=device)
            .reshape(2, 4)
            .requires_grad_(True)
        )
        nt = torch.nested.as_nested_tensor([a, b], dtype=torch.float, device=device)

        nt_out = torch._test_autograd_multiple_dispatch(nt)
        c = torch.randn(2, 3, device=device)
        d = torch.randn(2, 4, device=device)
        nt_grad = torch.nested.nested_tensor([c, d], dtype=torch.float, device=device)
        nt_out.backward(nt_grad)

        # bogus gradient for AutogradNestedTensor is grad * grad
        self.assertEqual(a.grad, c * c)
        self.assertEqual(b.grad, d * d)

    def test_autograd_composite_implicit_and_dispatch_registration(self, device):
        t = torch.randn(3, 3, device=device, requires_grad=True)
        # using _test_autograd_multiple_dispatch.ntonly
        # which has registrations in derivatives.yaml for NestedTensorAutograd and otherwise is CompositeImplicit
        out = torch._test_autograd_multiple_dispatch(t, True)
        grad = torch.randn(3, 3, device=device)
        out.backward(grad)

        # t.grad is just out.grad by composite op since _test_autograd_multiple_dispatch is just a clone
        self.assertEqual(t.grad, grad)

        # test registered AutogradNestedTensor formula
        a = (
            torch.arange(6, dtype=torch.float, device=device)
            .reshape(2, 3)
            .requires_grad_(True)
        )
        b = (
            torch.arange(8, dtype=torch.float, device=device)
            .reshape(2, 4)
            .requires_grad_(True)
        )
        nt = torch.nested.as_nested_tensor([a, b], dtype=torch.float, device=device)

        nt_out = torch._test_autograd_multiple_dispatch(nt, True)
        c = torch.randn(2, 3, device=device)
        d = torch.randn(2, 4, device=device)
        nt_grad = torch.nested.nested_tensor([c, d], dtype=torch.float, device=device)
        nt_out.backward(nt_grad)

        # bogus gradient for AutogradNestedTensor is grad * grad + grad
        self.assertEqual(a.grad, c * c + c)
        self.assertEqual(b.grad, d * d + d)

    def test_foward_mode_AD(self, device):
        # check that forward mode AD is only registered for the Default
        # dispatch for _test_autograd_multiple_dispatch.fullcoverage and not AutogradCUDA

        primal = torch.randn(3, device=device)
        tangent = torch.randn(3, device=device)

        with fwAD.dual_level():
            dual_input = fwAD.make_dual(primal, tangent)

            err_msg = r"Trying to use forward AD with .* that does not support it"
            hint_msg = "Running forward AD for an OP that does not implement it should raise a NotImplementedError"

            if "cuda" in device:
                with self.assertRaisesRegex(NotImplementedError, err_msg, msg=hint_msg):
                    torch._test_autograd_multiple_dispatch(dual_input)
            else:
                torch._test_autograd_multiple_dispatch(dual_input)

    def test_view_copy(self, device):
        # tests that view_copy derivative formulas are also generated per dispatch key
        # from their respective view ops in derivatives.yaml
        t = torch.randn(2, 2, device=device, requires_grad=True)
        t_ref = t.clone().detach().requires_grad_()
        # _test_autograd_multiple_dispatch_view does a .view(-1) on the input
        t_view = torch._test_autograd_multiple_dispatch_view(t_ref)
        t_view_copy = torch._test_autograd_multiple_dispatch_view_copy(t)

        grad = torch.randn(4, device=device)
        t_view_copy.backward(grad)
        t_view.backward(grad.clone())

        # forward and backward give the same shape + result
        self.assertEqual(t_view_copy, t_view)
        self.assertEqual(t.grad, t_ref.grad)
        # backward results are per-dispatch-key in derivatives.yaml
        if "cuda" in device:
            # gradient registered to AutogradCUDA is grad.reshape_as(self) + 1
            self.assertEqual(t.grad, grad.reshape_as(t) + 1)
        else:
            # Default gradient registered is grad.reshape_as(self)
            self.assertEqual(t.grad, grad.reshape_as(t))

    @onlyCPU
    def test_per_dispatch_key_input_saving(self, device):
        # Tests that sum.dim_IntList's input is not saved for regular tensors but is saved for nested tensors
        def foo(x):
            # Don't modify the input inplace
            x = x.clone()
            res = x.sum(-1, keepdim=True)
            x.add_(x)
            return res

        inp = torch.rand(2, device=device, requires_grad=True)
        # sum's input is not saved for regular Tensors
        foo(inp).backward()

        # sum's input is saved for Nested Tensors
        nt = torch.nested.nested_tensor(
            [torch.rand(2), torch.rand(2)], device=device, requires_grad=True
        )
        with self.assertRaisesRegex(RuntimeError, "modified by an inplace operation"):
            foo(nt).backward(
                torch.nested.nested_tensor(
                    [torch.rand(1), torch.rand(1)], device=device
                )
            )

    @onlyCUDA
    def test_backward_single_threaded(self):
        threads_eq = None

        class TestFn(Function):
            @staticmethod
            def forward(ctx, x, self):
                ctx.self = self
                ctx.tid = threading.get_ident()
                return x.clone()

            @staticmethod
            def backward(ctx, gO):
                nonlocal threads_eq
                threads_eq = ctx.tid == threading.get_ident()
                return gO, None

        inp = torch.rand(10, device="cuda", requires_grad=True)

        with torch.autograd.set_multithreading_enabled(False):
            TestFn.apply(inp, None).sum().backward()
        self.assertTrue(threads_eq)

        TestFn.apply(inp, None).sum().backward()
        self.assertFalse(threads_eq)

    @onlyCUDA
    def test_backward_tls_stash(self):
        local = threading.local()
        local.my_obj = {}
        local.my_obj[10] = 10
        test_self = self
        torch._C._stash_obj_in_tls("my_obj", local.my_obj)

        class TestFn(Function):
            @staticmethod
            def forward(ctx, x, self):
                return x.clone()

            @staticmethod
            def backward(ctx, gO):
                test_self.assertTrue(torch._C._is_key_in_tls("my_obj"))
                test_self.assertTrue(torch._C._get_obj_in_tls("my_obj")[10] == 10)
                torch._C._get_obj_in_tls("my_obj")[10] = 5
                return gO, None

        inp = torch.rand(10, device="cuda", requires_grad=True)

        TestFn.apply(inp, None).sum().backward()
        self.assertEqual(local.my_obj[10], 5)

    def test_set_sequence_nr(self):
        x = torch.randn((10,), dtype=torch.float32, requires_grad=True)
        y = torch.randn((10,), dtype=torch.float32, requires_grad=True)
        z = torch.randn((10,), dtype=torch.float32, requires_grad=True)

        a = x + y
        b = y + z
        c = a + b

        self.assertIsNotNone(a.grad_fn)
        self.assertIsNotNone(b.grad_fn)
        self.assertIsNotNone(c.grad_fn)

        a.grad_fn._set_sequence_nr(100)
        b.grad_fn._set_sequence_nr(99)
        c.grad_fn._set_sequence_nr(98)

        self.assertEqual(a.grad_fn._sequence_nr(), 100)
        self.assertEqual(b.grad_fn._sequence_nr(), 99)
        self.assertEqual(c.grad_fn._sequence_nr(), 98)

        def log_grad_order(grad: torch.Tensor, name: str, order):
            order.append(name)
            return grad

        order = []
        a.register_hook(partial(log_grad_order, name="a", order=order))
        b.register_hook(partial(log_grad_order, name="b", order=order))
        c.register_hook(partial(log_grad_order, name="c", order=order))

        c.sum().backward()

        # Expect to see that even though c has the smallest sequence number, it is still the first node to get run in autograd.
        # Also check that although a comes first during the forward, after giving it priority with sequence_nr,
        # its autograd node is run before that of b.
        self.assertEqual(order, ["c", "a", "b"])

        self.assertEqual(x.grad, torch.ones_like(x))
        self.assertEqual(y.grad, 2 * torch.ones_like(x))
        self.assertEqual(z.grad, torch.ones_like(x))


# Import test cases from below autograd/ here. These are found
# implicitly by the loader, so Flake8 thinks they are unused, hence
# the suppressions.

from autograd.test_complex import TestAutogradComplex  # noqa: F401
from autograd.test_functional import TestAutogradFunctional  # noqa: F401
from autograd.test_logging import TestAutogradLogging  # noqa: F401

# e.g., TestAutogradDeviceTypeCPU and TestAutogradDeviceTypeCUDA
instantiate_device_type_tests(TestAutogradDeviceType, globals(), except_for=None)

instantiate_device_type_tests(
    TestAutogradMultipleDispatch, globals(), only_for=("cpu", "cuda")
)

instantiate_parametrized_tests(TestAutograd)
instantiate_parametrized_tests(TestNestedCheckpoint)

if __name__ == "__main__":
    run_tests()<|MERGE_RESOLUTION|>--- conflicted
+++ resolved
@@ -24,11 +24,7 @@
 from itertools import product
 from operator import mul
 from typing import List, Tuple
-<<<<<<< HEAD
-from functools import reduce, partial
-=======
-
->>>>>>> f34905f6
+
 import torch
 import torch.autograd._functions
 import torch.autograd.forward_ad as fwAD
@@ -82,15 +78,8 @@
 )
 from torch.utils._mode_utils import no_dispatch
 from torch.utils._python_dispatch import TorchDispatchMode
-<<<<<<< HEAD
-from torch.utils.hooks import RemovableHandle
-import weakref
-import collections
-import pickle
-=======
 from torch.utils.checkpoint import checkpoint, checkpoint_sequential
 from torch.utils.hooks import RemovableHandle
->>>>>>> f34905f6
 
 
 def graph_desc(fn):
@@ -557,47 +546,6 @@
             with self.assertRaisesRegex(NotImplementedError, err_msg, msg=hint_msg):
                 # if forward AD ends up being implemented for torch.igamma, choose a different op
                 torch.igamma(dual_x, dual_x)
-
-    def test_traceable_deprecated(self):
-        class MyFunction(Function):
-            @staticmethod
-            def forward(ctx, x):
-                return x * 2
-
-            @staticmethod
-            def backward(ctx, gO):
-                return gO * 2
-
-        with self.assertWarnsRegex(UserWarning, "is_traceable .*is deprecated"):
-            MyFunction.is_traceable
-
-        with self.assertWarnsRegex(UserWarning, "is_traceable .*is deprecated"):
-            MyFunction.is_traceable = True
-
-        with self.assertWarnsRegex(UserWarning, "is_traceable .*is deprecated"):
-            class MyFunction(Function):
-                is_traceable = True
-
-                @staticmethod
-                def forward(ctx, x):
-                    return x * 2
-
-                @staticmethod
-                def backward(ctx, gO):
-                    return gO * 2
-
-        with self.assertWarnsRegex(UserWarning, "traceable .*is deprecated"):
-            @torch.autograd.function.traceable
-            class MyFunction(Function):
-                is_traceable = True
-
-                @staticmethod
-                def forward(ctx, x):
-                    return x * 2
-
-                @staticmethod
-                def backward(ctx, gO):
-                    return gO * 2
 
     def test_will_engine_execute_node(self):
         counter = [0]
@@ -1905,24 +1853,6 @@
         # The grad is 1, not 4, because we are computing grad wrt the latest
         # version of x.
         self.assertEqual(a.grad, torch.tensor([1.0]))
-
-        # If the base did not originally require grad, there should be no hook
-        # to move. Make sure this case runs without error.
-        x = torch.zeros(4)
-        y = x.view(2, 2)
-        y.add_(torch.randn(2, 2, requires_grad=True))
-
-        # When in-place over view is done, the retains_grad hooks should be
-        # moved from base's original grad_fn to the copyslices node.
-        x = torch.tensor([1.], requires_grad=True).clone()
-        x.retain_grad()
-        x_view = x[:]
-        x_view *= 2
-        x *= 2
-        x.sum().backward()
-        # The grad is 1, not 4, because we are computing grad wrt the latest
-        # version of x.
-        self.assertEqual(a.grad, torch.tensor([1.]))
 
         # If the base did not originally require grad, there should be no hook
         # to move. Make sure this case runs without error.
@@ -9757,13 +9687,9 @@
                 # Sometimes we segfault instead of deadlocking
                 self.fail("Subprocess exited with a fatal signal")
             else:
-<<<<<<< HEAD
-                err_msg = "RuntimeError: one of the variables needed for gradient computation"
-=======
                 err_msg = (
                     "RuntimeError: one of the variables needed for gradient computation"
                 )
->>>>>>> f34905f6
                 self.assertTrue(err_msg in e.output.decode("utf-8"))
 
     def test_view_func_replay(self):
@@ -9837,13 +9763,9 @@
                 torch.randn(2, 3, 4),
             )
             _test_fn(
-<<<<<<< HEAD
-                lambda x: x.split_with_sizes([1, 3], -1)[0].chunk(2, 0), torch.randn(2, 3, 4))
-=======
                 lambda x: x.split_with_sizes([1, 3], -1)[0].chunk(2, 0),
                 torch.randn(2, 3, 4),
             )
->>>>>>> f34905f6
 
             # chains with missing view_func()s use as_strided() to cover the gaps
             def chain_with_only_parent_view_func(x):
@@ -9870,26 +9792,18 @@
 
             # TODO: Move this somewhere else
             # test NT views
-<<<<<<< HEAD
-            from torch.nested._internal.nested_tensor import nested_view_from_values_offsets
-=======
             from torch.nested._internal.nested_tensor import (
                 nested_view_from_values_offsets,
             )
->>>>>>> f34905f6
 
             values = torch.randn(10, 5)
             offsets = torch.tensor([0, 3, 6, 10])
             _test_fn(nested_view_from_values_offsets, values, offsets)
 
             nt = nested_view_from_values_offsets(values, offsets).clone().detach()
-<<<<<<< HEAD
-            _test_fn(torch.ops.aten._nested_get_values.default, nt, use_unsafe_view_func=True)
-=======
             _test_fn(
                 torch.ops.aten._nested_get_values.default, nt, use_unsafe_view_func=True
             )
->>>>>>> f34905f6
 
             def chain_nt_to_dense_back_and_forth(nt):
                 # NJT1 -> dense -> NJT2 -> dense
@@ -9902,12 +9816,6 @@
                 offsets2 = offsets.clone().detach()
                 # dense -> NJT1 -> dense -> NJT2
                 return nested_view_from_values_offsets(
-<<<<<<< HEAD
-                    nested_view_from_values_offsets(values, offsets).values(),
-                    offsets2)
-
-            _test_fn(chain_dense_to_nt_back_and_forth, values, offsets, use_unsafe_view_func=True)
-=======
                     nested_view_from_values_offsets(values, offsets).values(), offsets2
                 )
 
@@ -9917,7 +9825,6 @@
                 offsets,
                 use_unsafe_view_func=True,
             )
->>>>>>> f34905f6
 
     def test_view_func_replay_with_modified_state(self):
         with torch.autograd._force_original_view_tracking(True):
@@ -9952,13 +9859,9 @@
             new_sliced = torch.ones_like(base)[:, 2:3, :].detach()
             new_view = view._view_func(new_sliced, tensor_visitor_fn=tensor_visitor_fn)
             self.assertEqual(new_view.shape, replacement_shape)
-<<<<<<< HEAD
-            self.assertEqual(new_view, new_sliced.as_strided(replacement_shape, (6, 3, 1)))
-=======
             self.assertEqual(
                 new_view, new_sliced.as_strided(replacement_shape, (6, 3, 1))
             )
->>>>>>> f34905f6
 
             # ensure saved state reverts back afterwards
             self.assertEqual(view._view_func(sliced), base)
@@ -12630,13 +12533,9 @@
                 else:
                     self.assertEqual(res, "foo")
 
-<<<<<<< HEAD
-        torch.autograd.graph.register_multi_grad_hook((t1, t2, t3, t4), hook, mode="any")
-=======
         torch.autograd.graph.register_multi_grad_hook(
             (t1, t2, t3, t4), hook, mode="any"
         )
->>>>>>> f34905f6
 
         out = (t2 * t3).sum()
 
