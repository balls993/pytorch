# Owner(s): ["module: nestedtensor"]

import io
import itertools
import sys
from typing import Optional, Tuple
import unittest
from functools import partial
import math

import numpy as np
import torch
import torch.nn
import torch.nn.functional as F
from torch.testing._internal.common_cuda import (
    SM70OrLater, SM80OrLater, PLATFORM_SUPPORTS_FUSED_ATTENTION,
)
from torch.testing._internal.common_device_type import (
    dtypes,
    dtypesIfCUDA,
    instantiate_device_type_tests,
    onlyCPU,
    onlyCUDA,
    skipCUDAIf,
    skipCUDAIfRocm,
    skipMeta,
    PYTORCH_CUDA_MEMCHECK,
)
from torch.testing._internal.common_dtype import floating_types_and_half
from torch.testing._internal.common_utils import (
    decorateIf,
    freeze_rng_state,
    gradcheck,
    instantiate_parametrized_tests,
    IS_FBCODE,
    IS_WINDOWS,
    parametrize,
    run_tests,
    skipIfSlowGradcheckEnv,
    skipIfTorchDynamo,
    markDynamoStrictTest,
    xfailIfTorchDynamo,
    subtest,
    TEST_WITH_ROCM,
    TEST_WITH_TORCHDYNAMO,
    TestCase,
)

from torch.nested._internal.nested_tensor import (
    jagged_from_list,
    NestedTensor,
    nested_view_from_values_offsets,
)

# Tests are ported from pytorch/nestedtensor.
# This makes porting as_nested_tensor easier in the future.


def _iter_constructors():
    # yield as_nested_tensor
    yield torch.nested.nested_tensor

# Helper function to generate a pair of random nested tensors
# one is contiguous, the other is not, but they appear to have same entries
# an output nested tensor consists of
# * `len(ragged_sizes)` matrices
# * matrices[i].shape == (20, ragged_sizes[i])


def random_nt_noncontiguous_pair(ragged_sizes, device="cpu", dtype=torch.float16):
    xs = []
    for size in ragged_sizes:
        xs.append(torch.randn((size, 20), device=device, dtype=dtype))
    # contiguous nested tensor
    ys = []
    for x in xs:
        ys.append(x.transpose(-1, -2))
    nt_contiguous = torch.nested.nested_tensor(ys)
    # noncontiguous nested tensor
    n = len(ragged_sizes)
    nt_noncontiguous = torch.nested.nested_tensor(xs).transpose(-1, -2)
    return nt_contiguous, nt_noncontiguous

# Helper functions to pad a noncontiguous nested tensor
# can be replaced once to_padded_tensor supports noncontiguous memory


def noncontiguous_to_padded_tensor(input, shape=None):
    tensors = input.unbind()
    ntensors = len(tensors)
    assert ntensors > 0
    if shape is None:
        shape = []
        for size in tensors[0].shape:
            shape.append(size)
        for i in range(1, ntensors):
            new_shape = tensors[i].shape
            for j in range(len(shape)):
                shape[j] = max(shape[j], new_shape[j])
        shape = [ntensors] + shape
    result = tensors[0].new_zeros(shape)
    for itensor in range(ntensors):
        tensor = tensors[itensor]
        view = result[itensor]
        for idim in range(tensor.dim()):
            view = view.narrow(idim, 0, tensor.size(idim))
        view.copy_(tensor)
    return result

# Helper function to generate a random nested tensor


def random_nt(device, dtype, num_tensors, max_dims, min_dims=None, layout=torch.strided, require_non_empty=True):
    if min_dims is None:
        min_dims = tuple([0] * len(max_dims))

    assert len(max_dims) == len(min_dims)
    for min_dim, max_dim in zip(min_dims, max_dims):
        assert max_dim > min_dim, "random_nt: max_dim must be greater than min_dim"
        assert min_dim >= 0, "random_nt: min_dim must be non-negative"
        if require_non_empty:
            assert not (min_dim == 0 and max_dim == 1), (
                "random_nt: zero cannot be the only possible value if require_non_empty is True"
            )

    if require_non_empty:
        # Select a random idx that will be required to be non-empty
        non_zero_idx = torch.randint(low=0, high=num_tensors, size=(1,)).item()

    ts1 = []
    for i, _ in enumerate(range(num_tensors)):
        tensor_dims = []
        for min_dim, max_dim in zip(min_dims, max_dims):
            new_min_dim = min_dim
            if require_non_empty and i == non_zero_idx and min_dim == 0:
                new_min_dim = 1
            tensor_dims.append(torch.randint(low=new_min_dim, high=max_dim, size=(1,)).item())
        t1 = torch.randn(tensor_dims, device=device, dtype=dtype)
        ts1.append(t1)

    return torch.nested.nested_tensor(ts1, device=device, dtype=dtype, layout=layout)


# Alternate approach to generating a random NT.
# dims should be something like [5, None, 10], with None indicating that a
# random ragged structure should be used
def random_nt_from_dims(dims, device=None, dtype=None, layout=torch.strided, requires_grad=False):
    sizes = [
        [d if d is not None else torch.randint(2, 10, size=(1,)).item() for d in dims[1:]]
        for d in range(dims[0])
    ]
    return torch.nested.nested_tensor([
        torch.randn(*size) for size in sizes
    ], device=device, dtype=dtype, layout=layout, requires_grad=requires_grad)


# Creates an NT matching another NT's number of components and
# shape / ragged structure for all dims specified to be -1.
def random_nt_from_similar(other, dims=None):
    if dims is None:
        return torch.randn_like(other)
    assert len(dims) == other.dim()
    assert dims[0] == -1 or dims[0] == other.size(0)

    ret_sizes = []
    for t in other.unbind():
        other_size = t.shape
        ret_size = []
        for i, d in enumerate(dims[1:]):
            if d == -1:
                ret_size.append(other_size[i])
            else:
                ret_size.append(d)
        ret_sizes.append(ret_size)

    return torch.nested.nested_tensor([
        torch.randn(*size) for size in ret_sizes
    ], device=other.device)


# makes naming nice for tests that parametrize over layout.
def layout_name(layout):
    # e.g. "torch.jagged" -> "jagged"
    return layout.__repr__().split(".")[-1]


@markDynamoStrictTest
class TestNestedTensor(TestCase):
    @parametrize("batch_size", [2, 4])
    @parametrize("max_seq_len", [3, 5])
    @parametrize("vocab_size", [10, 20])
    def test_2d_nested_tensor(self, batch_size, max_seq_len, vocab_size):
        data = []
        nested_tensor_ref_list = []
        for _ in range(batch_size):
            if max_seq_len == 0:
                length = 0
            else:
                length = np.random.randint(low=1, high=max_seq_len)
            row = list(np.random.randint(low=0, high=vocab_size, size=(length,)))
            data.append(row)
            nested_tensor_ref_list.append(torch.Tensor(row))
        nested_tensor = torch.nested.nested_tensor(data, dtype=torch.int64)
        nested_tensor_list = nested_tensor.unbind()
        for id in range(batch_size):
            self.assertEqual(
                nested_tensor_list[id],
                nested_tensor_ref_list[id].type(torch.int64)
            )

    @parametrize("batch_size", [2, 4])
    @parametrize("max_seq_len", [3, 5])
    @parametrize("vocab_size", [10, 20])
    def test_3d_nested_tensor(self, batch_size, max_seq_len, vocab_size):
        data = []
        nested_tensor_ref_list = []
        for _ in range(batch_size):
            if max_seq_len == 0:
                length = 0
            else:
                length = np.random.randint(low=1, high=max_seq_len)
            row = list(np.random.randint(low=0, high=vocab_size, size=(length,)))
            row = [list(item * np.arange(max_seq_len)) for item in row]
            data.append(row)
            nested_tensor_ref_list.append(torch.Tensor(row))
        nested_tensor = torch.nested.nested_tensor(data, dtype=torch.int64)
        nested_tensor_list = nested_tensor.unbind()
        for id in range(batch_size):
            self.assertEqual(
                nested_tensor_list[id],
                nested_tensor_ref_list[id].type(torch.int64)
            )

    @parametrize("batch_size", [2, 4])
    @parametrize("max_seq_len", [3, 5])
    @parametrize("vocab_size", [10, 20])
    def test_3d_nested_tensor_float(self, batch_size, max_seq_len, vocab_size):
        data = []
        nested_tensor_ref_list = []
        for _ in range(batch_size):
            if max_seq_len == 0:
                length = 0
            else:
                length = np.random.randint(low=1, high=max_seq_len)
            row = list(
                np.random.randint(low=0, high=vocab_size, size=(length,)).astype(float)
            )
            row = [list(item * np.arange(max_seq_len)) for item in row]
            data.append(row)
            nested_tensor_ref_list.append(torch.Tensor(row))
        nested_tensor = torch.nested.nested_tensor(data, dtype=torch.float)
        nested_tensor_list = nested_tensor.unbind()
        for id in range(batch_size):
            self.assertEqual(
                nested_tensor_list[id],
                nested_tensor_ref_list[id].type(torch.float)
            )


    @torch.inference_mode()
    def _test_unbind_case(self, a, b):
        nt = torch.nested.nested_tensor([a, b])
        a1, b1 = nt.unbind()
        self.assertTrue(a is not a1)
        self.assertTrue(b is not b1)

        nt = torch.nested.nested_tensor([a, b], dtype=a.dtype)
        a1, b1 = nt.unbind(0)
        self.assertEqual(a, a1)
        self.assertEqual(b, b1)

        a = torch.randn((2, 3)).add_(1)
        nt = torch.nested.nested_tensor([a])
        self.assertEqual(a, nt.unbind(0)[0])

    @torch.inference_mode()
    def test_unbind_0(self):
        self._test_unbind_case(
            torch.tensor([1, 2]), torch.tensor([7, 8]),
        )

    @torch.inference_mode()
    def test_unbind_1(self):
        self._test_unbind_case(
            torch.tensor([1]), torch.tensor([7]),
        )

    @torch.inference_mode()
    def test_unbind_3(self):
        self._test_unbind_case(
            torch.tensor([1.0]), torch.tensor([]),
        )

    @torch.inference_mode()
    def test_unbind_4(self):
        self._test_unbind_case(
            torch.tensor([]), torch.tensor([]),
        )

    @torch.inference_mode()
    def test_unbind_dim(self):
        def _test_fn(unbind_fn):
            a = torch.rand(3, 2)
            b = torch.rand(2, 3)
            nt = torch.nested.nested_tensor([a, b])
            self.assertRaises(RuntimeError, lambda: unbind_fn(nt, 1))

        # Both of these tests are necessary, because we're using
        # torch_function.
        _test_fn(lambda x, dim: x.unbind(dim))
        # TODO: Re-enable this once using torch_dispatch
        # _test_fn(lambda x, dim: torch.unbind(x, dim))

    @torch.inference_mode()
    def test_nested_tensor(self):
        self.assertRaises(TypeError, lambda: torch.nested.nested_tensor(torch.tensor([3.0])))
        self.assertRaises(TypeError, lambda: torch.nested.nested_tensor(4.0))

    @torch.inference_mode()
    def test_nested_tensor_matching_dim(self):
        self.assertRaisesRegex(
            RuntimeError,
            "Found dimension 1 for Tensor at index 1 and dimension 0 for Tensor at index 0.",
            lambda: torch.nested.nested_tensor([torch.tensor(1.0), torch.tensor([])]),
        )
        self.assertRaisesRegex(
            RuntimeError,
            "Found dimension 1 for Tensor at index 2 and dimension 0 for Tensor at index 1.",
            lambda: torch.nested.nested_tensor(
                [torch.tensor(1.0), torch.tensor(2.0), torch.tensor([])]
            ),
        )

    @torch.inference_mode()
    def test_default_nested_tensor(self):
        self.assertRaises(TypeError, lambda: torch.nested.nested_tensor())
        default_nested_tensor = torch.nested.nested_tensor([])
        default_tensor = torch.tensor([])
        # self.assertEqual(default_nested_tensor.nested_dim(), 1)
        # self.assertEqual(default_nested_tensor.nested_size(), ())
        self.assertEqual(default_nested_tensor.dim(), default_tensor.dim())
        self.assertEqual(default_nested_tensor.layout, default_tensor.layout)
        self.assertEqual(default_nested_tensor.device, default_tensor.device)
        self.assertEqual(default_nested_tensor.dtype, default_tensor.dtype)
        self.assertEqual(
            default_nested_tensor.requires_grad, default_tensor.requires_grad
        )
        self.assertIsNone(default_tensor.grad)
        # TODO: Re-enable once we have a performance driven
        # use case and implementation.
        # self.assertEqual(default_nested_tensor.is_pinned(),
        #                  default_tensor.is_pinned())

    @torch.inference_mode()
    def test_dim(self):
        for constructor in _iter_constructors():
            a1 = constructor([])
            self.assertEqual(a1.dim(), 1)
            a1 = constructor([torch.tensor(3.0)])
            self.assertEqual(a1.dim(), 1)
            a1 = constructor([torch.tensor([1, 2, 3, 4])])
            self.assertEqual(a1.dim(), 2)

    @unittest.skipIf(IS_FBCODE, "numel is not virtual in fbcode.")
    @torch.inference_mode()
    def test_numel(self):
        for constructor in _iter_constructors():
            a1 = constructor([])
            self.assertEqual(a1.numel(), 0)
            a1 = constructor([torch.tensor(3.0), torch.tensor(4.0)])
            self.assertEqual(a1.numel(), 2)
            a1 = constructor([torch.randn(2, 2, 2)])
            self.assertEqual(a1.numel(), 8)
            a1 = constructor([torch.randn([1, 2, 3]), torch.randn(3, 2, 1)])
            self.assertEqual(a1.numel(), 12)
            a1 = constructor([torch.randn([1, 1, 3]), torch.randn(3, 2, 4)])
            self.assertEqual(a1.numel(), 27)
            a1 = constructor([torch.randn([5, 5, 5]), torch.randn(6, 6, 6)])
            self.assertEqual(a1.numel(), 341)

            # Interesting edge case
            a1 = constructor([torch.randn([1, 2, 3]), torch.randn(1, 2, 0)])
            self.assertEqual(a1.numel(), 6)

    @torch.inference_mode()
    def test_size(self):
        for constructor in _iter_constructors():
            a1 = constructor([])
            self.assertRaisesRegex(
                RuntimeError,
                "NestedTensorImpl doesn't support sizes",
                lambda: a1.size(),
            )

    def test_size_dim(self):
        a = torch.nested.nested_tensor([])
        self.assertEqual(a.size(0), 0)

        a = torch.nested.nested_tensor([torch.tensor(1)])
        self.assertEqual(a.size(0), 1)

        a = torch.nested.nested_tensor([torch.tensor(1), torch.tensor(2)])
        self.assertEqual(a.size(0), 2)

        a = torch.nested.nested_tensor([torch.rand(1, 2),
                                        torch.rand(1, 8)])
        self.assertEqual(a.size(0), 2)
        self.assertEqual(a.size(1), 1)
        self.assertRaisesRegex(
            RuntimeError, "Given dimension 2 is irregular and does not have a size", lambda: a.size(2))

        a = torch.nested.nested_tensor([torch.rand(3, 4),
                                        torch.rand(5, 4)])
        self.assertEqual(a.size(0), 2)
        self.assertRaisesRegex(
            RuntimeError, "Given dimension 1 is irregular and does not have a size", lambda: a.size(1))
        self.assertEqual(a.size(2), 4)

    @unittest.skipIf(IS_FBCODE, "stride is not virtual in fbcode.")
    @torch.inference_mode()
    def test_stride(self):
        for constructor in _iter_constructors():
            a1 = constructor([])
            self.assertRaisesRegex(
                RuntimeError,
                "NestedTensorImpl doesn't support strides",
                lambda: a1.stride(),
            )

    @unittest.skipIf(IS_FBCODE, "is_contiguous is not virtual in fbcode.")
    @torch.inference_mode()
    def test_is_contiguous(self):
        # Test empty case
        nt_empty = torch.nested.nested_tensor([])
        assert nt_empty.is_contiguous()
        self.assertEqual(nt_empty, nt_empty.contiguous())

        nt_contiguous, nt_noncontiguous = random_nt_noncontiguous_pair((2, 3, 6, 7))

        # Test contiguous case
        assert nt_contiguous.is_contiguous()
        self.assertEqual(nt_contiguous, nt_contiguous.contiguous())

        # Test non_contiguous case
        assert not nt_noncontiguous.is_contiguous()
        self.assertEqual(nt_contiguous, nt_noncontiguous.contiguous())

        # Test querying by memory_format
        self.assertTrue(nt_contiguous.is_contiguous(memory_format=torch.contiguous_format))
        self.assertTrue(not nt_noncontiguous.is_contiguous(memory_format=torch.contiguous_format))

    @torch.inference_mode()
    def test_repr_string(self):
        a = torch.nested.nested_tensor([])
        expected = "nested_tensor([\n\n])"
        self.assertEqual(str(a), expected)
        self.assertEqual(repr(a), expected)

        a = torch.nested.nested_tensor([torch.tensor(1.0)])
        expected = "nested_tensor([\n  tensor(1.)\n])"
        self.assertEqual(str(a), expected)
        self.assertEqual(repr(a), expected)

        a = torch.nested.nested_tensor([torch.tensor([[1, 2]]), torch.tensor([[4, 5]])])
        expected = "nested_tensor([\n  tensor([[1, 2]]),\n  tensor([[4, 5]])\n])"
        self.assertEqual(str(a), expected)
        self.assertEqual(repr(a), expected)

    def test_to_padded_tensor_on_empty_tensor(self):

        nt = torch.nested.nested_tensor([])
        empty = torch.nested.to_padded_tensor(nt, 4)
        self.assertEqual(empty, torch.tensor([]))

    def test_nested_namespace(self):
        nt = torch.nested.nested_tensor([torch.randn(2, 3), torch.randn(4, 5)])
        result = nt.to_padded_tensor(4)
        nested_namespace_result = torch.nested.to_padded_tensor(nt, 4)
        self.assertEqual(result, nested_namespace_result)

    def test_to(self):
        ntensors = 4
        nt = random_nt(torch.device('cpu'), torch.float32, ntensors, (4, 4))

        def test_copy_behavior(t, non_blocking=False):
            self.assertIs(t, t.to(t, non_blocking=non_blocking))
            self.assertIs(t, t.to(t.dtype, non_blocking=non_blocking))
            self.assertIs(t, t.to(torch.empty_like(t), non_blocking=non_blocking))
            self.assertIsNot(t, t.to(t, non_blocking=non_blocking, copy=True))
            self.assertIsNot(t, t.to(t.dtype, non_blocking=non_blocking, copy=True))
            self.assertIsNot(t, t.to(torch.empty_like(t), non_blocking=non_blocking, copy=True))

            devices = [t.device]
            if t.device.type == 'cuda':
                if t.device.index == -1:
                    devices.append(f'cuda:{torch.cuda.current_device()}')
                elif t.device.index == torch.cuda.current_device():
                    devices.append('cuda')
            for device in devices:
                self.assertIs(t, t.to(device, non_blocking=non_blocking))
                self.assertIs(t, t.to(device, t.dtype, non_blocking=non_blocking))
                self.assertIsNot(t, t.to(device, non_blocking=non_blocking, copy=True))
                self.assertIsNot(t, t.to(device, t.dtype, non_blocking=non_blocking, copy=True))

        test_copy_behavior(nt)
        self.assertEqual(nt.device, nt.to('cpu').device)
        self.assertEqual(nt.device, nt.to('cpu', dtype=torch.float32).device)
        self.assertIs(torch.float32, nt.to('cpu', dtype=torch.float32).dtype)
        self.assertEqual(nt.device, nt.to(torch.float32).device)
        self.assertIs(torch.float32, nt.to(dtype=torch.float32).dtype)

        def test_data_ptr(getter):
            self.assertEqual(getter(nt), getter(nt.to('cpu')))
            self.assertEqual(getter(nt), getter(nt.to(dtype=nt.dtype, device=nt.device, copy=False)))
            self.assertEqual(getter(nt), getter(nt.to('cpu', copy=False)))
            self.assertNotEqual(getter(nt), getter(nt.to('cpu', copy=True)))

        test_data_ptr(lambda nt: nt.data_ptr())

        if torch.cuda.is_available():
            for non_blocking in [True, False]:
                for cuda in ['cuda', 'cuda:0' if torch.cuda.device_count() == 1 else 'cuda:1']:
                    nt2 = random_nt(cuda, torch.float32, ntensors, (4, 4))
                    test_copy_behavior(nt2, non_blocking)
                    self.assertEqual(nt2.device, nt2.to(cuda, non_blocking=non_blocking).device)
                    self.assertEqual(nt.device, nt2.to('cpu', non_blocking=non_blocking).device)
                    self.assertEqual(nt2.device, nt.to(cuda, non_blocking=non_blocking).device)
                    self.assertIs(torch.int32, nt2.to('cpu', dtype=torch.int32, non_blocking=non_blocking).dtype)
                    self.assertEqual(nt.device, nt2.to('cpu', dtype=torch.int32, non_blocking=non_blocking).device)
                    self.assertIs(torch.int32, nt2.to(dtype=torch.int32).dtype)
                    self.assertEqual(nt2.device, nt2.to(dtype=torch.int32).device)

    def test_copy_(self):
        ntensors = 4
        nt = random_nt(torch.device('cpu'), torch.float32, ntensors, (4, 4))
        nt_copy = torch.empty_like(nt)
        nt_copy.copy_(nt)

        for (nt_ub, nt_copy_ub) in zip(nt.unbind(), nt_copy):
            self.assertEqual(nt_ub, nt_copy_ub)

        nt_error = torch.nested.nested_tensor([torch.tensor([0, 0])])
        self.assertRaisesRegex(
            RuntimeError,
            "copy_ only supports tensors that are the same size for Nested implementations",
            lambda: nt_error.copy_(nt)
        )

        if torch.cuda.is_available():
            nt = random_nt(torch.device('cuda'), torch.float32, ntensors, (4, 4))
            nt_copy = torch.empty_like(nt, device=torch.device('cpu'))
            nt_copy.copy_(nt, non_blocking=True)
            torch.cuda.current_stream(torch.cuda.current_device()).synchronize()
            for (nt_ub, nt_copy_ub) in zip(nt.unbind(), nt_copy):
                self.assertEqual(nt_ub, nt_copy_ub)

            nt_copy = torch.empty_like(nt, device=torch.device('cpu'))
            nt_copy.copy_(nt, non_blocking=False)
            for (nt_ub, nt_copy_ub) in zip(nt.unbind(), nt_copy):
                self.assertEqual(nt_ub, nt_copy_ub)

    def test_fill_(self):
        ntensors = 4
        nt = random_nt(torch.device('cpu'), torch.float32, ntensors, (4, 4))
        nt.fill_(10.)
        for nt_ub in nt.unbind():
            t = torch.empty_like(nt_ub)
            t.fill_(10.)
            self.assertEqual(nt_ub, t)

        fill_tensor = torch.tensor([11.])
        self.assertRaisesRegex(
            RuntimeError,
            "fill_ only supports 0-dimension value tensor",
            lambda: nt.fill_(fill_tensor)
        )

        nt.fill_(fill_tensor[0])
        for nt_ub in nt.unbind():
            t = torch.empty_like(nt_ub)
            t.fill_(11.)
            self.assertEqual(nt_ub, t)

    def test_zero_(self):
        ntensors = 4
        nt = random_nt(torch.device('cpu'), torch.float32, ntensors, (4, 4))
        nt.zero_()
        for nt_ub in nt.unbind():
            t = torch.empty_like(nt_ub)
            t.fill_(0.)
            self.assertEqual(nt_ub, t)

    @parametrize("func", [torch.ones_like, torch.zeros_like, torch.randn_like],
                 name_fn=lambda f: f.__name__)
    def test_like_functions(self, func):
        ntensors = 4
        nt = random_nt(torch.device('cpu'), torch.float32, ntensors, (4, 4))
        torch.manual_seed(1)
        nt_like = func(nt)

        torch.manual_seed(1)
        for nt_ub in nt_like.unbind():
            t_like = func(nt_ub)
            self.assertEqual(nt_ub, t_like)

    def test_cat(self):
        # dim=0 success case
        # No constraints on ragged structures matching.
        x = random_nt_from_dims([5, None, 10])
        y = random_nt_from_dims([3, 4, None])
        output = torch.cat([x, y], dim=0)
        for out_component, xy_component in zip(
                output.unbind(), itertools.chain(x.unbind(), y.unbind())):
            self.assertEqual(out_component, xy_component)

        # dim=-1 success case
        # shape (B, *, D)
        x = random_nt_from_dims([5, None, 10])
        # shape (B, *, D'); same structure as x but dim=-1 differs
        y = random_nt_from_similar(x, dims=[-1, -1, 8])
        # should be shape (B, *, D + D') when supported
        output = torch.cat([x, y], dim=-1)
        for out_component, x_component, y_component in zip(output.unbind(), x.unbind(), y.unbind()):
            self.assertEqual(out_component, torch.cat([x_component, y_component], dim=-1))

        # dim between 0 and -1 success case
        x = random_nt_from_dims([5, None, 2, 3])
        # same structure as x but dim=2 differs
        y = random_nt_from_similar(x, dims=[-1, -1, 4, -1])
        output = torch.cat([x, y], dim=2)
        for out_component, x_component, y_component in zip(output.unbind(), x.unbind(), y.unbind()):
            self.assertEqual(out_component, torch.cat([x_component, y_component], dim=1))

        # error case: mixed NT / dense inputs
        x = random_nt_from_dims([5, None, 2])
        y = torch.randn(5, 3, 2)
        with self.assertRaisesRegex(
                RuntimeError, "expected each tensor in given list to be nested"):
            torch.cat([x, y], dim=-1)

        # error case: NTs with different dims
        x = random_nt_from_dims([5, None, 2])
        y = random_nt_from_dims([5, None, 2, 3])
        with self.assertRaisesRegex(
                RuntimeError, "expected all nested tensors to have matching ragged structures outside of the concatenated dim"):
            torch.cat([x, y], dim=-1)

        # error case: non-contiguous NT
        x, y = random_nt_noncontiguous_pair((2, 3, 4), dtype=torch.float32)
        # transpose to put ragged dim next to batch dim
        x, y = x.transpose(-2, -1), y.transpose(-2, -1)
        with self.assertRaisesRegex(
                RuntimeError, "only contiguous nested tensors are supported"):
            torch.cat([x, y], dim=-1)

        # error case: multiple ragged dims in inputs
        x = random_nt_from_dims([5, None, None, 2])
        y = random_nt_from_similar(x)
        with self.assertRaisesRegex(
                RuntimeError, "only nested tensors with a single ragged dim next to the batch dim are supported"):
            torch.cat([x, y], dim=-1)

        # error case: ragged dim not next to batch dim
        x = random_nt_from_dims([5, 2, None])
        y = random_nt_from_similar(x)
        with self.assertRaisesRegex(
                RuntimeError, "only nested tensors with a single ragged dim next to the batch dim are supported"):
            torch.cat([x, y], dim=1)

        # error case: NTs with different batch sizes
        x = random_nt_from_dims([5, None, 2])
        y = random_nt_from_dims([3, None, 2])
        with self.assertRaisesRegex(
                RuntimeError, "expected all nested tensors to have matching ragged structures outside of the concatenated dim"):
            torch.cat([x, y], dim=-1)

        # error case: NTs with different ragged structures
        x = torch.nested.nested_tensor([
            torch.randn(2, 6),
            torch.randn(4, 6),
            torch.randn(5, 6),
        ])
        y = torch.nested.nested_tensor([
            torch.randn(5, 6),
            torch.randn(4, 6),
            torch.randn(2, 6),
        ])
        with self.assertRaisesRegex(
                RuntimeError, "expected all nested tensors to have matching ragged structures outside of the concatenated dim"):
            torch.cat([x, y], dim=-1)


@markDynamoStrictTest
class TestNestedTensorDeviceType(TestCase):
    # Helper function to generate a pair of random nested tensors
    # the 2 nested tensors have same shapes
    def random_nt_pair(self, device, dtype, num_tensors, max_dims):
        ts1 = []
        ts2 = []
        for _ in range(num_tensors):
            tensor_dims = tuple([torch.randint(low=0, high=max_dim, size=(1,)).item() for max_dim in max_dims])
            t1 = torch.randn(tensor_dims, device=device, dtype=dtype)
            t2 = torch.randn(tensor_dims, device=device, dtype=dtype)
            ts1.append(t1)
            ts2.append(t2)
        return (torch.nested.nested_tensor(ts1, device=device, dtype=dtype),
                torch.nested.nested_tensor(ts2, device=device, dtype=dtype))

    @dtypes(*floating_types_and_half())
    def test_detach(self, device, dtype):
        a = torch.randn(2, 4, device=device, dtype=dtype, requires_grad=False)
        b = torch.randn(5, 4, device=device, dtype=dtype, requires_grad=False)
        x = torch.nested.nested_tensor([a, b], requires_grad=True)

        x_detach = x.detach()

        z = x_detach * 4
        self.assertFalse(x_detach.requires_grad)
        self.assertFalse(z.requires_grad)

        a = torch.randn(2, 4, device=device, dtype=dtype, requires_grad=True)
        b = torch.randn(5, 4, device=device, dtype=dtype, requires_grad=True)
        x = torch.nested.as_nested_tensor([a, b])

        y = x * 2
        y = y.detach()
        self.assertFalse(y.requires_grad)
        self.assertIsNone(y.grad_fn)

        z = x + y
        torch.nested.to_padded_tensor(z, 0).sum().backward()
        # This is an incorrect gradient, but we assume that's what the user
        # wanted. detach() is an advanced option.
        self.assertEqual(a.grad, torch.ones(2, 4, device=device, dtype=dtype))
        self.assertEqual(b.grad, torch.ones(5, 4, device=device, dtype=dtype))

    @dtypes(torch.float, torch.float16, torch.double)
    def test_unbind_noncontiguous(self, device, dtype):
        nt_contiguous, nt_noncontiguous = random_nt_noncontiguous_pair((2, 3, 6, 7), device, dtype)
        ub_contiguous = nt_contiguous.unbind()
        ub_noncontiguous = nt_noncontiguous.unbind()
        self.assertEqual(len(ub_contiguous), len(ub_noncontiguous))
        n = len(ub_contiguous)
        for i in range(n):
            self.assertEqual(ub_contiguous[i], ub_noncontiguous[i])

    @dtypes(torch.float)
    @skipMeta
    def test_to_then_from_padded_tensor_no_transform0213(self, device, dtype):
        t = torch.randn(4, 4, 4, device=device, dtype=dtype)
        ts = list(torch.unbind(t))
        ts[0] = ts[0][:-1]
        nt = torch.nested.nested_tensor(ts, device=device, dtype=dtype)
        padded = torch.nested.to_padded_tensor(nt, 0)

        nt_to = torch._nested_from_padded_and_nested_example(padded, nt)

        for (t1, t2) in zip(nt.unbind(), nt_to.unbind()):
            self.assertEqual(t1, t2)
        self.assertEqual(nt.device, nt_to.device)

    @dtypes(torch.float)
    @dtypesIfCUDA(torch.float, torch.half)
    @skipMeta
    @torch.inference_mode()
    def test_layer_norm(self, device, dtype):
        def _test(size):
            # Simple shapes test
            t0 = torch.randn(2, size, device=device, dtype=dtype, requires_grad=False)
            t1 = torch.randn(2, size, device=device, dtype=dtype, requires_grad=False)
            ts = [t0, t1, t0, t1]
            nt = torch.nested.nested_tensor(ts, device=device, dtype=dtype)
            layer_norm = torch.nn.LayerNorm(size, device=device, dtype=dtype)
            nt_result = layer_norm(nt)
            for (nt_subresult, t) in zip(nt_result.unbind(), ts):
                t_result = layer_norm(t.reshape(1, -1, size).squeeze(0))
                self.assertEqual(nt_subresult, t_result)

            # More complex nt test with different lengths for each tensor
            t0 = torch.randn(4, size, device=device, dtype=dtype, requires_grad=False)
            t1 = torch.randn(10, size, device=device, dtype=dtype, requires_grad=False)
            t2 = torch.randn(7, size, device=device, dtype=dtype, requires_grad=False)
            ts = [t0, t1, t2, t0, t2]
            nt = torch.nested.nested_tensor(ts, device=device, dtype=dtype)
            layer_norm = torch.nn.LayerNorm(size, device=device, dtype=dtype)
            nt_result = layer_norm(nt)
            for (nt_subresult, t) in zip(nt_result.unbind(), ts):
                t_result = layer_norm(t.reshape(1, -1, size).squeeze(0))
                self.assertEqual(nt_subresult, t_result)

            if size <= 128:
                # Test with multidimensional tensors after irregular dim
                # (run only with smaller dimensions to ensure fast execution)
                t0 = torch.randn(4, size, size, 4, device=device, dtype=dtype, requires_grad=False)
                t1 = torch.randn(10, size, size, 4, device=device, dtype=dtype, requires_grad=False)
                t2 = torch.randn(7, size, size, 4, device=device, dtype=dtype, requires_grad=False)
                ts = [t0, t1, t2, t0, t2]
                nt = torch.nested.nested_tensor(ts, device=device, dtype=dtype)
                layer_norm = torch.nn.LayerNorm((size, size, 4), device=device, dtype=dtype)
                nt_result = layer_norm(nt)
                for (nt_subresult, t) in zip(nt_result.unbind(), ts):
                    t_result = layer_norm(t.reshape(1, -1, size, size, 4).squeeze(0))
                    self.assertEqual(nt_subresult, t_result)

                # Test where the normalizing dimensions are not all
                layer_norm = torch.nn.LayerNorm((size, 4), device=device, dtype=dtype)
                nt_result = layer_norm(nt)
                for (nt_subresult, t) in zip(nt_result.unbind(), ts):
                    t_result = layer_norm(t.reshape(1, -1, size, size, 4).squeeze(0))
                    self.assertEqual(nt_subresult, t_result)

        for size in (1024, 1023, 513, 512, 256, 128, 2, 4, 32):
            _test(size)

    @dtypes(torch.float)
    @dtypesIfCUDA(torch.float, torch.half)
    @skipMeta
    @torch.inference_mode()
    def test_layer_norm_breaking(self, device, dtype):
        size = 128
        t0 = torch.randn(4, size, size, 4, device=device, dtype=dtype, requires_grad=False)
        t1 = torch.randn(10, size, size, 4, device=device, dtype=dtype, requires_grad=False)
        t2 = torch.randn(7, size, size, 4, device=device, dtype=dtype, requires_grad=False)
        ts = [t0, t1, t2, t0, t2]
        nt = torch.nested.nested_tensor(ts, device=device, dtype=dtype)
        layer_norm = torch.nn.LayerNorm((4, size, size, 4), device=device, dtype=dtype)
        self.assertRaisesRegex(
            RuntimeError,
            "normalized_shape extends into irregular dimensions for the nested tensor",
            lambda: layer_norm(nt),
        )
        layer_norm = torch.nn.LayerNorm((size + 1, size, 4), device=device, dtype=dtype)
        self.assertRaisesRegex(
            RuntimeError,
            "The shape at dimension 0",
            lambda: layer_norm(nt),
        )

    @decorateIf(
        xfailIfTorchDynamo,
        # only fails in python 3.11. TODO: Ensure this is fixed once views work!
        lambda params: params["layout"] == torch.jagged and sys.version_info >= (3, 11)
    )
    @parametrize("layout", [torch.strided, torch.jagged], name_fn=layout_name)
    def test_embedding(self, device, layout):
        inputs = [
            torch.randint(100, (L,), device=device, dtype=torch.int64)
            for L in torch.randint(5, 50, (8,))
        ]
        x = torch.nested.nested_tensor(inputs, device=device, dtype=torch.int64, layout=layout)
        emb = torch.nn.Embedding(100, 8, device=device)
        y = emb(x)
        ys = y.unbind()
        for i, inp in enumerate(inputs):
            self.assertEqual(emb(inp), ys[i])


    @skipMeta
    @torch.inference_mode()
    @dtypes(*floating_types_and_half())
    def test_masked_fill(self, device, dtype):
        # nested tensor * nested tensor
        (nt, mask) = self.random_nt_pair(device, dtype, 4, (4, 4))
        mask = torch.nested.nested_tensor([m < 0 for m in mask.unbind()])
        ref = torch.nested.nested_tensor([t.masked_fill(m, 0) for (t, m) in zip(nt.unbind(), mask.unbind())])
        out = nt.masked_fill(mask, 0)
        self.assertEqual(ref, out)


    @dtypes(torch.float, torch.float16)
    def test_to_padded_tensor_simple(self, device, dtype):
        t = torch.randn(4, 4, 4, device=device, dtype=dtype)
        ts = list(torch.unbind(t))
        ts[0] = ts[0][:-1]
        nt = torch.nested.nested_tensor(ts, device=device, dtype=dtype)
        for padding_value in (0, 1):
            padded = torch.nested.to_padded_tensor(nt, padding_value)

            correct_output = t.clone()
            if padding_value == 0:
                correct_output[0][-1] = torch.zeros_like(correct_output[0][-1])
            else:
                correct_output[0][-1] = torch.ones_like(correct_output[0][-1])

            self.assertEqual(padded, correct_output)
            self.assertEqual(padded.device, torch.device(device))
            self.assertEqual(padded.dtype, dtype)

    @dtypes(torch.float, torch.float16)
    def test_to_padded_tensor_output_size(self, device, dtype):
        t = torch.randn(4, 4, 4, device=device, dtype=dtype)
        output_size = (4, 6, 5)
        ts = list(torch.unbind(t))
        ts[0] = ts[0][:-1]
        nt = torch.nested.nested_tensor(ts, device=device, dtype=dtype)
        for padding_value in (0, 1):
            padded = torch.nested.to_padded_tensor(nt, padding_value, output_size=output_size)
            correct_output = torch.ones(output_size, device=device, dtype=dtype) * padding_value
            correct_output[:4:, :4, :4] = t.clone()
            if padding_value == 0:
                correct_output[0][3] = torch.zeros_like(correct_output[0][3])
            else:
                correct_output[0][3] = torch.ones_like(correct_output[0][3])

            self.assertEqual(padded, correct_output)
            self.assertEqual(padded.device, torch.device(device))
            self.assertEqual(padded.dtype, dtype)

    @dtypes(torch.float, torch.float16, torch.double)
    def test_to_padded_tensor_dim2(self, device, dtype):
        ts = [
            torch.randn(160, device=device, dtype=dtype),
            torch.randn(1240, device=device, dtype=dtype),
            torch.randn(2400, device=device, dtype=dtype),
        ]
        nt = torch.nested.nested_tensor(ts, device=device, dtype=dtype)
        pad = 42
        correct_output = []
        for t in ts:
            next_output = torch.ones_like(ts[2]) * pad
            correct_output.append(next_output)
            next_output[:t.size(0)].copy_(t)
        correct_output = torch.stack(correct_output)
        padded = torch.nested.to_padded_tensor(nt, pad)
        self.assertEqual(padded, correct_output)

    @dtypes(torch.float, torch.float16, torch.double)
    def test_to_padded_tensor_dim3(self, device, dtype):
        ts = [
            torch.randn(16, 21, device=device, dtype=dtype),
            torch.randn(24, 32, device=device, dtype=dtype),
            torch.randn(40, 53, device=device, dtype=dtype),
        ]
        nt = torch.nested.nested_tensor(ts, device=device, dtype=dtype)
        pad = 42
        correct_output = []
        for t in ts:
            next_output = torch.ones_like(ts[2]) * pad
            correct_output.append(next_output)
            next_output[:t.size(0), :t.size(1)].copy_(t)
        correct_output = torch.stack(correct_output)
        padded = torch.nested.to_padded_tensor(nt, pad)
        self.assertEqual(padded, correct_output)

    @dtypes(torch.float, torch.float16, torch.double)
    def test_to_padded_tensor_dim4(self, device, dtype):
        ts = [
            torch.randn(16, 21, 13, device=device, dtype=dtype),
            torch.randn(24, 32, 14, device=device, dtype=dtype),
            torch.randn(40, 53, 16, device=device, dtype=dtype),
        ]
        nt = torch.nested.nested_tensor(ts, device=device, dtype=dtype)
        pad = 42
        correct_output = []
        for t in ts:
            next_output = torch.ones_like(ts[2]) * pad
            correct_output.append(next_output)
            next_output[:t.size(0), :t.size(1), :t.size(2)].copy_(t)
        correct_output = torch.stack(correct_output)
        padded = torch.nested.to_padded_tensor(nt, pad)
        self.assertEqual(padded, correct_output)

    # TODO: test noncontiguous to_padded_tensor
    # For now this tests the functionality of noncontiguous_to_padded_tensor
    # and the error message of to_padded_tensor
    # since to_padded_tensor does not support noncontiguous buffer yet
    @dtypes(torch.float, torch.float16, torch.double)
    @torch.inference_mode()
    def test_to_padded_tensor_noncontiguous(self, device, dtype):
        nt_contiguous, nt_noncontiguous = random_nt_noncontiguous_pair((2, 3, 6, 7), device, dtype)
        # test noncontiguous_to_padded_tensor functionality
        self.assertEqual(
            torch.nested.to_padded_tensor(nt_contiguous, 0.0),
            noncontiguous_to_padded_tensor(nt_noncontiguous))
        # test to_padded_tensor error message
        self.assertRaisesRegex(
            RuntimeError,
            r"for now to_padded_tensor only supports contiguous nested tensor",
            lambda: torch.nested.to_padded_tensor(nt_noncontiguous, 0.0)
        )

    @skipMeta
    def test_device_checks(self, device):
        nt = torch.nested.nested_tensor([], device=device)
        is_cuda = 'cuda' in str(device)
        self.assertEqual(nt.is_cuda, is_cuda)

    @dtypes(torch.float, torch.float16, torch.double)
    def test_nested_tensor_indexing(self, device, dtype):
        # edge case: empty nested tensor
        nt0 = torch.nested.nested_tensor([])
        self.assertRaises(IndexError, lambda: nt0[0])
        # normal case
        x0 = torch.randn((2, 5), device=device, dtype=dtype)
        x1 = torch.randn((3, 4), device=device, dtype=dtype)
        nt = torch.nested.nested_tensor([x0, x1])
        # single index: only support integer in the batch dimension
        self.assertEqual(nt[0], x0)
        self.assertEqual(nt[-1], x1)
        self.assertRaises(IndexError, lambda: nt[2])
        self.assertRaises(IndexError, lambda: nt[-3])
        self.assertRaises(NotImplementedError, lambda: nt[:])
        self.assertEqual(nt[...], nt)
        # tuple of indices: only support integer in the batch dimension
        #                 + all possible indexing in the original tensor dimensions
        self.assertEqual(nt[0, 0, 0], x0[0, 0])
        self.assertEqual(nt[0, 1, :], x0[1, :])
        self.assertEqual(nt[1, ...], x1)
        self.assertRaises(IndexError, lambda: nt[1, 4, 2])
        self.assertRaises(NotImplementedError, lambda: nt[:, 1, 1])
        # test select on non-batch dimensions
        self.assertEqual(nt.select(1, 0)[0], x0.select(0, 0))
        self.assertEqual(nt.select(1, 0)[1], x1.select(0, 0))
        self.assertRaises(IndexError, lambda: nt.select(1, 3))
        self.assertEqual(nt.select(2, 0)[0], x0.select(1, 0))
        self.assertEqual(nt.select(2, 0)[1], x1.select(1, 0))
        self.assertRaises(IndexError, lambda: nt.select(2, 5))
        # make sure indexing returns a view
        nt[0].fill_(100.0)
        answer = torch.tensor(100.0, device=device, dtype=dtype).expand((2, 5))
        self.assertEqual(nt[0], answer)
        nt[1, 1, :].fill_(200.0)
        answer = torch.tensor(200.0, device=device, dtype=dtype).expand(4)
        self.assertEqual(nt[1, 1, :], answer)

        # Test that indexing works when requires_grad_(True)
        # previously this was failing because the backward kernel for select.int uses .sizes()
        nt = torch.nested.nested_tensor([x0, x1]).requires_grad_(True)
        self.assertEqual(nt[0], x0)
        self.assertEqual(nt[-1], x1)
        grad_x0 = torch.randn((2, 5), device=device, dtype=dtype)
        nt[0].backward(grad_x0)
        expected_grad = torch.nested.nested_tensor([grad_x0, torch.zeros((3, 4), device=device, dtype=dtype)])
        self.assertEqual(nt.grad, expected_grad)

    @parametrize("func", [subtest(torch.nn.functional.relu, name='relu'),
                          subtest(torch.nn.functional.relu_, name='relu_'),
                          subtest(torch.nn.functional.gelu, name='gelu'),
                          subtest(torch._C._nn.gelu_, name='gelu_'),
                          subtest(torch.tanh, name='tanh'),
                          subtest(torch.tanh_, name='tanh_'),
                          subtest(torch.neg, name='neg'),
                          subtest(torch.nn.functional.silu, name='silu'),
                          subtest(partial(torch.nn.functional.silu, inplace=True), name='silu_'),
                          subtest(torch.abs, name="abs"),
                          subtest(torch.abs_, name="abs_"),
                          subtest(torch.sgn, name="sgn"),
                          subtest(torch.logical_not, name='logical_not'),
                          subtest(torch.sin, name='sin'),
                          subtest(torch.cos, name='cos')])
    def test_activations(self, device, func):
        nt, nt_noncontiguous = random_nt_noncontiguous_pair((2, 3, 6, 7), device=device, dtype=torch.float32)
        nested_result = func(nt)
        self.assertTrue(nested_result.is_nested)
        for t, t_res in zip(nt.unbind(), nested_result.unbind()):
            self.assertEqual(func(t), t_res)
        self.assertRaisesRegex(
            RuntimeError,
            "NestedTensor must be contiguous to get buffer.",
            lambda: func(nt_noncontiguous))

    @parametrize("func", [subtest(torch.ge, name='ge'),
                          subtest(torch.eq, name='eq')])
    def test_binary_ops_with_scalar(self, device, func):
        nt_contiguous, nt_noncontiguous = random_nt_noncontiguous_pair(
            (2, 3, 6, 7), device=device, dtype=torch.float32)
        scalar = 0.0

        # should work regardless of contiguity
        for nt in (nt_contiguous, nt_noncontiguous):
            nested_result = func(nt, scalar)
            self.assertTrue(nested_result.is_nested)
            for t, t_res in zip(nt.unbind(), nested_result.unbind()):
                self.assertEqual(func(t, scalar), t_res)

    @dtypes(*floating_types_and_half())
    def test_nested_tensor_chunk(self, device, dtype):
        # Transformer use case
        a = torch.randn(3, 3 * 4, device=device, dtype=dtype)
        b = torch.randn(2, 3 * 4, device=device, dtype=dtype)
        c = torch.randn(1, 3 * 4, device=device, dtype=dtype)
        a_chunks = a.chunk(3, dim=-1)
        b_chunks = b.chunk(3, dim=-1)
        c_chunks = c.chunk(3, dim=-1)

        a_nt = [a_chunks[0], b_chunks[0], c_chunks[0]]
        b_nt = [a_chunks[1], b_chunks[1], c_chunks[1]]
        c_nt = [a_chunks[2], b_chunks[2], c_chunks[2]]

        nt = torch.nested.nested_tensor([a, b, c])
        chunked = nt.chunk(3, dim=-1)

        self.assertEqual(chunked[0], torch.nested.nested_tensor(a_nt))
        self.assertEqual(chunked[1], torch.nested.nested_tensor(b_nt))
        self.assertEqual(chunked[2], torch.nested.nested_tensor(c_nt))

        for chunk in chunked:
            self.assertFalse(chunk.is_contiguous())

        # Failure chunking on ragged dimensions
        self.assertRaisesRegex(
            RuntimeError, "Chunk for nested tensors is currently only supported for the last dimension.",
            lambda: torch.chunk(nt, 5, dim=1))
        self.assertRaisesRegex(
            RuntimeError, "Chunk for nested tensors is currently only supported for the last dimension.",
            lambda: torch.chunk(nt, 5, dim=0))

        # Failure on non-contiguous nt
        _, nt_noncontiguous = random_nt_noncontiguous_pair((2, 3), device, dtype)
        self.assertRaisesRegex(
            RuntimeError, "chunk expects `self` to be contiguous.", lambda: torch.chunk(nt_noncontiguous, 5, dim=-1))

        # Failure when calling non divisible n_chunks
        self.assertRaisesRegex(
            RuntimeError, "Chunk for nested tensors is only supported for "
            "nested tensors with trailing dimension divisible by chunks.",
            lambda: torch.chunk(nt, 5, dim=-1))

        # Failure when calling backward on a chunk
        a = torch.randn(3, 3 * 4, device=device, dtype=dtype, requires_grad=True)
        b = torch.randn(2, 3 * 4, device=device, dtype=dtype, requires_grad=True)
        nt_grad = torch.nested.as_nested_tensor([a, b])
        chunked = torch.chunk(nt_grad, 2, dim=-1)
        self.assertRaisesRegex(RuntimeError, "derivative for aten::chunk is not implemented",
                               lambda: chunked[0].backward(chunked[0].clone()))

    @dtypes(*floating_types_and_half())
    def test_nested_tensor_split_with_sizes(self, device, dtype):
        a = torch.randn(3, 20, device=device, dtype=dtype)
        b = torch.randn(2, 20, device=device, dtype=dtype)
        c = torch.randn(1, 20, device=device, dtype=dtype)

        split_sizes = [4, 6, 10]
        a_splits = a.split_with_sizes(split_sizes, dim=-1)
        b_splits = b.split_with_sizes(split_sizes, dim=-1)
        c_splits = c.split_with_sizes(split_sizes, dim=-1)

        nt = torch.nested.nested_tensor([a, b, c])
        nt_splits = nt.split_with_sizes(split_sizes, dim=-1)

        for i, nt_split in enumerate(nt_splits):
            self.assertEqual(nt_split, torch.nested.nested_tensor(
                [a_splits[i], b_splits[i], c_splits[i]]))
            dense_strides = torch.stack([
                torch.tensor(a_splits[i].stride()),
                torch.tensor(b_splits[i].stride()),
                torch.tensor(c_splits[i].stride())
            ])
            self.assertEqual(nt_split._nested_tensor_strides(), dense_strides)
            self.assertFalse(nt_split.is_contiguous())

        # Failure calling on ragged dimensions
        self.assertRaisesRegex(
            RuntimeError, "split_with_sizes for nested tensors is currently only supported for the last dimension.",
            lambda: torch.split_with_sizes(nt, split_sizes, dim=1))

        # Failure calling on non-last dimension
        self.assertRaisesRegex(
            RuntimeError, "split_with_sizes for nested tensors is currently only supported for the last dimension.",
            lambda: torch.split_with_sizes(nt, split_sizes, dim=0))

        # Failure on non-contiguous nt
        _, nt_noncontiguous = random_nt_noncontiguous_pair((2, 3), device, dtype)
        self.assertRaisesRegex(
            RuntimeError, "split_with_sizes expects `self` to be contiguous.",
            lambda: torch.split_with_sizes(nt_noncontiguous, split_sizes, dim=-1))

        # Failure when calling with split_sizes that don't cover the full dim size
        bad_split_sizes = [4, 6, 9]  # don't add up to 20
        self.assertRaisesRegex(
            RuntimeError, "split_with_sizes expects split_sizes to sum exactly to 20",
            lambda: torch.split_with_sizes(nt, bad_split_sizes, dim=-1))

    @dtypes(torch.float, torch.float16, torch.double)
    @torch.inference_mode()
    def test_nested_tensor_indexing_noncontiguous(self, device, dtype):
        nt_contiguous, nt_noncontiguous = random_nt_noncontiguous_pair((2, 3, 6, 7), device, dtype)
        self.assertEqual(nt_contiguous.size(0), nt_noncontiguous.size(0))
        n = nt_contiguous.size(0)
        for i in range(n):
            self.assertEqual(nt_contiguous[i], nt_noncontiguous[i])

    @dtypes(torch.float, torch.float16)
    @skipMeta
    @torch.inference_mode()
    @parametrize("transpose", [True, False])
    def test_nested_tensor_add(self, device, dtype, transpose):
        if transpose:
            a = torch.randn(2, 2, 2, device=device, dtype=dtype)
            b = torch.rand(2, 2, 2, device=device, dtype=dtype)
            c = a.transpose(-1, -2).contiguous()
            d = b.transpose(-1, -2).contiguous()
            nt1 = torch.nested.nested_tensor([a, b, a, b])
            nt2 = torch.nested.nested_tensor([c, d, c, d]).transpose(-1, -2)
        else:
            (nt1, nt2) = self.random_nt_pair(device, dtype, 4, (4, 4))
        ref = torch.nested.nested_tensor([t1 + t2 for (t1, t2) in zip(nt1.unbind(), nt2.unbind())])
        out = nt1 + nt2
        self.assertEqual(ref, out)

    @dtypes(torch.float, torch.float16)
    @skipMeta
    @torch.inference_mode()
    @parametrize("transpose", [True, False])
    def test_nested_tensor_sub(self, device, dtype, transpose):
        if transpose:
            a = torch.randn(2, 2, 2, device=device, dtype=dtype)
            b = torch.rand(2, 2, 2, device=device, dtype=dtype)
            c = a.transpose(-1, -2).contiguous()
            d = b.transpose(-1, -2).contiguous()
            nt1 = torch.nested.nested_tensor([a, b, a, b])
            nt2 = torch.nested.nested_tensor([c, d, c, d]).transpose(-1, -2)
        else:
            (nt1, nt2) = self.random_nt_pair(device, dtype, 4, (4, 4))
        ref = torch.nested.nested_tensor([t1 - t2 for (t1, t2) in zip(nt1.unbind(), nt2.unbind())])
        out = nt1 - nt2
        self.assertEqual(ref, out)

    @onlyCUDA
    @dtypes(torch.float, torch.float16)
    @torch.inference_mode()
    @parametrize("embedding_dim", [8, 128, 256, 384])
    def test_nested_tensor_dense_elementwise(self, device, dtype, embedding_dim):
        def _test_add_mul(nt, t):
            ref_add = torch.nested.nested_tensor(
                [t1 + t2 for (t1, t2) in zip(nt.unbind(), t.unbind())])
            ref_mul = torch.nested.nested_tensor(
                [t1 * t2 for (t1, t2) in zip(nt.unbind(), t.unbind())])
            self.assertEqual(nt.add(t), ref_add)
            self.assertEqual(nt.mul(t), ref_mul)

        batch_size = 32
        seq_lens = torch.randint(low=0, high=10, size=(batch_size,))

        # [B, *, D], [B, 1, D] case
        ts = [torch.randn((seq_len, embedding_dim)) for seq_len in seq_lens]
        nt = torch.nested.nested_tensor(ts, device=device, dtype=dtype)
        t = torch.randn((batch_size, 1, embedding_dim), device=device, dtype=dtype)
        _test_add_mul(nt, t)

        # [B, *], [B, 1] case
        ts = [torch.randn(seq_len) for seq_len in seq_lens]
        nt = torch.nested.nested_tensor(ts, device=device, dtype=dtype)
        t = torch.randn((batch_size, 1), device=device, dtype=dtype)
        _test_add_mul(nt, t)

    @dtypes(torch.float, torch.float16)
    @skipMeta
    @torch.inference_mode()
    def test_nested_tensor_mul(self, device, dtype):
        # nested tensor * nested tensor
        (nt1, nt2) = self.random_nt_pair(device, dtype, 4, (4, 4))
        ref = torch.nested.nested_tensor([t1 * t2 for (t1, t2) in zip(nt1.unbind(), nt2.unbind())])
        out = nt1 * nt2
        self.assertEqual(ref, out)
        # nested tensor * scalar
        number = 10.0
        scalar = torch.tensor(number).to(dtype).to(device)
        ref = torch.nested.nested_tensor([t * number for t in nt1.unbind()])
        out_number0 = nt1 * number
        out_number1 = number * nt1
        out_scalar0 = nt1 * scalar
        out_scalar1 = scalar * nt1
        self.assertEqual(out_number0, ref)
        self.assertEqual(out_number1, ref)
        self.assertEqual(out_scalar0, ref)
        self.assertEqual(out_scalar1, ref)
        # error case: numel == 1 but dim > 0
        vector = torch.tensor([number]).to(dtype).to(device)
        self.assertRaisesRegex(
            RuntimeError,
            "Expected both self and other to be nested, but got a nested self and non-nested other",
            lambda: nt1.mul(vector)
        )
        self.assertRaisesRegex(
            RuntimeError,
            "Expected both self and other to be nested, but got a non-nested self and nested other",
            lambda: vector.mul(nt1)
        )

    @dtypes(torch.float, torch.float16)
    @skipMeta
    @torch.inference_mode()
    def test_nested_tensor_div(self, device, dtype):
        nt, nt2 = self.random_nt_pair(device, dtype, 4, (4, 4))
        scale = 4.0
        ref = torch.nested.nested_tensor([t / scale for t in nt.unbind()])
        out = nt / 4.0
        self.assertEqual(ref, out)
        ref_transposed = ref.transpose(1, 2)
        out = nt.transpose(1, 2) / 4.0
        self.assertEqual(ref_transposed, out)

        ref = torch.nested.nested_tensor([t / t2 for (t, t2) in zip(nt.unbind(), nt2.unbind())])
        out = nt / nt2
        self.assertEqual(ref, out)

        out = nt.transpose(1, 2) / nt2.transpose(1, 2)
        self.assertEqual(ref.transpose(1, 2), out)

        nt_transpose_copy = torch.nested.nested_tensor([t.transpose(0, 1) for t in nt.unbind()])

        self.assertRaisesRegex(
            RuntimeError, "div requires strides to match when given NestedTensors",
            lambda: nt_transpose_copy.transpose(1, 2) / nt2)

        nt = torch.nested.nested_tensor([torch.randn(i, 4) for i in [3, 4, 5]], device=device, dtype=dtype)
        nt_chunks = nt.chunk(2, -1)
        self.assertRaisesRegex(
            RuntimeError, "div requires offsets to match when given NestedTensors",
            lambda: nt_chunks[0] / nt_chunks[1])

    @dtypes(torch.float, torch.float16)
    @skipMeta
    @torch.inference_mode()
    def test_nested_tensor_add_in_place(self, device, dtype):
        (nt1, nt2) = self.random_nt_pair(device, dtype, 4, (4, 4))
        ref = torch.nested.nested_tensor([t1 + t2 for (t1, t2) in zip(nt1.unbind(), nt2.unbind())])
        nt1 += nt2
        self.assertEqual(ref, nt1)

    @dtypes(torch.float, torch.float16)
    @skipMeta
    @torch.inference_mode()
    def test_nested_tensor_mul_in_place(self, device, dtype):
        # nested tensor * nested tensor
        (nt1, nt2) = self.random_nt_pair(device, dtype, 4, (4, 4))
        ref = torch.nested.nested_tensor([t1 * t2 for (t1, t2) in zip(nt1.unbind(), nt2.unbind())])
        nt1 *= nt2
        self.assertEqual(ref, nt1)
        # nested tensor * scalar
        number = 10.0
        scalar = torch.tensor(number).to(dtype).to(device)
        ref = torch.nested.nested_tensor([t * number for t in nt1.unbind()])
        out_number = nt1.clone()
        out_number *= number
        out_scalar = nt1.clone()
        out_scalar *= scalar
        self.assertEqual(out_number, ref)
        self.assertEqual(out_scalar, ref)
        self.assertRaisesRegex(
            RuntimeError,
            r"output with shape \[.*\] doesn't match the broadcast shape \[.*\]",
            lambda: scalar.mul_(nt1)
        )
        # error case: numel == 1 but dim > 0
        vector = torch.tensor([number]).to(dtype).to(device)
        self.assertRaisesRegex(
            RuntimeError,
            "Expected both self and other to be nested, but got a nested self and non-nested other",
            lambda: nt1.mul_(vector)
        )
        self.assertRaisesRegex(
            RuntimeError,
            "Expected both self and other to be nested, but got a non-nested self and nested other",
            lambda: vector.mul_(nt1)
        )

    @onlyCPU
    @skipMeta
    @dtypes(torch.float)
    def test_nested_tensor_sum_dim(self, device, dtype):
        params = ((2, (1, 1)), ((4), (4, 4)), (10, (3, 5, 7)))

        def test_sum(device, dtype, ntensors, max_sizes, dim, keepdim=True):
            nt = random_nt(device, dtype, ntensors, max_sizes, require_non_empty=False)
            nt2 = nt.clone()
            ub2 = nt2.unbind()
            nt.requires_grad_(True)
            [t.requires_grad_(True) for t in ub2]
            nt_sum = nt.sum(dim=dim, keepdim=keepdim)
            ub2_sum = [t.sum(-1, keepdim=keepdim) for t in ub2]
            self.assertEqual(nt_sum, torch.nested.nested_tensor(ub2_sum))

            # test backward
            # generate gradient tensor that has the same size as the output
            size = nt_sum._nested_tensor_size()
            gt2 = []
            for i in range(ntensors):
                gt2.append(torch.randn(size[i].tolist(), device=device, dtype=dtype))
            gt = torch.nested.nested_tensor(gt2).clone()
            nt_sum.backward(gt)
            for t2, g2 in zip(ub2_sum, gt2):
                t2.backward(g2)
            self.assertEqual(nt.grad, torch.nested.nested_tensor([t.grad for t in ub2]))
            return

        for ntensors, max_sizes in params:
            test_sum(device, dtype, ntensors, max_sizes, len(max_sizes))

        # Test error inputs
        with self.assertRaisesRegex(RuntimeError, "NestedTensor can only be reduced across the last"):
            torch.nested.nested_tensor([torch.tensor([3, 4, 5]), torch.tensor([1, 2])]).sum(0, keepdim=True)

        with self.assertRaisesRegex(RuntimeError, "NestedTensor only allows reduction of a single"):
            torch.nested.nested_tensor([torch.tensor([[3, 4, 5]]), torch.tensor([[1, 2]])]).sum([0, 1], keepdim=True)

        with self.assertRaisesRegex(RuntimeError, "NestedTensor always requires keepdim=True for now."):
            torch.nested.nested_tensor([torch.tensor([3, 4, 5]), torch.tensor([1, 2])]).sum(-1)

    @dtypes(torch.float, torch.float16)
    def test_contiguous(self, device, dtype):
        # Since we don't have access to the buffer in python this is harder to show what
        # we are testing for. When we call chunk on a consistent dim of a NT
        # for chunk_size > 1 the resulting tensors are views of the original NT
        # whose numels is now less than the size of the buffer. Clone was
        # previously creating a new NT with a buffer that was the same size as the
        # original.
        nt_contiguous = torch.nested.nested_tensor([torch.randn(2, 20, device=device, dtype=dtype),
                                                    torch.randn(4, 20, device=device, dtype=dtype)])
        # Split up the last dimension which has a consistent size of 20 into 5 chunks
        chunks = nt_contiguous.chunk(5, dim=-1)

        # # Check chunks are contiguous after calling contiguous
        for chunk in chunks:
            self.assertFalse(chunk.is_contiguous())
            self.assertTrue(chunk.contiguous().is_contiguous())

    @dtypes(torch.float, torch.float16)
    @skipMeta
    def test_clone(self, device, dtype):
        nt1 = random_nt(device, dtype, 4, (4, 4), (1, 1))
        nt2 = nt1.clone()
        # Verify the values match
        self.assertEqual(nt1, nt2)
        # Verify modifying nt2 doesn't affect nt1
        nt2.mul_(nt1)
        ub1 = nt1.unbind()
        ub2 = nt2.unbind()
        for i in range(len(ub1)):
            self.assertNotEqual(ub1[i], ub2[i])

        nt1.clone(memory_format=torch.preserve_format)
        msg = "Nested tensor clone supports Preserve and Contiguous memory formats, called clone with memory format: ChannelsLast"
        with self.assertRaisesRegex(RuntimeError, msg):
            nt1.clone(memory_format=torch.channels_last)

    # cannot test torch.float16 because: RuntimeError: "bernoulli_scalar_cpu_" not implemented for 'Half'
    @decorateIf(xfailIfTorchDynamo, lambda params: params["layout"] == torch.jagged)
    @dtypes(torch.float, torch.double)
    @parametrize("layout", [torch.strided, torch.jagged], name_fn=layout_name)
    def test_dropout(self, device, dtype, layout):
        # edge case: empty nested tensor
        # TODO: support empty NT in jagged layout
        if layout == torch.strided:
            nt0 = torch.nested.nested_tensor([], layout=layout)
            y = torch.nn.functional.dropout(nt0, 0.5)
            self.assertEqual(nt0, y)
        # normal nested tensor
        ntensors = 4
        if layout == torch.jagged:
            nt = random_nt(device, dtype, ntensors, (4, 4), (0, 3), layout=layout)
        else:
            nt = random_nt(device, dtype, ntensors, (4, 4), layout=layout)
        # edge case: invalid dropout
        self.assertRaises(ValueError, lambda: torch.nn.Dropout(-0.1))
        self.assertRaises(ValueError, lambda: torch.nn.Dropout(1.1))
        self.assertRaises(ValueError, lambda: torch.nn.functional.dropout(nt, -0.1))
        self.assertRaises(ValueError, lambda: torch.nn.functional.dropout(nt, 1.1))
        # edge case: no dropout
        dropouter = torch.nn.Dropout(0.0)
        y0 = dropouter(nt)
        y1 = torch.nn.functional.dropout(nt, 0.0)
        self.assertEqual(nt, y0)
        self.assertEqual(nt, y1)
        # edge case: all dropout
        dropouter = torch.nn.Dropout(1.0)
        y0 = dropouter(nt)
        y1 = torch.nn.functional.dropout(nt, 1.0)
        nt0 = torch.zeros_like(nt)
        self.assertEqual(nt0, y0)
        self.assertEqual(nt0, y1)
        # normal case: normal dropout
        p = 0.2
        y = torch.nn.functional.dropout(nt, p)
        expect = nt.clone()
        if layout == torch.jagged:
            expect = torch.where(y == 0.0, y, nt)
            expect /= 1.0 - p
            self.assertEqual(y, expect)
        else:
            expect = nt.clone()
            for i in range(ntensors):
                actual_tensor = y[i].view(-1)
                expect_tensor = expect[i].view(-1)
                for j in range(actual_tensor.shape[0]):
                    if actual_tensor[j].item() == 0.0:
                        expect_tensor[j] = 0.0
                    else:
                        expect_tensor[j] /= 1.0 - p
            self.assertEqual(y, expect)
        with freeze_rng_state():
            dropouter = torch.nn.Dropout(p)
            y0 = dropouter(nt)
        with freeze_rng_state():
            y1 = torch.nn.functional.dropout(nt, p)
        self.assertEqual(y0, y1)

    @dtypes(torch.float, torch.double)
    def test_dropout_noncontiguous(self, device, dtype):
        ntensors = 4
        nt0 = random_nt(device, dtype, ntensors, (4, 4))
        nt1 = nt0.transpose(-1, -2)
        p = 0.3
        with freeze_rng_state():
            dropouter = torch.nn.Dropout(p)
            y0 = dropouter(nt0)
        with freeze_rng_state():
            y1 = torch.nn.functional.dropout(nt1, p).transpose(-1, -2)
        self.assertEqual(y0, y1)

    # cannot test torch.float16 because: RuntimeError: "softmax_kernel_impl" not implemented for 'Half'
    @dtypes(torch.float, torch.double)
    def test_softmax(self, device, dtype):
        # normal nested tensor
        ntensors = 4
        nt = random_nt(device, dtype, ntensors, (4, 4))
        # error case: softmax across nested dimension
        self.assertRaisesRegex(
            RuntimeError,
            "Cannot apply softmax across nested dimension 0",
            lambda: torch.nn.functional.softmax(nt, 0)
        )
        self.assertRaisesRegex(
            RuntimeError,
            "Cannot apply softmax across nested dimension 0",
            lambda: torch.nn.functional.softmax(nt, -3)
        )
        # error case: dimension out of range
        self.assertRaises(IndexError, lambda: torch.nn.functional.softmax(nt, 3))
        self.assertRaises(IndexError, lambda: torch.nn.functional.softmax(nt, -4))
        # normal case: should equal to padding -inf
        softmaxer = torch.nn.Softmax(1)
        y0 = softmaxer(nt)
        y1 = torch.nn.functional.softmax(nt, 1)
        self.assertEqual(y0, y1)
        pt = torch.nested.to_padded_tensor(nt, float("-inf"))
        # if an entire slice is padded, then softmax will return 0.0 / 0.0 = nan
        # however, physically speaking that should be 0.0
        expect = torch.nn.functional.softmax(pt, 1).nan_to_num_(0.0)
        self.assertEqual(torch.nested.to_padded_tensor(y0, 0.0), expect)
        # edge case: empty nested tensor
        nt0 = torch.nested.nested_tensor([])
        y = torch.nn.functional.softmax(nt0, 1)
        self.assertEqual(nt0, y)
        # edge case: nesting scalars
        nt1 = torch.nested.nested_tensor([torch.tensor(0.0), torch.tensor(1.0)])
        self.assertRaises(RuntimeError, lambda: torch.nn.functional.softmax(nt1, 0))
        self.assertRaises(IndexError, lambda: torch.nn.functional.softmax(nt1, 1))

    @dtypes(torch.float, torch.double)
    @torch.inference_mode()
    def test_softmax_noncontiguous(self, device, dtype):
        nt_contiguous, nt_noncontiguous = random_nt_noncontiguous_pair((2, 3, 6, 7), device, dtype)
        self.assertEqual(
            torch.nn.functional.softmax(nt_contiguous, -1),
            torch.nn.functional.softmax(nt_noncontiguous, -1))

    def _test_bmm(self, device, dtype):
        # error case: one is nested but the other is not
        nt = torch.nested.nested_tensor([torch.randn(2), torch.randn(3)], device=device, dtype=dtype)
        t = torch.randn(4, device=device, dtype=dtype)
        self.assertRaisesRegex(
            RuntimeError,
            "Expected both to be nested, but got a nested self and non-nested other",
            lambda: nt.bmm(t)
        )
        self.assertRaisesRegex(
            RuntimeError,
            "Expected both to be nested, but got a non-nested self and nested other",
            lambda: t.bmm(nt)
        )
        # error case: not 3D tensors
        nt0 = torch.nested.nested_tensor([], device=device, dtype=dtype)
        nt1 = torch.nested.nested_tensor([torch.randn(2), torch.randn(3)], device=device, dtype=dtype)
        nt2 = torch.nested.nested_tensor([torch.randn((2, 4)), torch.randn((3, 4))], device=device, dtype=dtype)
        self.assertRaisesRegex(
            RuntimeError,
            "batch1 must be a 3D tensor",
            lambda: nt0.bmm(nt0)
        )
        self.assertRaisesRegex(
            RuntimeError,
            "batch1 must be a 3D tensor",
            lambda: nt0.bmm(nt1)
        )
        self.assertRaisesRegex(
            RuntimeError,
            "batch1 must be a 3D tensor",
            lambda: nt0.bmm(nt2)
        )
        self.assertRaisesRegex(
            RuntimeError,
            "batch1 must be a 3D tensor",
            lambda: nt1.bmm(nt0)
        )
        self.assertRaisesRegex(
            RuntimeError,
            "batch1 must be a 3D tensor",
            lambda: nt1.bmm(nt1)
        )
        self.assertRaisesRegex(
            RuntimeError,
            "batch1 must be a 3D tensor",
            lambda: nt1.bmm(nt2)
        )
        self.assertRaisesRegex(
            RuntimeError,
            "batch2 must be a 3D tensor",
            lambda: nt2.bmm(nt0)
        )
        self.assertRaisesRegex(
            RuntimeError,
            "batch2 must be a 3D tensor",
            lambda: nt2.bmm(nt1)
        )
        # error case: incompatible batch size
        nt0 = torch.nested.nested_tensor([torch.randn((2, 4)), torch.randn((3, 4))], device=device, dtype=dtype)
        nt1 = torch.nested.nested_tensor([torch.randn((4, 6)),
                                          torch.randn((4, 5)),
                                          torch.randn((4, 7))],
                                         device=device, dtype=dtype)
        self.assertRaisesRegex(
            RuntimeError,
            "Expected size for the 1st dimension of batch2 tensor to be: 2 but got: 3.",
            lambda: nt0.bmm(nt1)
        )
        self.assertRaisesRegex(
            RuntimeError,
            "Expected size for the 1st dimension of batch2 tensor to be: 3 but got: 2.",
            lambda: nt1.bmm(nt0)
        )
        # error case: underlying matrices cannot be multiplied
        nt0 = torch.nested.nested_tensor([torch.randn((2, 4)), torch.randn((3, 4))], device=device, dtype=dtype)
        self.assertRaisesRegex(
            RuntimeError,
            r"0-th nested matrices in batch cannot be multiplied \(2x4 and 2x4\)",
            lambda: nt0.bmm(nt0)
        )
        # normal nested tensor
        nt0 = torch.nested.nested_tensor([torch.randn((2, 4)), torch.randn((3, 7))], device=device, dtype=dtype)
        nt1 = torch.nested.nested_tensor([torch.randn((4, 6)), torch.randn((7, 5))], device=device, dtype=dtype)
        actual = torch.nested.to_padded_tensor(nt0.bmm(nt1), 0.0)
        expect = torch.nested.to_padded_tensor(nt0, 0.0).bmm(torch.nested.to_padded_tensor(nt1, 0.0))
        if dtype == torch.float16:
            self.assertEqual(actual, expect, rtol=1e-3, atol=1e-3)
        else:
            self.assertEqual(actual, expect)

        # test tensorcore path
        nt0 = torch.nested.nested_tensor([torch.randn((2, 8)), torch.randn((3, 16))], device=device, dtype=dtype)
        nt1 = torch.nested.nested_tensor([torch.randn((8, 8)), torch.randn((16, 8))], device=device, dtype=dtype)
        actual = torch.nested.to_padded_tensor(nt0.bmm(nt1), 0.0)
        expect = torch.nested.to_padded_tensor(nt0, 0.0).bmm(torch.nested.to_padded_tensor(nt1, 0.0))
        if dtype == torch.float16:
            self.assertEqual(actual, expect, rtol=1e-3, atol=1e-3)
        else:
            self.assertEqual(actual, expect)

    @onlyCUDA
    @dtypes(torch.float, torch.double, torch.float16)
    def test_bmm_cuda(self, device, dtype):
        self._test_bmm(device, dtype)

    @onlyCPU
    # cannot test torch.float16 because: RuntimeError: "addmm_impl_cpu_" not implemented for 'Half'
    @dtypes(torch.float, torch.double)
    def test_bmm_cpu(self, device, dtype):
        self._test_bmm(device, dtype)

    # cannot test torch.float16 because: RuntimeError: "addmm_impl_cpu_" not implemented for 'Half'
    @dtypes(torch.float, torch.double)
    def test_bmm_noncontiguous(self, device, dtype):
        nt0_contiguous, nt0_noncontiguous = random_nt_noncontiguous_pair((2, 3), device, dtype)
        nt1_contiguous, nt1_noncontiguous = random_nt_noncontiguous_pair((6, 7), device, dtype)
        self.assertEqual(
            nt0_contiguous.transpose(-1, -2).bmm(nt1_contiguous),
            nt0_noncontiguous.transpose(-1, -2).bmm(nt1_noncontiguous))

    @dtypes(torch.float, torch.double)
    def test_matmul_with_bmm_path(self, device, dtype):
        def unbind_rebind_matmul(nt1, nt2):
            t1s = nt1.unbind()
            t2s = nt2.unbind()
            out_ts = [t1.matmul(t2) for t1, t2 in zip(t1s, t2s)]
            return torch.nested.nested_tensor(out_ts)

        # [N, n_head, *, head_dim], [N, n_head, head_dim, *]
        Ns = [1, 2, 5]
        n_heads = np.random.randint(2, 5)
        head_dim = 3
        t1s = []
        t2s = []
        for N in Ns:
            for _ in range(N):
                seq_len1 = np.random.randint(2, 5)
                seq_len2 = np.random.randint(2, 5)
                t1s.append(torch.randn(n_heads, seq_len1, head_dim))
                t2s.append(torch.randn(n_heads, head_dim, seq_len2))
            nt1 = torch.nested.nested_tensor(t1s, device=device, dtype=dtype)
            nt2 = torch.nested.nested_tensor(t2s, device=device, dtype=dtype)
            self.assertEqual(torch.matmul(nt1, nt2), unbind_rebind_matmul(nt1, nt2))

        # test with noncontiguous
        t3s = []
        t4s = []
        for _ in range(N):
            seq_len = np.random.randint(2, 5)
            t3s.append(torch.randn(seq_len, n_heads, head_dim))
            t4s.append(torch.randn(seq_len, n_heads, head_dim))
        nt3 = torch.nested.nested_tensor(t3s, device=device, dtype=dtype).transpose(1, 2)
        nt4 = torch.nested.nested_tensor(t4s, device=device, dtype=dtype).transpose(1, 2).transpose(2, 3)
        self.assertEqual(torch.matmul(nt3, nt4), unbind_rebind_matmul(nt3, nt4))

    # cannot test torch.float16 because: RuntimeError: "bmm" not implemented for 'Half'
    @dtypes(torch.float, torch.double)
    def test_matmul(self, device, dtype):
        # error case: one is nested but the other is not
        nt = torch.nested.nested_tensor([torch.randn(2), torch.randn(3)], device=device, dtype=dtype)
        t = torch.randn(4, device=device, dtype=dtype)
        self.assertRaisesRegex(
            RuntimeError,
            "Expected both to be nested, but got a nested self and non-nested other",
            lambda: torch.matmul(nt, t)
        )
        self.assertRaisesRegex(
            RuntimeError,
            "Expected both to be nested, but got a non-nested self and nested other",
            lambda: torch.matmul(t, nt)
        )
        # error case: not 3+D tensors
        nt0 = torch.nested.nested_tensor([], device=device, dtype=dtype)
        nt1 = torch.nested.nested_tensor([torch.randn(2), torch.randn(3)], device=device, dtype=dtype)
        nt2 = torch.nested.nested_tensor([torch.randn((2, 4)), torch.randn((3, 4))], device=device, dtype=dtype)
        self.assertRaisesRegex(
            RuntimeError,
            r"matmul: For nested tensors, only inputs with >= 3 dims are currently supported. 1st input has rank: [0-9]+",
            lambda: torch.matmul(nt0, nt0)
        )
        self.assertRaisesRegex(
            RuntimeError,
            r"matmul: For nested tensors, only inputs with >= 3 dims are currently supported. 1st input has rank: [0-9]+",
            lambda: torch.matmul(nt0, nt1)
        )
        self.assertRaisesRegex(
            RuntimeError,
            r"matmul: For nested tensors, only inputs with >= 3 dims are currently supported. 1st input has rank: [0-9]+",
            lambda: torch.matmul(nt0, nt2)
        )
        self.assertRaisesRegex(
            RuntimeError,
            r"matmul: For nested tensors, only inputs with >= 3 dims are currently supported. 1st input has rank: [0-9]+",
            lambda: torch.matmul(nt1, nt0)
        )
        self.assertRaisesRegex(
            RuntimeError,
            r"matmul: For nested tensors, only inputs with >= 3 dims are currently supported. 1st input has rank: [0-9]+",
            lambda: torch.matmul(nt1, nt1)
        )
        self.assertRaisesRegex(
            RuntimeError,
            r"matmul: For nested tensors, only inputs with >= 3 dims are currently supported. 1st input has rank: [0-9]+",
            lambda: torch.matmul(nt1, nt2)
        )
        self.assertRaisesRegex(
            RuntimeError,
            r"matmul: For nested tensors, only inputs with >= 3 dims are currently supported. 2nd input has rank: [0-9]+",
            lambda: torch.matmul(nt2, nt0)
        )
        self.assertRaisesRegex(
            RuntimeError,
            r"matmul: For nested tensors, only inputs with >= 3 dims are currently supported. 2nd input has rank: [0-9]+",
            lambda: torch.matmul(nt2, nt1)
        )
        # error case: incompatible batch size
        nt0 = torch.nested.nested_tensor([torch.randn((2, 4)), torch.randn((3, 4))], device=device, dtype=dtype)
        nt1 = torch.nested.nested_tensor([torch.randn((4, 6)),
                                          torch.randn((4, 5)),
                                          torch.randn((4, 7))],
                                         device=device, dtype=dtype)
        self.assertRaisesRegex(
            RuntimeError,
            r"matmul: Expected size for the 1st dimension of 2nd input tensor to be: [0-9]+ but got: [0-9]+.",
            lambda: torch.matmul(nt0, nt1)
        )
        self.assertRaisesRegex(
            RuntimeError,
            r"matmul: Expected size for the 1st dimension of 2nd input tensor to be: [0-9]+ but got: [0-9]+.",
            lambda: torch.matmul(nt1, nt0)
        )
        # error case: incompatible (wrong) batch sizes that shouldn't even broadcast?
        nt0 = torch.nested.nested_tensor([torch.randn((2, 2, 4)),
                                          torch.randn((2, 3, 4))],
                                         device=device, dtype=dtype)
        nt1 = torch.nested.nested_tensor([torch.randn((3, 4, 6)),
                                          torch.randn((3, 4, 5))],
                                         device=device, dtype=dtype)
        self.assertRaisesRegex(
            RuntimeError,
            "matmul(): For nested tensors, batch dimensions must have the same sizes,",
            lambda: torch.matmul(nt0, nt1)
        )
        # error case: incompatible batch sizes that should technically broadcast
        nt0 = torch.nested.nested_tensor([torch.randn((2, 2, 4)),
                                          torch.randn((1, 3, 4))],
                                         device=device, dtype=dtype)
        nt1 = torch.nested.nested_tensor([torch.randn((1, 4, 6)),
                                          torch.randn((3, 4, 5))],
                                         device=device, dtype=dtype)
        self.assertRaisesRegex(
            RuntimeError,
            "matmul(): For nested tensors, batch dimensions must have the same sizes,",
            lambda: torch.matmul(nt0, nt1)
        )
        # error case: underlying matrices cannot be multiplied
        nt0 = torch.nested.nested_tensor([torch.randn((2, 4)), torch.randn((3, 4))], device=device, dtype=dtype)
        self.assertRaisesRegex(
            RuntimeError,
            "matmul(): Nested tensors cannot be matrix multiplied",
            lambda: torch.matmul(nt0, nt0)
        )
        # normal nested tensor: 3D
        nt0 = torch.nested.nested_tensor([torch.randn((2, 4)), torch.randn((3, 7))], device=device, dtype=dtype)
        nt1 = torch.nested.nested_tensor([torch.randn((4, 6)), torch.randn((7, 5))], device=device, dtype=dtype)
        actual = torch.nested.to_padded_tensor(torch.matmul(nt0, nt1), 0.0)
        expect = torch.matmul(torch.nested.to_padded_tensor(nt0, 0.0), torch.nested.to_padded_tensor(nt1, 0.0))
        self.assertEqual(actual, expect)
        # normal nested tensor: 4D (with testing for batch_size=1)
        nt0 = torch.nested.nested_tensor([torch.randn((1, 2, 4)),
                                          torch.randn((8, 3, 7))],
                                         device=device, dtype=dtype)
        nt1 = torch.nested.nested_tensor([torch.randn((1, 4, 6)),
                                          torch.randn((8, 7, 5))],
                                         device=device, dtype=dtype)
        actual = torch.nested.to_padded_tensor(torch.matmul(nt0, nt1), 0.0)
        expect = torch.matmul(torch.nested.to_padded_tensor(nt0, 0.0), torch.nested.to_padded_tensor(nt1, 0.0))
        self.assertEqual(actual, expect)
        # normal nested tensor: 5D
        nt0 = torch.nested.nested_tensor([torch.randn((8, 9, 2, 4)),
                                          torch.randn((8, 9, 3, 7))],
                                         device=device, dtype=dtype)
        nt1 = torch.nested.nested_tensor([torch.randn((8, 9, 4, 6)),
                                          torch.randn((8, 9, 7, 5))],
                                         device=device, dtype=dtype)
        actual = torch.nested.to_padded_tensor(torch.matmul(nt0, nt1), 0.0)
        expect = torch.matmul(torch.nested.to_padded_tensor(nt0, 0.0), torch.nested.to_padded_tensor(nt1, 0.0))
        self.assertEqual(actual, expect)

    # only supported on CUDA for now
    @dtypes(torch.float, torch.double)
    def test_matmul_nt_with_broadcasted_t(self, device, dtype):
        # NT (B, *, C, D) with T (D, E) broadcasting case
        nt = random_nt_from_dims([3, None, 4, 5], device=device, dtype=dtype)
        t = torch.randn(5, 6, device=device, dtype=dtype)
        output = torch.matmul(nt, t)

        # should be equivalent to matmul-ing each component with the dense tensor
        self.assertEqual(nt.size(0), output.size(0))
        for component, out_component in zip(nt, output):
            self.assertEqual(out_component, torch.matmul(component, t))

    # cannot test torch.float16 because: RuntimeError: "bmm" not implemented for 'Half'
    @dtypes(torch.float, torch.double)
    def test_matmul_noncontiguous(self, device, dtype):
        nt0_contiguous, nt0_noncontiguous = random_nt_noncontiguous_pair((2, 3), device, dtype)
        nt1_contiguous, nt1_noncontiguous = random_nt_noncontiguous_pair((6, 7), device, dtype)
        self.assertEqual(
            torch.matmul(nt0_contiguous.transpose(-1, -2), nt1_contiguous),
            torch.matmul(nt0_noncontiguous.transpose(-1, -2), nt1_noncontiguous))

    @dtypes(torch.float, torch.double)
    def test_linear(self, device, dtype):
        a = torch.randn(1, 2, device=device, dtype=dtype)
        b = torch.randn(2, 2, device=device, dtype=dtype)
        c = torch.randn(3, 2, device=device, dtype=dtype)
        nt = torch.nested.nested_tensor([a, b, c])

        weight = torch.randn(2, 2, device=device, dtype=dtype)
        bias = torch.randn(2, device=device, dtype=dtype)
        # success case
        torch.functional.F.linear(nt, weight, bias)

        # invalid nested tensor dimension
        msg = r'Linear requires nested_tensor.dim == 3 and dense_matrix.dim == 2. Nested tensor dim: 2. Dense tensor dim: 2'
        nt1 = torch.nested.nested_tensor([torch.randn(1, device=device, dtype=dtype),
                                          torch.randn(2, device=device, dtype=dtype)])
        with self.assertRaisesRegex(RuntimeError, msg):
            torch.functional.F.linear(nt1, weight, bias)

        # invalid weight shape
        msg = r'Linear requires nested_tensor.dim == 3 and dense_matrix.dim == 2. Nested tensor dim: 3. Dense tensor dim: 3'
        weight1 = torch.randn(2, 2, 3, device=device, dtype=dtype)
        with self.assertRaisesRegex(RuntimeError, msg):
            torch.functional.F.linear(nt, weight1, bias)

        # inconsistent last dim of nested tensor
        msg = r"Expected all tensors in nested tensor to have the same trailing dimension, instead last dimension equals:"
        nt2 = torch.nested.nested_tensor([torch.randn(1, 2, device=device, dtype=dtype),
                                          torch.randn(2, 3, device=device, dtype=dtype)])
        with self.assertRaisesRegex(RuntimeError, msg):
            torch.functional.F.linear(nt2, weight, bias)

        # Mismatch of nested tensor last dim and weight dimension
        weight2 = torch.randn(2, 4, device=device, dtype=dtype)
        msg = r"Shape mismatch for NestedTensor Linear: Expected input's \(a nested tensor\) 'last_dim'" \
            r" to equal 'weight.size\(1\), but got: last_dim = 2, and weight.size\(1\) = 4"
        with self.assertRaisesRegex(RuntimeError, msg):
            torch.functional.F.linear(nt, weight2, bias)

        # Nested tensor input and nested weight
        nt_weight = nt.clone()
        msg = r"Linear does not support nested weight when input is a nested tensor."
        with self.assertRaisesRegex(RuntimeError, msg):
            torch.functional.F.linear(nt, nt_weight, bias)

    # TODO: test noncontiguous linear
    # For now this tests the error message of linear
    # since linear does not support noncontiguous buffer yet
    @dtypes(torch.float, torch.double)
    def test_linear_noncontiguous(self, device, dtype):
        nt_contiguous, nt_noncontiguous = random_nt_noncontiguous_pair((2, 3, 6, 7), device, dtype)
        weight = torch.randn((8, 5), device=device, dtype=dtype)
        self.assertRaisesRegex(
            RuntimeError,
            r"for now linear only supports contiguous nested tensor",
            lambda: torch.nn.functional.linear(nt_noncontiguous, weight)
        )

    @dtypes(torch.float, torch.float16, torch.double)
    def test_to_padded_tensor_zero_numel_errors(self, device, dtype):
        ts = [torch.ones(1, 0), torch.ones(0, 0)]
        nt = torch.nested.nested_tensor(ts, device=device, dtype=dtype, layout=torch.strided)
        self.assertRaisesRegex(
            RuntimeError,
            r"at least one constituent tensor should have non-zero numel",
            lambda: torch.nested.to_padded_tensor(nt, 0.0)
        )

    @dtypes(torch.float, torch.float16, torch.double)
    def test_transpose(self, device, dtype):
        nt = random_nt(device, dtype, 4, (4, 4))
        # error case: transpose nested dimension
        self.assertRaisesRegex(
            RuntimeError,
            "Nested tensor dimension 0 cannot be transposed",
            lambda: nt.transpose(0, 1)
        )
        self.assertRaisesRegex(
            RuntimeError,
            "Nested tensor dimension 0 cannot be transposed",
            lambda: nt.transpose(1, -3)
        )
        # error case: dimension out of range
        self.assertRaises(IndexError, lambda: nt.transpose(1, 3))
        self.assertRaises(IndexError, lambda: nt.transpose(-4, -1))
        # normal case
        ntT = nt.transpose(-1, -2)
        ptT_from_ntT = noncontiguous_to_padded_tensor(ntT)
        pt = torch.nested.to_padded_tensor(nt, 0.0)
        ptT = pt.transpose(-1, -2)
        self.assertEqual(ptT, ptT_from_ntT)

    @dtypes(torch.float, torch.float16, torch.double)
    def test_squeeze_unsqueeze(self, device, dtype):
        a = torch.arange(6).reshape(2, 3)
        b = torch.arange(15).reshape(5, 3)
        nt = torch.nested.nested_tensor([a, b], device=device, dtype=dtype)
        # error case: squeeze no dimension
        self.assertRaisesRegex(
            RuntimeError,
            "For nested tensors, squeeze without the dim argument",
            lambda: nt.squeeze()
        )
        # error case: squeeze nested dimension
        self.assertRaisesRegex(
            RuntimeError,
            "For nested tensors, squeezing dimension 0",
            lambda: nt.squeeze(0)
        )
        # error case: dimension out of range
        self.assertRaises(IndexError, lambda: nt.squeeze(3))
        # error case: squeeze nested tensor of singleton tensors
        c = torch.ones(1)
        nt_singleton = torch.nested.nested_tensor([c, c], device=device, dtype=dtype)
        self.assertRaisesRegex(
            RuntimeError,
            "For nested tensors, squeezing a nested tensor of singleton",
            lambda: nt_singleton.squeeze(1)
        )

        # squeezing a dim which does not have size 1 should be a no-op
        nt2 = nt.squeeze(-1)
        self.assertEqual(nt, nt2)

        # test cases that should work
        nt_sizes = nt._nested_tensor_size()
        nt_strides = nt._nested_tensor_strides()
        for i in range(-2, 4):
            if (i == 0):
                # cannot unsqueeze batch dim
                continue
            nt_unsqueezed = nt.unsqueeze(i)
            # negative dim will correspond to unsqueeze() applied at dim = dim + nt.dim() + 1
            wrapped_i = i + nt.dim() + 1 if i < 0 else i
            # col_index into nt size tensor is requires subtraction of 1 to ignore batch dim
            size_idx = wrapped_i - 1
            self.assertEqual(nt_unsqueezed._nested_tensor_size()[:, size_idx], torch.ones(2, dtype=torch.long))
            unsqueezed_stride = nt_unsqueezed._nested_tensor_strides()[:, size_idx]
            if (i == nt.ndim or i == -1):
                self.assertEqual(unsqueezed_stride, torch.ones(2, dtype=torch.long))
            else:
                stride_col_after = nt_strides[:, size_idx]
                size_col_after = nt_sizes[:, size_idx]
                self.assertEqual(unsqueezed_stride, stride_col_after * size_col_after)
            nt_squeezed = nt_unsqueezed.squeeze(i)
            self.assertEqual(nt_squeezed, nt)
            self.assertEqual(nt_squeezed._nested_tensor_size(), nt_sizes)
            self.assertEqual(nt_squeezed._nested_tensor_strides(), nt_strides)

    @dtypes(torch.float, torch.float16, torch.double)
    def test_transpose_inference_mode_interaction(self, device, dtype):
        nt = random_nt(device, dtype, 4, (4, 4))
        # Construct in default mode and transpose while in inference mode
        with torch.inference_mode():
            ntT = nt.transpose(-1, -2)
            ptT_from_ntT = noncontiguous_to_padded_tensor(ntT)
            pt = torch.nested.to_padded_tensor(nt, 0.0)
            ptT = pt.transpose(-1, -2)
            self.assertEqual(ptT, ptT_from_ntT)

        # Construct and transpose while in inference mode
        with torch.inference_mode():
            nt = random_nt(device, dtype, 4, (4, 4))
            ntT = nt.transpose(-1, -2)
            ptT_from_ntT = noncontiguous_to_padded_tensor(ntT)
            pt = torch.nested.to_padded_tensor(nt, 0.0)
            ptT = pt.transpose(-1, -2)
            self.assertEqual(ptT, ptT_from_ntT)

    @dtypes(torch.float, torch.float16, torch.double)
    def test_view(self, device, dtype):
        nt = random_nt(device, dtype, 4, (4, 4))
        # error case: empty shape
        self.assertRaisesRegex(
            RuntimeError,
            r"shape '\[\]' is invalid for a nested tensor",
            lambda: nt.view(())
        )
        # error case: empty nested tensor
        nt_empty = torch.nested.nested_tensor([])
        self.assertRaisesRegex(
            RuntimeError,
            "empty nested tensor cannot be reshaped",
            lambda: nt_empty.view(-1)
        )
        # error case: -1 for batch size
        self.assertRaisesRegex(
            RuntimeError,
            r"view: For now nested view cannot change or infer the implicit batch dimension",
            lambda: nt.view(-1, 2, 3)
        )
        self.assertRaisesRegex(
            RuntimeError,
            r"shape '\[.*\]' is invalid for input of size [0-9]+",
            lambda: nt.view(4, 2, 3)
        )
        # normal case
        x0 = torch.randn((2, 20), device=device, dtype=dtype)
        x1 = torch.randn((3, 20), device=device, dtype=dtype)
        nt = torch.nested.nested_tensor([x0, x1])
        pt = torch.nested.to_padded_tensor(nt, 0.0)
        # error case, trying to reshape batch dim to a legit shape
        self.assertRaisesRegex(
            RuntimeError,
            r"For now nested view cannot change or infer the implicit batch dimension",
            lambda: nt.transpose(-1, -2).view(40, -1)
        )
        # inherit only the ragged dimension
        # (2, 20) -> (2, 5, 4)
        # (3, 20) -> (3, 5, 4)
        nt1 = nt.view(2, -1, 5, 4)
        # (2, 3, 20) -> (2, 3, 5, 4) -> (2, 4, 5, 4)
        pt1 = pt.view(2, -1, 5, 4)
        self.assertEqual(noncontiguous_to_padded_tensor(nt1), pt1)

        # more than one -1 (even for "old" dims), should fail
        # this attempts to do # (2, (2, 3), 5, 4) -> (2, (2, 3), 5, 2, 2)
        # but we ban "inherit old behavior" for >1 dimension
        self.assertRaisesRegex(
            RuntimeError,
            r"only one dimension can be inferred",
            lambda: nt1.view(2, -1, -1, 2, 2)
        )

    @dtypes(torch.float, torch.float16, torch.double)
    def test_view_inference_mode_interaction(self, device, dtype):
        # Construct in default mode and view while in inference mode
        nt = torch.nested.nested_tensor([torch.randn((2, 20)), torch.randn((3, 20))], device=device, dtype=dtype)
        with torch.inference_mode():
            ntT = nt.view(2, -1, 4, 5)
            ptT_from_ntT = noncontiguous_to_padded_tensor(ntT)
            pt = torch.nested.to_padded_tensor(nt, 0.0)
            ptT = pt.view(2, -1, 4, 5)
            self.assertEqual(ptT, ptT_from_ntT)
        # Construct and view while in inference mode
        with torch.inference_mode():
            nt = torch.nested.nested_tensor([torch.randn((2, 20)), torch.randn((3, 20))], device=device, dtype=dtype)
            ntT = nt.view(2, -1, 4, 5)
            ptT_from_ntT = noncontiguous_to_padded_tensor(ntT)
            pt = torch.nested.to_padded_tensor(nt, 0.0)
            ptT = pt.view(2, -1, 4, 5)
            self.assertEqual(ptT, ptT_from_ntT)

    @dtypes(torch.float, torch.float16, torch.double)
    def test_reshape(self, device, dtype):
        nt = random_nt(device, dtype, 4, (4, 4))
        # error case: empty shape
        self.assertRaisesRegex(
            RuntimeError,
            r"shape '\[\]' is invalid for a nested tensor",
            lambda: nt.reshape(())
        )
        # error case: empty nested tensor
        nt_empty = torch.nested.nested_tensor([])
        self.assertRaisesRegex(
            RuntimeError,
            "empty nested tensor cannot be reshaped",
            lambda: nt_empty.reshape(-1)
        )
        # error case: -1 for batch size
        self.assertRaisesRegex(
            RuntimeError,
            r"reshape: For now nested reshape cannot change or infer the implicit batch dimension",
            lambda: nt.reshape(-1, 2, 3)
        )
        self.assertRaisesRegex(
            RuntimeError,
            r"shape '\[.*\]' is invalid for input of size [0-9]+",
            lambda: nt.reshape(4, 2, 3)
        )
        # normal case
        x0 = torch.randn((2, 20), device=device, dtype=dtype)
        x1 = torch.randn((3, 20), device=device, dtype=dtype)
        nt = torch.nested.nested_tensor([x0, x1])  # (2, (2, 3), 20)
        pt = torch.nested.to_padded_tensor(nt, 0.0)
        # error case, trying to reshape batch dim to a legit shape
        self.assertRaisesRegex(
            RuntimeError,
            r"reshape: For now nested reshape cannot change or infer the implicit batch dimension",
            lambda: nt.transpose(-1, -2).reshape(40, -1)
        )
        # inherit only the ragged dimension
        # (2, 20) -> (2, 5, 4)
        # (3, 20) -> (3, 5, 4)
        nt1 = nt.reshape(2, -1, 5, 4)
        # (2, 3, 20) -> (2, 3, 5, 4) -> (2, 4, 5, 4)
        pt1 = pt.reshape(2, -1, 5, 4)
        self.assertEqual(noncontiguous_to_padded_tensor(nt1), pt1)

        # more than one -1 (even for "old" dims), should fail
        # this attempts to do # (2, (2, 3), 5, 4) -> (2, (2, 3), 5, 2, 2)
        # but we ban "inherit old behavior" for >1 dimension
        self.assertRaisesRegex(
            RuntimeError,
            r"only one dimension can be inferred",
            lambda: nt1.reshape(2, -1, -1, 2, 2)
        )

    @dtypes(torch.float, torch.float16, torch.double)
    def test_narrow(self, device, dtype):
        nt = random_nt_from_dims([5, None, None, None], device=device, dtype=dtype)

        # narrow on dim=0 from start to end
        bounds = [(0, 5), (0, 3), (1, 2), (1, 5), (2, 4)]
        for start, end in bounds:
            length = end - start
            narrowed = nt.narrow(dim=0, start=start, length=length)
            # ensure output is a view
            self.assertTrue(narrowed._base is nt)
            for nc, c in zip(narrowed.unbind(), nt.unbind()[start:end]):
                self.assertEqual(nc, c)

        # dim != 0 is not supported
        for dim in range(1, nt.dim()):
            with self.assertRaisesRegex(RuntimeError, "only dim=0 supported for nested tensors"):
                nt.narrow(dim=dim, start=0, length=1)

        # error case: non-contiguous NT
        _, nt_noncont = random_nt_noncontiguous_pair((2, 3, 4))
        with self.assertRaisesRegex(RuntimeError, "only contiguous nested tensors supported"):
            nt_noncont.narrow(dim=0, start=0, length=1)

    @parametrize("input_dim", [3, 4])
    def test_scaled_dot_product_attention(self, device, input_dim):

        def rand_tensor(*shape):
            return torch.randn(shape, device=device)

        E = 8
        if input_dim == 3:
            # Shape: (N, L, E); ragged L
            query = torch.nested.nested_tensor([rand_tensor(2, E), rand_tensor(3, E), rand_tensor(4, E)])

            # Shape: (N, S, E); ragged S
            key = torch.nested.nested_tensor([rand_tensor(3, E), rand_tensor(4, E), rand_tensor(5, E)])
            value = torch.nested.nested_tensor([rand_tensor(3, E), rand_tensor(4, E), rand_tensor(5, E)])
        elif input_dim == 4:
            # In the 4D case the L and S is ragged
            # Shape: (N, N', L, E); ragged N' and L
            query = torch.nested.nested_tensor([rand_tensor(2, 2, E), rand_tensor(3, 3, E), rand_tensor(4, 4, E)])
            # Shape: (N, N', S, E); ragged N' and S
            key = torch.nested.nested_tensor([rand_tensor(2, 3, E), rand_tensor(3, 4, E), rand_tensor(4, 5, E)])
            value = torch.nested.nested_tensor([rand_tensor(2, 3, E), rand_tensor(3, 4, E), rand_tensor(4, 5, E)])
        else:
            self.fail(f"Invalid input_dim {input_dim} encountered in SDP test")

        def rand_mask(size):
            return torch.randint(0, 2, size=size, dtype=torch.bool, device=device)

        # Shape: (N, L, S); ragged L and S matching above
        attn_mask = torch.nested.nested_tensor([rand_mask((2, 3)), rand_mask((3, 4)), rand_mask((4, 5))])

        dropout_p = 0.0  # no dropout for reproducibility

        # Success case: no attn_mask set and is_causal=False.
        actual = torch.nn.functional.scaled_dot_product_attention(
            query, key, value, attn_mask=None, is_causal=False, dropout_p=dropout_p)

        expected_outputs = []
        for q, k, v in zip(query.unbind(), key.unbind(), value.unbind()):
            output = torch.nn.functional.scaled_dot_product_attention(
                q.unsqueeze(0), k.unsqueeze(0), v.unsqueeze(0), attn_mask=None, dropout_p=dropout_p)
            expected_outputs.append(output.squeeze(0))
        expected_output_nested = torch.nested.nested_tensor(expected_outputs)
        self.assertEqual(actual, expected_output_nested)

        # Error case: explicit attn_mask set.
        with self.assertRaisesRegex(RuntimeError, "not supported when an explicit attn_mask is set"):
            torch.nn.functional.scaled_dot_product_attention(
                query, key, value, attn_mask=attn_mask, dropout_p=dropout_p)

        # Error case: is_causal=True.
        with self.assertRaisesRegex(RuntimeError, "not supported when is_causal=True"):
            torch.nn.functional.scaled_dot_product_attention(
                query, key, value, dropout_p=dropout_p, is_causal=True)

    @dtypes(torch.float, torch.float16, torch.double)
    def test_empty_like(self, device, dtype):
        ntensors = 4
        nt = random_nt(device, dtype, ntensors, (4, 4))

        # Create empty on same device as original nested tensor
        nt_empty = torch.empty_like(nt)
        assert nt.is_same_size(nt_empty)
        self.assertEqual(nt.dtype, nt_empty.dtype)
        self.assertEqual(nt.device, nt_empty.device)
        self.assertEqual(nt.layout, nt_empty.layout)

        if torch.cuda.is_available():
            if device == "cpu":
                nt_cuda = torch.empty_like(nt, device='cuda')
                self.assertEqual(torch.device("cuda").type, nt_cuda.device.type)
            else:
                nt_cpu = torch.empty_like(nt, device='cpu')
                self.assertEqual(torch.device("cpu").type, nt_cpu.device.type)

        # Check changing dtype of empty_like nested tensor output
        dtype_set = {torch.float, torch.float16, torch.double}
        for other_dtype in dtype_set - {dtype}:
            nt_empty_other_dtype = torch.empty_like(nt, dtype=other_dtype)
            self.assertEqual(nt.dtype, dtype)
            self.assertEqual(nt_empty_other_dtype.dtype, other_dtype)
            self.assertEqual(nt.device, nt_empty.device)
            self.assertEqual(nt.layout, nt_empty.layout)

        # Create tensor for autograd
        nt_empty_req_grad = torch.empty_like(nt, requires_grad=True)
        self.assertEqual(nt_empty_req_grad.requires_grad, True)

        # Test noncontiguous tensor does not fail to copy
        nt_cont, nt_noncont = random_nt_noncontiguous_pair((2, 3, 6, 7))
        nt_empty = torch.empty_like(nt_cont)
        assert nt_cont.is_same_size(nt_empty)
        nt_empty_non_contig = torch.empty_like(nt_noncont)
        assert nt_noncont.is_same_size(nt_empty_non_contig)

        # Test the contiguous memory format option
        nt_empty_contig = torch.empty_like(nt_cont, memory_format=torch.contiguous_format)
        assert nt_cont.is_same_size(nt_empty_contig)
        assert nt_empty_contig.is_contiguous()

        nt_empty_non_contig = torch.empty_like(nt_noncont, memory_format=torch.contiguous_format)
        assert nt_noncont.is_same_size(nt_empty_non_contig)
        assert nt_empty_non_contig.is_contiguous()

        # Test other memory formats fail
        self.assertRaises(RuntimeError, lambda: torch.empty_like(nt_cont, memory_format=torch.channels_last))
        self.assertRaises(RuntimeError, lambda: torch.empty_like(nt_noncont, memory_format=torch.channels_last))
        self.assertRaises(RuntimeError, lambda: torch.empty_like(nt_cont, memory_format=torch.channels_last_3d))
        self.assertRaises(RuntimeError, lambda: torch.empty_like(nt_noncont, memory_format=torch.channels_last_3d))

@markDynamoStrictTest
class TestNestedTensorAutograd(TestCase):
    # Note [Gradcheck args check_batched_grad=False] the common_utils testing version of gradcheck
    # includes the default parameters used for testing ops with gradcheck. However nested tensor
    # does not support the stack op therefore we turn it off for these tests
    def _create_leaf_nested_tensor_from_list(self, tensor_device, requires_grad=False):
        return torch.nested.nested_tensor([torch.randn(1, 2,),
                                           torch.randn(7, 8)], requires_grad=requires_grad, device=tensor_device)

    def _create_nested_tensor_from_list(self, tensor_device, requires_grad=False):
        return torch.nested.as_nested_tensor([torch.randn(1, 2, requires_grad=requires_grad),
                                              torch.randn(7, 8, requires_grad=requires_grad)], device=tensor_device)

    def _create_nested_tensor_from_mask(self, tensor_device, requires_grad=False):
        data = torch.randn(2, 3, 4, requires_grad=requires_grad, device=tensor_device)
        mask = torch.ones_like(data[:, :, 0]).bool()
        return torch._nested_tensor_from_mask(data, mask)

    def test_as_nested_tensor_propagates_gradients(self, device):
        a = torch.arange(3, dtype=torch.float, device=device)
        b = torch.arange(5, dtype=torch.float, device=device)
        nt = torch.nested.as_nested_tensor([a, b])
        # tensors with requires_grad=False are leaves
        self.assertTrue(nt.is_leaf)
        self.assertTrue(not nt.requires_grad)

        a = torch.arange(3, dtype=torch.float, requires_grad=True, device=device)
        b = torch.arange(5, dtype=torch.float, requires_grad=True, device=device)
        nt2 = torch.nested.as_nested_tensor([a, b])
        fake_grad = torch.nested.nested_tensor([torch.ones_like(a), torch.zeros_like(b)], device=device)
        nt2.backward(fake_grad)
        self.assertEqual(a.grad, fake_grad[0])
        self.assertEqual(b.grad, fake_grad[1])

    def test_nested_tensor_generates_leaf(self, device):
        a = torch.arange(3, dtype=torch.float, requires_grad=True, device=device)
        b = torch.arange(5, dtype=torch.float, requires_grad=True, device=device)

        nt = torch.nested.nested_tensor([a, b], requires_grad=False)
        self.assertTrue(nt.is_leaf)
        self.assertTrue(not nt.requires_grad)

        nt2 = torch.nested.nested_tensor([a, b], requires_grad=True)
        self.assertTrue(nt2.is_leaf)
        self.assertTrue(nt2.requires_grad)

        fake_grad = torch.nested.nested_tensor([torch.ones_like(a), torch.zeros_like(b)], device=device)
        nt2.backward(fake_grad)
        self.assertEqual(nt2.grad, fake_grad)
        self.assertEqual(a.grad, None)
        self.assertEqual(b.grad, None)

    def test_set_requires_grad_from_list(self, device):
        nt = self._create_nested_tensor_from_list(device)
        nt.requires_grad_()
        assert nt.requires_grad

    def test_set_requires_grad_from_mask(self, device):
        nt = self._create_nested_tensor_from_mask(device)
        nt.requires_grad_()
        assert nt.requires_grad

    def test_backward_for_add_op(self, device):
        nt_1 = self._create_nested_tensor_from_mask(device)
        nt_2 = self._create_nested_tensor_from_mask(device)

        nt_1.requires_grad_()
        c = nt_1 + nt_2

        assert nt_1.requires_grad
        assert c.requires_grad
        grad_output = self._create_nested_tensor_from_mask(device)
        c.backward(grad_output)

        #  Grad check doesn't work with nested yet.
        # d/dnt_1 (nt + nt_1) = 1*grad_output
        self.assertEqual(nt_1.grad, grad_output)

    def test_backward_for_sub_op(self, device):
        nt_1 = self._create_nested_tensor_from_mask(device)
        nt_2 = self._create_nested_tensor_from_mask(device)

        nt_1.requires_grad_()
        nt_2.requires_grad_()
        c = nt_1 - nt_2

        assert nt_1.requires_grad
        assert nt_2.requires_grad
        assert c.requires_grad
        grad_output = self._create_nested_tensor_from_mask(device)
        c.backward(grad_output)

        self.assertEqual(nt_1.grad, grad_output)
        self.assertEqual(nt_2.grad, -1 * grad_output)

    def test_backward_sub_strided(self, device):
        a = torch.nested.nested_tensor([torch.randn(9, 2, 4), torch.randn(12, 2, 4)], requires_grad=True, device=device)
        b = torch.nested.nested_tensor([torch.randn(9, 4, 2), torch.randn(12, 4, 2)], requires_grad=True, device=device)
        c = a - b.transpose(-1, -2)
        grad_output = c.clone()
        c.backward(grad_output)
        self.assertEqual(a.grad, grad_output)
        self.assertEqual(b.grad, -1 * grad_output.transpose(-1, -2))

    def test_backward_add_strided(self, device):
        a = torch.nested.nested_tensor([torch.randn(9, 2, 4), torch.randn(12, 2, 4)], requires_grad=True, device=device)
        b = torch.nested.nested_tensor([torch.randn(9, 4, 2), torch.randn(12, 4, 2)], requires_grad=True, device=device)
        c = a + b.transpose(-1, -2)
        grad_output = c.clone()
        c.backward(grad_output)
        self.assertEqual(a.grad, grad_output)
        self.assertEqual(b.grad, grad_output.transpose(-1, -2))

    # Test Factory Functions
    def test_nested_tensor_to_padded_tensor(self, device):
        for padding_val in [0, 1]:
            nt = self._create_leaf_nested_tensor_from_list(tensor_device=device, requires_grad=True)

            out = torch.nested.to_padded_tensor(nt, padding_val)
            grad_output = torch.ones(out.shape, device=device)
            out.backward(grad_output)

            self.assertEqual(nt.grad, torch.nested.nested_tensor([torch.ones(1, 2), torch.ones(7, 8)], device=device))

    def test_nested_tensor_from_mask_and_to_padded(self, device):
        N, L, D = 2, 4, 4
        mask = torch.ones(N, L, device=device)
        for i in range(1, N):
            end = torch.randint(1, L - 1, (1,), device=device)
            mask[i, end:] = 0

        mask[0, :] = 1
        mask = mask.bool()

        data = torch.randn(N, L, D, requires_grad=True, dtype=torch.float64, device=device)

        def grad_test_func(inpt):
            nt = torch._nested_tensor_from_mask(inpt, mask)
            # This implicitly tests to_padded_tensor grads
            return torch.nested.to_padded_tensor(nt, 0)
        assert gradcheck(grad_test_func, inputs=data, check_batched_grad=False)

    def test_nested_tensor_from_padded(self, device):
        nested_size = torch.tensor([[1, 2], [2, 2]])
        padded_tensor = torch.randn(2, 2, 2, dtype=torch.float64, device=device)
        padded_tensor[0, 1, :] = 0
        padded_tensor.requires_grad_()

        def grad_test_func(tensor, nested_size):
            nt = torch._nested_from_padded(tensor, nested_size, fuse_transform_0213=False)
            # This implicitly tests to_padded_tensor grads
            return torch.nested.to_padded_tensor(nt, 0)

        data = (padded_tensor, nested_size)
        assert gradcheck(grad_test_func, inputs=data, check_batched_grad=False)

    def test_nested_tensor_from_padded_fused(self, device):
        nested_size = torch.tensor([[1, 8], [2, 8]])
        padded_tensor = torch.randn(2, 2, 2, 4, dtype=torch.float64, device=device)
        padded_tensor[0, 1, :] = 0
        padded_tensor.requires_grad_()

        def grad_test_func(tensor, nested_size):
            nt = torch._nested_from_padded(tensor, nested_size, fuse_transform_0213=True)
            # This implicitly tests to_padded_tensor grads
            return torch.nested.to_padded_tensor(nt, 0)
        data = (padded_tensor, nested_size)
        assert gradcheck(grad_test_func, inputs=data, check_batched_grad=False)

    def test_nested_tensor_from_list(self, device):

        a = torch.randn(1, 2, requires_grad=True, dtype=torch.float64, device=device)
        b = torch.randn(2, 2, requires_grad=True, dtype=torch.float64, device=device)
        c = torch.randn(10, 2, requires_grad=True, dtype=torch.float64, device=device)

        def grad_test_func(a, b, c):
            c = torch.nested.as_nested_tensor([a, b, c])
            # This implictily tests to_padded_tensor grads
            return torch.nested.to_padded_tensor(c, 0)
        data = (a, b, c)
        assert gradcheck(grad_test_func, inputs=data, check_batched_grad=False)

    @decorateIf(
        xfailIfTorchDynamo,
        # only fails in python 3.11. TODO: Debug this!
        lambda params: params["layout"] == torch.jagged and sys.version_info >= (3, 11)
    )
    @parametrize("layout", [torch.strided, torch.jagged], name_fn=layout_name)
    def test_dropout_backward(self, layout):
        if layout == torch.jagged:
            nt = torch.nested.nested_tensor([torch.randn((2, 5)), torch.randn((3, 5))], requires_grad=True, layout=layout)
        else:
            nt = torch.nested.nested_tensor([torch.randn((2, 5)), torch.randn((3, 4))], requires_grad=True, layout=layout)
        p = 0.2
        y = torch.nn.functional.dropout(nt, p)
        y.backward(nt.clone().detach())
        self.assertEqual(nt.grad, y)

    def test_nested_tensor_bmm_gradcheck(self, device):
        a = torch.randn(2, 6, requires_grad=True, dtype=torch.float64, device=device)
        b = torch.randn(3, 6, requires_grad=True, dtype=torch.float64, device=device)
        c = torch.randn(6, 4, requires_grad=True, dtype=torch.float64, device=device)
        d = torch.randn(6, 5, requires_grad=True, dtype=torch.float64, device=device)

        def grad_test_func(a, b, c, d):
            nt0 = torch.nested.as_nested_tensor([a, b])
            nt1 = torch.nested.as_nested_tensor([c, d])
            result = nt0.bmm(nt1)
            return torch.nested.to_padded_tensor(result, 0.0)

        data = (a, b, c, d)
        assert torch.autograd.gradcheck(grad_test_func, inputs=data)

    def test_nested_tensor_bmm_backward(self, device):
        nt0 = torch.nested.nested_tensor([torch.randn((2, 6)), torch.randn((3, 6))], requires_grad=True, device=device)
        nt1 = torch.nested.nested_tensor([torch.randn((6, 4)), torch.randn((6, 5))], requires_grad=True, device=device)
        with torch.no_grad():
            pt0 = torch.nested.to_padded_tensor(nt0, 0.0).requires_grad_(True)
            pt1 = torch.nested.to_padded_tensor(nt1, 0.0).requires_grad_(True)

        ynt = nt0.bmm(nt1)
        ypt = pt0.bmm(pt1)
        ynt.backward(ynt.clone())
        ypt.backward(ypt.clone())

        self.assertEqual(torch.nested.to_padded_tensor(nt0.grad, 0.0), pt0.grad)
        self.assertEqual(torch.nested.to_padded_tensor(nt1.grad, 0.0), pt1.grad)

    def test_nested_tensor_matmul_gradcheck(self, device):
        a = torch.randn(2, 6, requires_grad=True, dtype=torch.float64, device=device)
        b = torch.randn(3, 6, requires_grad=True, dtype=torch.float64, device=device)
        c = torch.randn(6, 4, requires_grad=True, dtype=torch.float64, device=device)
        d = torch.randn(6, 5, requires_grad=True, dtype=torch.float64, device=device)

        def grad_test_func(a, b, c, d):
            nt0 = torch.nested.as_nested_tensor([a, b])
            nt1 = torch.nested.as_nested_tensor([c, d])
            result = torch.matmul(nt0, nt1)
            return torch.nested.to_padded_tensor(result, 0.0)

        data = (a, b, c, d)
        assert torch.autograd.gradcheck(grad_test_func, inputs=data)

    def test_nested_tensor_matmul_backward(self, device):
        nt0 = torch.nested.nested_tensor([torch.randn((7, 2, 6)), torch.randn((7, 3, 6))], requires_grad=True, device=device)
        nt1 = torch.nested.nested_tensor([torch.randn((7, 6, 4)), torch.randn((7, 6, 5))], requires_grad=True, device=device)
        with torch.no_grad():
            pt0 = torch.nested.to_padded_tensor(nt0, 0.0).requires_grad_(True)
            pt1 = torch.nested.to_padded_tensor(nt1, 0.0).requires_grad_(True)

        ynt = torch.matmul(nt0, nt1)
        ypt = torch.matmul(pt0, pt1)
        ynt.backward(ynt.clone())
        ypt.backward(ypt.clone())

        self.assertEqual(torch.nested.to_padded_tensor(nt0.grad, 0.0), pt0.grad)
        self.assertEqual(torch.nested.to_padded_tensor(nt1.grad, 0.0), pt1.grad)

    def test_nested_tensor_transpose_gradcheck(self, device):
        a = torch.randn(2, 5, requires_grad=True, device=device)
        b = torch.randn(3, 4, requires_grad=True, device=device)

        def grad_test_func(a, b):
            nt = torch.nested.as_nested_tensor([a, b])
            result = nt.transpose(-2, -1).transpose(-2, -1)
            return torch.nested.to_padded_tensor(result, 0.0)

        data = (a, b)
        assert torch.autograd.gradcheck(grad_test_func, inputs=data, eps=1e-3)

    def test_nested_tensor_transpose_backward(self, device):
        nt = torch.nested.nested_tensor([torch.randn((2, 5)), torch.randn((3, 4))], requires_grad=True, device=device)
        with torch.no_grad():
            pt = torch.nested.to_padded_tensor(nt, 0.0).requires_grad_(True)

        ynt = nt.transpose(-2, -1)
        ypt = pt.transpose(-2, -1)
        ynt.backward(ynt.clone())
        ypt.backward(ypt.clone())

        self.assertEqual(torch.nested.to_padded_tensor(nt.grad, 0.0), pt.grad)

    def test_nested_tensor_reshape_gradcheck(self, device):
        a = torch.randn(2, 6, requires_grad=True, device=device)
        b = torch.randn(3, 6, requires_grad=True, device=device)

        def grad_test_func(a, b):
            nt = torch.nested.as_nested_tensor([a, b])
            result = nt.reshape(2, -1, 2, 3)
            return torch.nested.to_padded_tensor(result, 0.0)

        data = (a, b)
        assert torch.autograd.gradcheck(grad_test_func, inputs=data, eps=1e-3)

    def test_nested_tensor_reshape_backward(self):
        nt = torch.nested.nested_tensor([torch.randn((2, 6)), torch.randn((3, 6))], requires_grad=True)
        with torch.no_grad():
            pt = torch.nested.to_padded_tensor(nt, 0.0).requires_grad_(True)

        ynt = nt.reshape(2, -1, 2, 3)
        ypt = pt.reshape(2, -1, 2, 3)
        ynt.backward(ynt.clone())
        ypt.backward(ypt.clone())

        self.assertEqual(torch.nested.to_padded_tensor(nt.grad, 0.0), pt.grad)

    def test_nested_tensor_squeeze_backward(self, device):
        nt = torch.nested.nested_tensor([torch.randn((2, 6, 1)), torch.randn((3, 6, 1))], requires_grad=True, device=device)
        with torch.no_grad():
            pt = torch.nested.to_padded_tensor(nt, 0.0).requires_grad_(True)

        ynt = nt.squeeze(-1)
        ypt = pt.squeeze(-1)
        ynt.backward(ynt.clone())
        ypt.backward(ypt.clone())

        self.assertEqual(torch.nested.to_padded_tensor(nt.grad, 0.0), pt.grad)

    def test_nested_tensor_squeeze_gradcheck(self, device):
        a = torch.randn((2, 6, 1), dtype=torch.float64, requires_grad=True, device=device)
        b = torch.randn((3, 6, 1), dtype=torch.float64, requires_grad=True, device=device)

        def grad_test_func(a, b):
            nt = torch.nested.as_nested_tensor([a, b])
            result = nt.squeeze(-1)
            return torch.nested.to_padded_tensor(result, 0.0)

        assert torch.autograd.gradcheck(grad_test_func, inputs=(a, b), eps=1e-3)

    def test_nested_tensor_unsqueeze_backward(self, device):
        nt = torch.nested.nested_tensor([torch.randn((2, 6)), torch.randn((3, 6))], requires_grad=True, device=device)
        with torch.no_grad():
            pt = torch.nested.to_padded_tensor(nt, 0.0).requires_grad_(True)

        ynt = nt.unsqueeze(2)
        ypt = pt.unsqueeze(2)
        ynt.backward(ynt.clone())
        ypt.backward(ypt.clone())

        self.assertEqual(torch.nested.to_padded_tensor(nt.grad, 0.0), pt.grad)

    def test_nested_tensor_unsqueeze_gradcheck(self, device):
        a = torch.randn((2, 6), dtype=torch.float64, requires_grad=True, device=device)
        b = torch.randn((3, 6), dtype=torch.float64, requires_grad=True, device=device)

        def grad_test_func(a, b):
            nt = torch.nested.as_nested_tensor([a, b])
            result = nt.unsqueeze(-1)
            return torch.nested.to_padded_tensor(result, 0.0)

        assert torch.autograd.gradcheck(grad_test_func, inputs=(a, b), eps=1e-3)

    def test_nested_tensor_linear(self, device):

        a = torch.randn(1, 2, requires_grad=True, dtype=torch.float64, device=device)
        b = torch.randn(2, 2, requires_grad=True, dtype=torch.float64, device=device)
        c = torch.randn(3, 2, requires_grad=True, dtype=torch.float64, device=device)

        weight = torch.randn(2, 2, requires_grad=True, dtype=torch.float64, device=device)
        bias = torch.randn(2, requires_grad=True, dtype=torch.float64, device=device)

        def grad_test_func(a, b, c, weight, bias=None):
            nt = torch.nested.as_nested_tensor([a, b, c])
            # This implicitly tests to_padded_tensor grads
            d = torch.functional.F.linear(nt, weight, bias)
            return torch.nested.to_padded_tensor(d, 0)
        data = (a, b, c, weight, bias)
        assert gradcheck(grad_test_func, inputs=data, check_batched_grad=False)

        # Test linear with no bias added
        data = (a, b, c, weight)
        assert gradcheck(grad_test_func, inputs=data, check_batched_grad=False)

    def test_nested_tensor_linear_plus_transpose(self, device):
        a = torch.randn(1, 2, requires_grad=True, dtype=torch.float64, device=device)
        b = torch.randn(2, 2, requires_grad=True, dtype=torch.float64, device=device)
        c = torch.randn(3, 2, requires_grad=True, dtype=torch.float64, device=device)

        weight = torch.randn(2, 2, requires_grad=True, dtype=torch.float64, device=device)
        bias = torch.randn(2, requires_grad=True, dtype=torch.float64, device=device)

        def grad_test_func(a, b, c, weight, bias=None):
            nt = torch.nested.as_nested_tensor([a, b, c])
            # This implicitly tests to_padded_tensor grads
            d = torch.functional.F.linear(nt, weight, bias)
            d = d.transpose(-1, -2).contiguous()
            return torch.nested.to_padded_tensor(d, 0)
        data = (a, b, c, weight, bias)
        assert gradcheck(grad_test_func, inputs=data, check_batched_grad=False)

        # Test linear with no bias added
        data = (a, b, c, weight)
        assert gradcheck(grad_test_func, inputs=data, check_batched_grad=False)

    def test_nested_tensor_softmax(self, device):
        a = torch.randn(1, 2, requires_grad=True, dtype=torch.float64, device=device)
        b = torch.randn(2, 2, requires_grad=True, dtype=torch.float64, device=device)
        c = torch.randn(3, 2, requires_grad=True, dtype=torch.float64, device=device)

        def grad_test_func(a, b, c, dim):
            nt = torch.nested.as_nested_tensor([a, b, c])
            # This implicitly tests to_padded_tensor grads
            d = torch.functional.F.softmax(nt, dim=dim)
            return torch.nested.to_padded_tensor(d, 0)

        # softmax over last dim
        data = (a, b, c, -1)
        assert gradcheck(grad_test_func, inputs=data, check_batched_grad=False)

    def test_nested_tensor_linear_backward(self, device):
        a = torch.randn(1, 2, requires_grad=False, device=device)
        b = torch.randn(2, 2, requires_grad=False, device=device)
        c = torch.randn(3, 2, requires_grad=False, device=device)

        weight = torch.randn(2, 2, requires_grad=True, device=device)
        bias = torch.randn(2, requires_grad=True, device=device)
        nt = torch.nested.as_nested_tensor([a, b, c], device=device)

        out = torch.functional.F.linear(nt, weight, bias)

        out.backward(out.clone())

        assert weight.grad is not None
        assert bias.grad is not None

        assert a.grad is None
        assert b.grad is None
        assert c.grad is None

    def test_values_grad_with_broadcast(self, device):
        a = torch.randn(1, 2, 4, requires_grad=True, dtype=torch.float64, device=device)
        b = torch.randn(2, 2, 4, requires_grad=True, dtype=torch.float64, device=device)
        c = torch.randn(3, 2, 4, requires_grad=True, dtype=torch.float64, device=device)

        def grad_test_func(a, b, c):
            nt = torch.nested.as_nested_tensor([a, b, c])
            buffer = nt.values()
            return buffer.sum()

        data = (a, b, c)
        assert gradcheck(grad_test_func, inputs=data, check_batched_grad=False)

    def test_to_buffer_series_ops_grad_with_broadcast(self, device):
        a = torch.randn(1, 1, 2, requires_grad=True, dtype=torch.float64, device=device)
        b = torch.randn(1, 1, 2, requires_grad=True, dtype=torch.float64, device=device)
        c = torch.randn(1, 1, 2, requires_grad=True, dtype=torch.float64, device=device)

        def grad_test_func(a, b, c):
            nt = torch.nested.as_nested_tensor([a, b, c])
            buffer = nt.values()
            buffer = buffer * 2
            return buffer.exp()

        data = (a, b, c)
        assert gradcheck(grad_test_func, inputs=data, check_batched_grad=False)

    def test_unbind_flow_through(self, device):
        a = torch.randn(1, 2, 4, requires_grad=True, dtype=torch.float64, device=device)
        b = torch.randn(2, 2, 4, requires_grad=True, dtype=torch.float64, device=device)
        c = torch.randn(3, 2, 4, requires_grad=True, dtype=torch.float64, device=device)

        def grad_test_func(a, b, c):
            nt = torch.nested.as_nested_tensor([a, b, c])
            ntT = nt.transpose(-1, -2)
            unbound = ntT.unbind()
            d = unbound[0]
            d = torch.pow(d, 2)
            return d

        data = (a, b, c)
        assert gradcheck(grad_test_func, inputs=data, check_batched_grad=False)

    def test_split_with_sizes_flow_through(self, device):
        a = torch.randn(2, 5, requires_grad=True, dtype=torch.float64, device=device)
        b = torch.randn(3, 5, requires_grad=True, dtype=torch.float64, device=device)
        c = torch.randn(4, 5, requires_grad=True, dtype=torch.float64, device=device)

        def grad_test_func(a, b, c):
            nt = torch.nested.as_nested_tensor([a, b, c])
            splits = nt.split_with_sizes([2, 3], dim=-1)
            unbound = splits[1].unbind()
            d = unbound[0]
            d = torch.pow(d, 2)
            return d

        data = (a, b, c)
        assert gradcheck(grad_test_func, inputs=data, check_batched_grad=False)

    def test_indexing_backward(self, device):
        x0 = torch.randn((2, 5))
        x1 = torch.randn((3, 4))
        nt = torch.nested.nested_tensor([x0, x1], device=device, requires_grad=True)
        self.assertEqual(nt[0], x0)
        self.assertEqual(nt[-1], x1)
        grad_x0 = torch.randn((2, 5), device=device)
        nt[0].backward(grad_x0)
        expected_grad = torch.nested.nested_tensor([grad_x0, torch.zeros((3, 4), device=device)])
        self.assertEqual(nt.grad, expected_grad)

    def test_masked_fill_backward(self, device):
        a = torch.randn(1, 2, 4, requires_grad=True, dtype=torch.float64, device=device)
        b = torch.randn(2, 2, 4, requires_grad=True, dtype=torch.float64, device=device)
        c = torch.randn(3, 2, 4, requires_grad=True, dtype=torch.float64, device=device)

        def grad_test_func(a, b, c):
            nt = torch.nested.as_nested_tensor([a, b, c])
            mask = nt.detach().clone().to(bool)
            out = nt.masked_fill(mask, 0)
            out = torch.nested.to_padded_tensor(out, 0)
            return out
        data = (a, b, c)
        assert gradcheck(grad_test_func, inputs=data, check_batched_grad=False)

    def test_gelu_backward(self, device):
        a = torch.randn(1, 2, 4, requires_grad=True, dtype=torch.float64, device=device)
        b = torch.randn(2, 2, 4, requires_grad=True, dtype=torch.float64, device=device)
        c = torch.randn(3, 2, 4, requires_grad=True, dtype=torch.float64, device=device)

        def grad_test_func(a, b, c):
            nt = torch.nested.as_nested_tensor([a, b, c])
            nt_gelu = torch.nn.functional.gelu(nt)
            return torch.nested.to_padded_tensor(nt_gelu, 0)

        data = (a, b, c)
        assert gradcheck(grad_test_func, inputs=data, check_batched_grad=False)

    def test_relu_backward(self, device):
        a = torch.randn(1, 2, 4, requires_grad=True, dtype=torch.float64, device=device)
        b = torch.randn(2, 2, 4, requires_grad=True, dtype=torch.float64, device=device)
        c = torch.randn(3, 2, 4, requires_grad=True, dtype=torch.float64, device=device)

        def grad_test_func(a, b, c):
            nt = torch.nested.as_nested_tensor([a, b, c])
            nt_relu = torch.nn.functional.relu(nt)
            return torch.nested.to_padded_tensor(nt_relu, 0)

        data = (a, b, c)
        assert gradcheck(grad_test_func, inputs=data, check_batched_grad=False)

    def test_selu_backward(self, device):
        a = torch.randn(1, 2, 4, requires_grad=True, dtype=torch.float64, device=device)
        b = torch.randn(2, 2, 4, requires_grad=True, dtype=torch.float64, device=device)
        c = torch.randn(3, 2, 4, requires_grad=True, dtype=torch.float64, device=device)

        def grad_test_func(a, b, c):
            nt = torch.nested.as_nested_tensor([a, b, c])
            nt_relu = torch.nn.functional.silu(nt)
            return torch.nested.to_padded_tensor(nt_relu, 0)

        data = (a, b, c)
        assert gradcheck(grad_test_func, inputs=data, check_batched_grad=False)

    def test_abs_backward(self, device):
        a = torch.randn(1, 2, 4, requires_grad=True, dtype=torch.float64, device=device)
        b = torch.randn(2, 2, 4, requires_grad=True, dtype=torch.float64, device=device)
        c = torch.randn(3, 2, 4, requires_grad=True, dtype=torch.float64, device=device)

        def grad_test_func(a, b, c):
            nt = torch.nested.as_nested_tensor([a, b, c])
            nt_abs = torch.abs(nt)
            return torch.nested.to_padded_tensor(nt_abs, 0)

        data = (a, b, c)
        assert gradcheck(grad_test_func, inputs=data, check_batched_grad=False)

    # Previously would error when input NT doesn't require grad
    # NotImplementedError: Cannot access storage of UndefinedTensorImpl
    def test_layer_norm_backward_edge_case(self, device):
        size = 4
        a = torch.randn(1, 2, size, requires_grad=False, dtype=torch.float64, device=device)
        nt = torch.nested.nested_tensor([a])
        nt_layer_norm = torch.nn.LayerNorm(nt.size(-1), device=device, dtype=torch.float64)
        out = nt_layer_norm(nt)
        out.backward(out.clone())

    def test_accumulate_grad_different_strides(self, device):
        a = torch.rand(1, 4, 2, requires_grad=True, dtype=torch.float64, device=device)
        b = torch.rand(1, 8, 2, requires_grad=True, dtype=torch.float64, device=device)

        def grad_test_func(a, b):
            nt_1 = torch.nested.as_nested_tensor([a, b])
            nt_2 = nt_1.clone()
            out = torch.nn.functional.scaled_dot_product_attention(nt_1, nt_2, nt_2)
            return torch.nested.to_padded_tensor(out, 0)

        data = (a, b)
        assert gradcheck(grad_test_func, inputs=data, check_batched_grad=False)

    # https://github.com/pytorch/pytorch/issues/95562
    @skipIfSlowGradcheckEnv
    @parametrize("size", [1024, 1023, 513, 512, 256, 128, 32, 4, 2])
    def test_layer_norm_backward(self, device, size):
        a = torch.randn(1, 2, size, requires_grad=True, dtype=torch.float64, device=device)
        b = torch.randn(2, 2, size, requires_grad=True, dtype=torch.float64, device=device)
        c = torch.randn(3, 2, size, requires_grad=True, dtype=torch.float64, device=device)

        def grad_test_func(a, b, c):
            nt = torch.nested.as_nested_tensor([a, b, c])
            layer_norm = torch.nn.LayerNorm(nt.size(-1), device=device, dtype=torch.float64)
            nt_layer_norm = layer_norm(nt)
            return torch.nested.to_padded_tensor(nt_layer_norm, 0)

        data = (a, b, c)
        assert gradcheck(grad_test_func, inputs=data, check_batched_grad=False)

    # https://github.com/pytorch/pytorch/issues/95562
    @skipIfSlowGradcheckEnv
    # Could either mark slow or reduce size
    @parametrize("size", [128, 32, 4, 2])
    def test_layer_norm_backward_5d(self, device, size):
        a = torch.randn(4, size, size, 4, requires_grad=True, dtype=torch.float64, device=device)
        b = torch.randn(7, size, size, 4, requires_grad=True, dtype=torch.float64, device=device)
        c = torch.randn(10, size, size, 4, requires_grad=True, dtype=torch.float64, device=device)

        def grad_test_func(a, b, c):
            nt = torch.nested.as_nested_tensor([a, b, c])
            layer_norm = torch.nn.LayerNorm((size, size, nt.size(-1)), device=device, dtype=torch.float64)
            nt_layer_norm = layer_norm(nt)
            return torch.nested.to_padded_tensor(nt_layer_norm, 0)

        data = (a, b, c)
        assert gradcheck(grad_test_func, inputs=data, check_batched_grad=False)

# Found in torch/testing/_comparison.py
default_atol = {torch.float16: 1e-3, torch.bfloat16: 1e-3, torch.float32: 1e-5}
default_rtol = {torch.float16: 1e-3, torch.bfloat16: 1.6e-2, torch.float32: 1.3e-6}

def get_rtol(true_value: torch.Tensor, computed_value: torch.Tensor) -> float:
    deviation = true_value - computed_value
    deviation = torch.abs(deviation / true_value)
    # Fill in the nans with the default rtol
    torch.nan_to_num_(deviation, nan=default_rtol[computed_value.dtype])
    return deviation.max().item()


def get_atol(true_value: torch.Tensor, computed_value: torch.Tensor) -> float:
    deviation = true_value - computed_value
    atol = torch.abs(deviation).max().item()
    return atol


def get_tolerances(
    true_value: torch.Tensor,
    computed_value: torch.Tensor,
    fudge_factor: Optional[float] = None,
) -> Tuple[float, float]:
    """Returns the absolute and relative tolerances for comparing two tensors."""
    fudge_factor = fudge_factor if fudge_factor is not None else 1.0
    atol = get_atol(true_value, computed_value)
    rtol = get_rtol(true_value, computed_value)

    atol = fudge_factor * max(atol, default_atol[computed_value.dtype])
    rtol = fudge_factor * max(rtol, default_rtol[computed_value.dtype])
    # torch.isclose() has weird behavior around see:
    # https://github.com/pytorch/pytorch/issues/102400
    if rtol > 1e30:
        rtol = default_rtol[computed_value.dtype]
    return atol, rtol

# We can probably parametrizing existing tests instead of having a separate
# test class as we begin to support more ops. Also maybe rewrite with OpInfos.
@markDynamoStrictTest
class TestNestedTensorSubclass(TestCase):
    # TODO: consolidate with the below
    def _get_list_for_jagged_tensor(self, nested_size, device, requires_grad=True):
        Ds = nested_size[1:]
        out = []
        for s in nested_size[0]:
            out.append(
                torch.randn(s, *Ds, requires_grad=requires_grad, device=device, dtype=torch.float64)
            )
        return out

    def _get_example_tensor_lists(self, include_list_of_lists=True, include_requires_grad=True):

        def _make_tensor(*shape, include_requires_grad=include_requires_grad, requires_grad=True):
            return torch.randn(
                *shape,
                requires_grad=(requires_grad if include_requires_grad else False)
            )

        # Purposefully introduce mixed requires_grad settings for the components
        # when include_requires_grad=True.
        example_lists = [
            # (B, *, D) with B=4
            [
                _make_tensor(2, 5),
                _make_tensor(3, 5, requires_grad=False),
                _make_tensor(4, 5, requires_grad=False),
                _make_tensor(6, 5)
            ],
            # (B, *, D_0, D_1) with B=5
            [
                _make_tensor(2, 5, 6),
                _make_tensor(3, 5, 6),
                _make_tensor(4, 5, 6, requires_grad=False),
                _make_tensor(5, 5, 6),
                _make_tensor(6, 5, 6),
            ],
        ]

        if include_list_of_lists:
            example_lists.append(
                # (B, *, D) with B=3 in list form
                [
                    _make_tensor(2, 5, requires_grad=False).tolist(),
                    _make_tensor(3, 5).tolist(),
                    _make_tensor(4, 5).tolist(),
                ])

        return example_lists

    def test_tensor_attributes(self, device):
        a = torch.randn(2, 3, requires_grad=True, dtype=torch.float64, device=device)
        b = torch.randn(3, 3, requires_grad=True, dtype=torch.float64, device=device)
        c = torch.randn(4, 3, requires_grad=True, dtype=torch.float64, device=device)
        nt = torch.nested.as_nested_tensor([a, b, c], layout=torch.jagged)
        _offsets = nt.offsets()

        for op in (
            torch.ops.aten.is_non_overlapping_and_dense.default,
            torch.ops.aten.sym_size.default,
            torch.ops.aten.dim.default,
            torch.ops.aten.sym_numel.default,
            torch.ops.aten.sym_stride.default,
            torch.ops.aten.sym_storage_offset.default,
        ):
            op(nt)

        with self.assertRaisesRegex(RuntimeError,
                                    "directly calling torch.ops.aten.size"):
            torch.ops.aten.size.default(nt)

        nested_int = torch.nested._internal.nested_tensor.get_tensor_symint(_offsets, coeff=1)
        self.assertEqual(nt.size(), (3, nested_int, 3))
        self.assertEqual(nt.shape, (3, nested_int, 3))
        self.assertEqual(nt.dim(), 3)
        self.assertEqual(nt.numel(), 27)

    def test_linear(self, device):
        a = torch.randn(2, 3, requires_grad=True, dtype=torch.float64, device=device)
        b = torch.randn(3, 3, requires_grad=True, dtype=torch.float64, device=device)
        c = torch.randn(4, 3, requires_grad=True, dtype=torch.float64, device=device)
        weight = torch.randn(4, 3, requires_grad=True, dtype=torch.float64, device=device)

        def grad_test_func(a, b, c, weight):
            nt = torch.nested.as_nested_tensor([a, b, c], layout=torch.jagged)
            out = torch.nn.functional.linear(nt, weight)
            return out.values()

        gradcheck(grad_test_func, inputs=(a, b, c, weight), check_batched_grad=False)

    def test_unary_pointwise(self, device):
        a = torch.randn(2, 3, requires_grad=True, dtype=torch.float64, device=device)
        b = torch.randn(3, 3, requires_grad=True, dtype=torch.float64, device=device)
        c = torch.randn(4, 3, requires_grad=True, dtype=torch.float64, device=device)

        def grad_test_func(a, b, c):
            nt = torch.nested.as_nested_tensor([a, b, c], layout=torch.jagged)
            out = torch.nn.functional.silu(nt.sin().cos())
            return out.values()

        gradcheck(grad_test_func, inputs=(a, b, c), check_batched_grad=False)

    def test_unary_pointwise_transposed_inputs(self, device):
        a, b, c = (
            torch.randn(i + 2, 5, requires_grad=True, dtype=torch.float64, device=device) for i in range(3)
        )

        nt = torch.nested.nested_tensor([a.detach(), b.detach(), c.detach()], layout=torch.jagged)
        nt_t = nt.transpose(1, 2)
        self.assertFalse(nt_t.is_contiguous())
        out = torch.nn.functional.silu(nt_t.sin().cos())
        self.assertEqual(out.is_contiguous(), torch.nn.functional.silu(b.transpose(-1, -2).sin().cos()).is_contiguous())

        self.assertEqual(nt_t.shape, out.shape)

        a, b, c = (
            torch.randn(i + 2, 5, requires_grad=True, dtype=torch.float64, device=device) for i in range(3)
        )

        def grad_test_func(a, b, c):
            nt = torch.nested.as_nested_tensor([a, b, c], layout=torch.jagged)
            nt_t = nt.transpose(1, 2)
            out = torch.nn.functional.silu(nt_t.sin().cos())
            return out.values()

        gradcheck(grad_test_func, inputs=(a, b, c), check_batched_grad=False)


    def test_binary_pointwise(self, device):
        a = torch.randn(2, 3, requires_grad=True, dtype=torch.float64, device=device)
        b = torch.randn(3, 3, requires_grad=True, dtype=torch.float64, device=device)
        c = torch.randn(4, 3, requires_grad=True, dtype=torch.float64, device=device)

        # Incorrect usage: shape check will fail if the offsets tensor are not
        #                  the same exact tensor object
        nt1 = torch.nested.as_nested_tensor([a, b, c], layout=torch.jagged)
        nt2 = torch.nested.as_nested_tensor([a, b, c], layout=torch.jagged)

        self.assertRaisesRegex(
            RuntimeError,
            "cannot call binary pointwise function .* with inputs of shapes",
            lambda: nt1 * nt2)

        # Correct usage: chain the calls using the same offsets tensor object
        def grad_test_func(a, b, c):
            nt1 = torch.nested.as_nested_tensor([a, b, c], layout=torch.jagged)
            # TODO: Switch to public API that takes in (values, offsets) once it exists
            nt2, offsets = jagged_from_list([a, b, c], nt1.offsets())
            out = nt1 * nt2
            return out.values()

        gradcheck(grad_test_func, inputs=(a, b, c), check_batched_grad=False)

    def test_binary_pointwise_transposed(self, device):
        a, b, c = (
            torch.randn(i + 2, 5, dtype=torch.float64, device=device) for i in range(3)
        )

        nt1, offsets = jagged_from_list([a, b, c], None)
        nt2, offsets = jagged_from_list([a, b, c], offsets)

        nt1_t = nt1.transpose(1, 2)
        nt2_t = nt2.transpose(1, 2)

        # out = nt1_t * nt2_t
        # self.assertFalse(nt1_t.is_contiguous())
        # self.assertEqual(out.is_contiguous(), (b.transpose(-1, -2) * b.transpose(-1, -2)).is_contiguous())
        # self.assertEqual(out.shape, nt1_t.shape)

        self.assertRaisesRegex(
            RuntimeError,
            "cannot call binary pointwise function mul.Tensor with inputs of shapes",
            lambda: nt1 * nt2_t,
        )

        a, b, c = (
            torch.randn(i + 2, 5, requires_grad=True, dtype=torch.float64, device=device) for i in range(3)
        )

        # Correct usage: chain the calls using the same offsets tensor object
        def grad_test_func(a, b, c):
            nt1, offsets = jagged_from_list([a, b, c], None)
            nt2, offsets = jagged_from_list([a, b, c], offsets)
            nt1_t = nt1.transpose(1, 2)
            nt2_t = nt2.transpose(1, 2)
            out = nt1_t * nt2_t
            return out.values()

        gradcheck(grad_test_func, inputs=(a, b, c), check_batched_grad=False)

    def test_split(self, device):
        a = torch.randn(2, 3, requires_grad=True, dtype=torch.float64, device=device)
        b = torch.randn(3, 3, requires_grad=True, dtype=torch.float64, device=device)
        c = torch.randn(4, 3, requires_grad=True, dtype=torch.float64, device=device)

        nt = torch.nested.as_nested_tensor([a, b, c], layout=torch.jagged)
        out = torch.split(nt, 2, -1)
        self.assertEqual(len(out), 2)
        self.assertEqual(
            out[0],
            torch.nested.as_nested_tensor([a[:, 0:2], b[:, 0:2], c[:, 0:2]], layout=torch.jagged)
        )
        self.assertEqual(
            out[1],
            torch.nested.as_nested_tensor([a[:, 2:], b[:, 2:], c[:, 2:]], layout=torch.jagged)
        )

        with self.assertRaisesRegex(
            RuntimeError,
            r"split\(\): not supported for NestedTensor on dim=1",
        ):
            torch.split(nt, 2, 1)

    def test_split_with_sizes(self, device):
        a = torch.randn(2, 3, requires_grad=True, dtype=torch.float64, device=device)
        b = torch.randn(3, 3, requires_grad=True, dtype=torch.float64, device=device)
        c = torch.randn(4, 3, requires_grad=True, dtype=torch.float64, device=device)

        nt = torch.nested.as_nested_tensor([a, b, c], layout=torch.jagged)
        out = torch.split(nt, [1, 2], -1)
        self.assertEqual(len(out), 2)
        self.assertEqual(
            out[0],
            torch.nested.as_nested_tensor([a[:, 0:1], b[:, 0:1], c[:, 0:1]], layout=torch.jagged)
        )
        self.assertEqual(
            out[1],
            torch.nested.as_nested_tensor([a[:, 1:], b[:, 1:], c[:, 1:]], layout=torch.jagged)
        )
        with self.assertRaisesRegex(
            RuntimeError,
            r"split_with_sizes\(\): not supported for NestedTensor on dim=1",
        ):
            torch.split(nt, [1, 2], 1)

    def test_views_inherit_ragged_dim(self, device):
        # view
        nt = random_nt_from_dims(
            [4, None, 8, 10], device=device, dtype=torch.float32, layout=torch.jagged)
        # inherit ragged dim via -1
        view = nt.view(4, -1, 80)
        self.assertEqual(nt.shape[1], view.shape[1])
        # inherit batch and ragged dims via -1
        view2 = nt.view(-1, -1, 80)
        self.assertEqual(nt.shape[:2], view2.shape[:2])

        # expand
        nt = random_nt_from_dims(
            [3, None, 1], device=device, dtype=torch.float32, layout=torch.jagged)
        # inherit batch and ragged dims via -1
        view = nt.expand(-1, -1, 5)
        self.assertEqual(nt.shape[:2], view.shape[:2])

    def test_view_ragged_idx_not_one(self, device):
        nt = random_nt_from_dims([2, None, 20], device=device, dtype=torch.float32, layout=torch.jagged)

        view_transposed = nt.transpose(1, 2).view(2, 20, nt.size(1))
        self.assertEqual((2, 20, nt.size(1)), (view_transposed.size()))
        self.assertEqual(view_transposed._base, nt._base)

    def test_unsafe_view(self, device):
        nt = random_nt_from_dims([4, None, 8, 10], device=device, dtype=torch.float32, layout=torch.jagged)
        # basic view
        view1 = torch.ops.aten._unsafe_view(nt, (4, -1, 80))
        self.assertEqual((4, nt.size(1), 80), tuple(view1.size()))
        # _unsafe_view differs from view in that the view information is not tracked
        self.assertTrue(view1._base is None)

        # test an unsafe_view when ragged_idx != 1, currently only supports identity view
        nt_t = nt.transpose(1, 2)
        view2 = torch.ops.aten._unsafe_view(nt_t, (4, 8, nt.size(1), 10))
        self.assertEqual((4, 8, nt.size(1), 10), tuple(view2.size()))
        self.assertTrue(view2._base is None)

    @xfailIfTorchDynamo
    @parametrize("requires_grad", [False, True])
    def test_reshape_decomp(self, device, requires_grad):
        # contiguous NT should result in view.
        nt = random_nt_from_dims(
            [3, None, 10],
            device=device,
            dtype=torch.float32,
            layout=torch.jagged,
        ).detach().requires_grad_(requires_grad)
        view = nt.reshape(-1, -1, 5, 2)
        self.assertEqual(view.shape[:2], nt.shape[:2])
        self.assertTrue(view._is_view() and view._base is nt)
        # make sure gradients flow back
        if requires_grad:
            view.backward(torch.ones_like(view))
            self.assertEqual(nt.grad, torch.ones_like(nt))

        # non-contiguous NT should result in contiguous copy
        nt = random_nt_from_dims(
            [3, None, 5, 2],
            device=device,
            dtype=torch.float32,
            layout=torch.jagged,
            requires_grad=requires_grad
        )
        nt_noncontig = nt.transpose(-1, -2)
        self.assertFalse(nt_noncontig.is_contiguous())
        copy = nt_noncontig.reshape(-1, -1, 10)
        self.assertTrue(copy.is_contiguous())
        self.assertEqual(copy.shape[:2], nt.shape[:2])
        # make sure gradients flow back
        if requires_grad:
            copy.backward(torch.ones_like(copy))
            self.assertEqual(nt.grad, torch.ones_like(nt))

    def test_flatten_decomp(self, device):
        nt = random_nt_from_dims(
            [3, None, 5, 2], device=device, dtype=torch.float32, layout=torch.jagged)
        flattened = nt.flatten(-2, -1)
        self.assertEqual(flattened.shape, nt.view(3, -1, 10).shape)

        nt = random_nt_from_dims(
            [3, None, 5, 2, 6], device=device, dtype=torch.float32, layout=torch.jagged)
        flattened = nt.flatten(-3, -2)
        self.assertEqual(flattened.shape, nt.view(3, -1, 10, 6).shape)

    def test_chunk(self, device):
        # normal case
        D = 30
        B = 8
        nt = random_nt_from_dims([B, None, D], device=device, dtype=torch.float32, layout=torch.jagged)
        NUM_CHUNKS = 3
        chunks = nt.chunk(NUM_CHUNKS, dim=-1)
        self.assertEqual(len(chunks), NUM_CHUNKS)
        for i in range(NUM_CHUNKS):
            self.assertEqual(chunks[i].shape[-1], D // NUM_CHUNKS)

        # chunk on batch dim
        chunks = nt.chunk(NUM_CHUNKS, dim=0)
        self.assertEqual(len(chunks), NUM_CHUNKS)
        chunk_size = math.ceil(B / NUM_CHUNKS)
        for i in range(NUM_CHUNKS):
            if i < NUM_CHUNKS - 1:
                self.assertEqual(chunks[i].shape[0], chunk_size)
            else:
                self.assertEqual(chunks[i].shape[0], B - chunk_size * (NUM_CHUNKS - 1))
            offsets_expected = nt._offsets[i * chunk_size + 1 : (i + 1) * chunk_size + 1] - nt._offsets[i * chunk_size]
            self.assertEqual(chunks[i]._offsets[1:], offsets_expected)
        self.assertEqual(nt._values, torch.cat([x._values for x in chunks], dim=0))

        # chunk on ragged dim not supported
        with self.assertRaisesRegex(RuntimeError, "chunk.* not supported for NestedTensor on dim=1"):
            nt.chunk(2, dim=1)

    def test_squeeze(self, device):
        B = 4
        D = 6
        # squeeze middle dim
        nt = random_nt_from_dims(
            [B, None, 1, D], device=device, dtype=torch.float32, layout=torch.jagged)
        j0 = nt.shape[1]

        for dim_arg in [-2, 2]:
            out = nt.squeeze(dim_arg)
            self.assertEqual(out.shape, (B, j0, D))
            self.assertEqual(out.unsqueeze(-2), nt)

        # squeeze last dim
        nt = random_nt_from_dims(
            [B, None, 1], device=device, dtype=torch.float32, layout=torch.jagged)
        j1 = nt.shape[1]

        for dim_arg in [-1, 2]:
            out = nt.squeeze(dim_arg)
            self.assertEqual(out.shape, (B, j1))
            self.assertEqual(out.unsqueeze(-1), nt)

        # squeeze on batch dim not supported
        with self.assertRaisesRegex(
                RuntimeError, "squeeze.* not supported for NestedTensor on dim=0"):
            nt.squeeze(0)

        # squeeze on ragged dim not supported
        with self.assertRaisesRegex(
                RuntimeError, "squeeze.* not supported for NestedTensor on dim=1"):
            nt.squeeze(1)

    def test_binary_pointwise_broadcasting(self, device):
        # (B, j0, 3, 4)
        ts = self._get_list_for_jagged_tensor(((2, 3, 4), 3, 4), device, requires_grad=True)
        # (B, j0, ?, ?) + (?) -> (B, j0, ?, ?)
        # (B, j0, ?, ?) + (?, ?) -> (B, j0, ?, ?)
        # (B, j0, ?, ?) + (1, ?, ?) -> (B, j0, ?, ?)
        # Unsupported: (B, j0, ?, ?) + (1, 1, 1, ?, ?) -> (1, B, j0, ?, ?)
        t_sizes = (
            (4,),
            (1, 4),
            (3, 1),
            (1, 3, 1),
            (1, 1, 1, 4),
            # (1, 1, 1, 1, 4), (unsupported today)
        )

        def grad_test_func(t, *ts):
            nt = torch.nested.as_nested_tensor(list(ts), layout=torch.jagged)
            out = nt + t
            return out.values()

        for t_size in t_sizes:
            t = torch.rand(t_size, requires_grad=True, device=device, dtype=torch.float64)
            gradcheck(grad_test_func, inputs=(t, *ts), check_batched_grad=False)

    def test_threshold_backward(self, device):
        ts1 = self._get_list_for_jagged_tensor(((2, 3, 4), 16), device=device, requires_grad=False)
        ts2 = self._get_list_for_jagged_tensor(((2, 3, 4), 16), device=device, requires_grad=False)

        nt1, offsets = jagged_from_list(ts1, None)
        nt2, offsets = jagged_from_list(ts2, offsets)
        buf1 = nt1.values().detach().clone()
        buf2 = nt2.values().detach().clone()

        res_nt = torch.ops.aten.threshold_backward(nt1, nt2, 0.0)
        res_dense = torch.ops.aten.threshold_backward(buf1, buf2, 0.0)

        self.assertEqual(res_dense, res_nt.values())


    @parametrize("keepdim", [False, True])
    def test_sum_int_DimList(self, device, keepdim):
        # (B, j0, 3, 4)
        ts = self._get_list_for_jagged_tensor(((2, 3, 4), 3, 4), device=device, requires_grad=True)

        # Check shape correctness
        reduce_dims = (
            # dims, expected shape, expected keepdim shape
            # j0 is represented as None
            ((0, 1), (3, 4), (1, 1, 3, 4)),
            ((1, 2), None, None),
            ((2, 3), (3, None), (3, None, 1, 1)),
            ((0, 1, 3), (3,), (1, 1, 3, 1)),
            ((0, 1, 2), (4,), (1, 1, 1, 4)),
            ((0, 1, 2, 3), tuple(), (1, 1, 1, 1)),
        )
        for rd, ref_shape_no_keepdim, ref_shape_keepdim in reduce_dims:
            if (0 in rd) ^ (1 in rd):
                with self.assertRaisesRegex(
                        RuntimeError,
                        "applying over the ragged dimension, but not the batch dimension"):
                    nt = torch.nested.as_nested_tensor(ts, layout=torch.jagged)
                    out = torch.sum(nt, dim=rd, keepdim=keepdim)
                continue

            nt = torch.nested.as_nested_tensor(ts, layout=torch.jagged)
            out = torch.sum(nt, dim=rd, keepdim=keepdim)
            ref_shape = ref_shape_keepdim if keepdim else ref_shape_no_keepdim
            self.assertEqual(len(out.shape), len(ref_shape))
            for o, r in zip(out.shape, ref_shape):
                if r is not None:
                    self.assertEqual(o, r)
                else:
                    self.assertTrue(isinstance(o, torch.SymInt))

        # Check values correctness
        # raggedness not reduced
        nt = torch.nested.as_nested_tensor(ts, layout=torch.jagged)
        out = torch.sum(nt, dim=(2, 3), keepdim=keepdim)
        out_ref = torch.sum(nt.values(), dim=(1, 2))
        self.assertIsInstance(out, NestedTensor)
        # flatten to avoid having to replicate unsqueeze logic depending on keepdim
        self.assertTrue(torch.allclose(out.values().view(-1), out_ref.view(-1)))

        # raggedness reduced away
        nt = torch.nested.as_nested_tensor(ts, layout=torch.jagged)
        out = torch.sum(nt, dim=(0, 1), keepdim=keepdim)
        out_ref = torch.sum(nt.values(), dim=(0,))
        self.assertNotIsInstance(out, NestedTensor)
        self.assertTrue(torch.allclose(out, out_ref))



    @dtypes(torch.float, torch.double, torch.half)
    @parametrize("requires_grad", [False, True])
    @parametrize("weights_only", [False, True])
    def test_serialization(self, device, dtype, requires_grad, weights_only):

        def compare_metadata(nt1, nt2):
            self.assertEqual(nt1._nested_tensor_size(), nt2._nested_tensor_size())
            self.assertEqual(nt1._nested_tensor_strides(), nt2._nested_tensor_strides())
            self.assertEqual(nt1._nested_tensor_storage_offsets(),
                             nt2._nested_tensor_storage_offsets())

        nt_contiguous, nt_noncontiguous = random_nt_noncontiguous_pair((2, 3, 6, 7))
        for a in [nt_contiguous, nt_noncontiguous]:
            buffer = io.BytesIO()
            serialized = torch.save(a, buffer)
            buffer.seek(0)
            b = torch.load(buffer, weights_only=weights_only)
            # should be both conceptually equal and metadata equivalent
            self.assertEqual(a, b)
            compare_metadata(a, b)
            # should be conceptually equal but not necessarily metadata equivalent
            self.assertEqual(b, nt_contiguous)
            self.assertEqual(b, nt_noncontiguous)

    @unittest.skipIf(PYTORCH_CUDA_MEMCHECK, "is_pinned uses failure to detect pointer property")
    @onlyCUDA
    def test_pin_memory(self, device):
        nt_contiguous, nt_noncontiguous = random_nt_noncontiguous_pair((2, 3, 6, 7))
        for nt in [nt_contiguous, nt_noncontiguous]:
            self.assertFalse(nt.is_pinned())
            pinned = nt.pin_memory(device)
            self.assertTrue(pinned.is_pinned())
            self.assertEqual(nt, pinned)
            self.assertNotEqual(nt.data_ptr(), pinned.data_ptr())
            # test that pin_memory on already pinned tensor has no effect
            self.assertIs(pinned, pinned.pin_memory())
            self.assertEqual(pinned.data_ptr(), pinned.pin_memory().data_ptr())

    @torch.compiler.disable
    def _validate_nt(self, nt, device, dtype, layout, requires_grad, dim, batch_size, base=None):
        # Validate a bunch of properties after NT construction.
        device = torch.device(device)
        self.assertEqual(nt.dim(), dim)
        self.assertEqual(nt.device, device)
        self.assertEqual(nt.dtype, dtype)
        self.assertEqual(nt.layout, layout)
        self.assertEqual(nt.requires_grad, requires_grad)

<<<<<<< HEAD
=======
        if layout == torch.jagged:
            self.assertEqual(nt._values.device, device)
            self.assertEqual(nt._offsets.device, device)
            self.assertEqual(nt.shape[0], batch_size)
            self.assertTrue(isinstance(nt.shape[1], torch.SymInt))

        if base is not None:
            self.assertTrue(nt._is_view() and nt._base is base)

>>>>>>> f59cfa5d
    @dtypes(torch.float, torch.double, torch.half)
    @parametrize("requires_grad", [False, True])
    @parametrize("components_require_grad", [False, True])
    def test_jagged_layout_construction_nested_tensor(
            self, device, dtype, requires_grad, components_require_grad):
        for tensor_list in self._get_example_tensor_lists(
                include_list_of_lists=True, include_requires_grad=components_require_grad):
            nt = torch.nested.nested_tensor(
                tensor_list,
                device=device,
                dtype=dtype,
                layout=torch.jagged,
                requires_grad=requires_grad)

            expected_dim = torch.as_tensor(tensor_list[0]).dim() + 1
            expected_batch_size = len(tensor_list)
            self._validate_nt(
                nt, device, dtype, torch.jagged, requires_grad, expected_dim, expected_batch_size)

            # Make sure grads -don't- flow back into original tensors for nested_tensor()
            if requires_grad:
                (nt * 2).backward(torch.ones_like(nt))
            for t in tensor_list:
                t = t if isinstance(t, torch.Tensor) else torch.as_tensor(t)
                self.assertTrue(t.grad is None)

    @dtypes(torch.float, torch.double, torch.half)
    @parametrize("components_require_grad", [False, True])
    def test_jagged_layout_construction_as_nested_tensor(
            self, device, dtype, components_require_grad):
        # NB: as_nested_tensor(tensor_list) doesn't support lists of lists for tensor_list
        for tensor_list in self._get_example_tensor_lists(
                include_list_of_lists=False, include_requires_grad=components_require_grad):
            nt = torch.nested.as_nested_tensor(
                tensor_list,
                device=device,
                dtype=dtype,
                layout=torch.jagged)

            # nt.requires_grad=True should be set if at least one component requires grad
            expected_dim = tensor_list[0].dim() + 1
            expected_batch_size = len(tensor_list)
            self._validate_nt(
                nt,
                device,
                dtype,
                torch.jagged,
                components_require_grad,
                expected_dim,
                expected_batch_size)

            # Make sure grads flow back into original tensors for as_nested_tensor()
            if components_require_grad:
                (nt * 2).backward(torch.ones_like(nt))
                for t in tensor_list:
                    if t.requires_grad:
                        self.assertEqual(t.grad, torch.ones_like(t) * 2)
                    else:
                        self.assertTrue(t.grad is None)

    @xfailIfTorchDynamo
    @unittest.skipIf(PYTORCH_CUDA_MEMCHECK, "is_pinned uses failure to detect pointer property")
    @onlyCUDA
    def test_jagged_layout_construction_with_pinned_memory(self, device):
        for tensor_list in self._get_example_tensor_lists():
            nt = torch.nested.nested_tensor(
                tensor_list,
                layout=torch.jagged,
                device="cpu",
                pin_memory=True)

            expected_dim = torch.as_tensor(tensor_list[0]).dim() + 1
            expected_batch_size = len(tensor_list)
            self._validate_nt(
                nt,
                device="cpu",
                dtype=torch.float32,
                layout=torch.jagged,
                requires_grad=False,
                dim=expected_dim,
                batch_size=expected_batch_size)
            self.assertTrue(nt.is_pinned())

    @dtypes(torch.float, torch.double, torch.half)
    @parametrize("requires_grad", [False, True])
    @parametrize("values_is_view", [False, True])
    def test_jagged_view_from_values_offsets(self, device, dtype, requires_grad, values_is_view):
        if values_is_view:
            # make values a view of base
            base = torch.randn(
                2, 3, 4, 5, 6, device=device, dtype=dtype, requires_grad=requires_grad)
            values = base.flatten(0, -2)
        else:
            values = torch.randn(10, 5, device=device, dtype=dtype, requires_grad=requires_grad)
        offsets = torch.tensor([0, 2, 4, 6, 10], device=device, dtype=torch.int64)

        nt = nested_view_from_values_offsets(values, offsets)

        expected_dim = values.dim() + 1
        expected_batch_size = offsets.shape[0] - 1
        expected_base = base if values_is_view else values
        self._validate_nt(
            nt, device, dtype, torch.jagged, requires_grad, expected_dim, expected_batch_size,
            # ensure NT is a proper view
            base=expected_base
        )

        if requires_grad:
            # Make sure grads flow back
            (nt * 2).backward(torch.ones_like(nt))

            @torch.compiler.disable
            def _check_grad(t):
                self.assertTrue(t.grad is not None)
                self.assertEqual(t.grad, torch.ones_like(t) * 2)

            _check_grad(base if values_is_view else values)

    @dtypes(torch.float, torch.double, torch.half)
    @parametrize("dim", range(5))
    @parametrize("layout", [torch.strided, torch.jagged],
                 name_fn=lambda l: f"layout_{str(l).split('.')[1]}")
    @parametrize("requires_grad", [False, True])
    @parametrize("contiguous", [False, True])
    def test_as_nested_tensor_from_tensor(
            self, device, dtype, dim, layout, requires_grad, contiguous):
        if dim == 0:
            t = torch.tensor(3., requires_grad=requires_grad)
        else:
            t = torch.randn(*(3 for _ in range(dim)), requires_grad=requires_grad)
        assert t.dim() == dim

        if dim < 2:
            # 0-1 dim tensors can't be converted to NTs
            with self.assertRaisesRegex(RuntimeError, "Expected tensor argument to have dim"):
                nt = torch.nested.as_nested_tensor(t, device=device, dtype=dtype, layout=layout)
            return

        orig_t = t
        if not contiguous:
            t = t.transpose(0, 1)

        nt = torch.nested.as_nested_tensor(t, device=device, dtype=dtype, layout=layout)
        expected_dim = t.dim()
        expected_batch_size = t.size(0)
        self._validate_nt(
            nt, device, dtype, layout, requires_grad, expected_dim, expected_batch_size)

        if torch.device(device) == t.device and dtype == t.dtype and contiguous:
            # should be the non-copying (view) case
            self.assertTrue(nt._is_view() and nt._base is t)

        # should be equivalent to construction from unbound tensor list
        nt_from_unbind = torch.nested.as_nested_tensor(
            list(t.unbind(0)), device=device, dtype=dtype, layout=layout)
        self.assertEqual(nt, nt_from_unbind)

        # ensure call on a NT with the same properties returns the NT directly
        nt2 = torch.nested.as_nested_tensor(nt, device=device, dtype=dtype, layout=layout)
        self.assertTrue(nt is nt2)

        # we don't support conversion between layouts this way atm
        other_layout = torch.strided if layout == torch.jagged else torch.jagged
        with self.assertRaisesRegex(
                RuntimeError, "Converting between nested tensor layouts is not supported"):
            torch.nested.as_nested_tensor(nt, device=device, dtype=dtype, layout=other_layout)

        if requires_grad:
            # make sure gradients flow back into inputs
            (nt * 2).backward(torch.ones_like(nt))
            self.assertEqual(orig_t.grad, torch.ones_like(orig_t) * 2)

    @dtypes(torch.double, torch.half)
    @onlyCUDA
    def test_device_dtype_transfer_maintains_offsets(self, device, dtype):
        for tensor_list in self._get_example_tensor_lists():
            orig_device = torch.device("cpu")
            orig_dtype = torch.float32
            nt = torch.nested.nested_tensor(
                tensor_list,
                layout=torch.jagged,
                device=orig_device,
                dtype=orig_dtype)

            self.assertEqual(torch.int64, nt.offsets().dtype)
            nt = nt.to(device=device).to(dtype=dtype)

            # offsets should still be int64 on the original device
            self.assertEqual(orig_device, nt.offsets().device)
            self.assertEqual(torch.int64, nt.offsets().dtype)

    def test_unbind(self, device):
        for tensor_list in self._get_example_tensor_lists():
            nt = torch.nested.nested_tensor(
                tensor_list,
                layout=torch.jagged,
                device=device)
            out = nt.unbind()
            self.assertEqual(len(out), len(tensor_list))
            for i, t in enumerate(out):
                self.assertEqual(t, tensor_list[i])

    @xfailIfTorchDynamo
    def test_layer_norm_2(self, device):
        test_tensor_list = self._get_list_for_jagged_tensor(
            ((2, 3, 4), 3), device=device, requires_grad=True
        )
        bias = torch.randn(3, requires_grad=False, dtype=torch.float64, device=device)

        def grad_test_func(a, b, c, bias):
            nt = torch.nested.as_nested_tensor([a, b, c], layout=torch.jagged)
            out = torch.nn.functional.layer_norm(nt, (nt.shape[-1],), bias=bias)
            return out.values()

        gradcheck(
            grad_test_func, inputs=(*test_tensor_list, bias), check_batched_grad=False
        )

        with self.assertRaisesRegex(
            RuntimeError,
            r"layer_norm\(\): normalizing over ragged dim not supported for nested tensors",
        ):
            nt = torch.nested.as_nested_tensor(test_tensor_list, layout=torch.jagged)
            _ = torch.nn.functional.layer_norm(nt, (nt.shape[-2], nt.shape[-1]))

    def test_narrow(self, device):
        starts = torch.tensor([0, 1, 2, 3, 4], device=device, dtype=torch.int64)
        lengths = torch.tensor([3, 2, 2, 1, 5], device=device, dtype=torch.int64)
        buffer = (
            torch.arange(0, 10, device=device, dtype=torch.int64)
            .unsqueeze(0).expand(5, -1).clone().detach()
        )
        nt = torch.nested.narrow(
            buffer,
            1,
            starts,
            lengths,
            layout=torch.jagged
        )

        self.assertTrue(nt._is_view() and nt._base is buffer)

        # TODO: Use this approach when unbind is functional
        # unbinded_nt = nt.unbind()
        # for i in range(starts.shape[0]):
        #     self.assertEqual(torch.arange(starts[i], starts[i] + lengths[i], device=device, dtype=torch.int64), unbinded_nt[i])
        for i in range(starts.shape[0]):
            self.assertEqual(
                torch.arange(starts[i], starts[i] + lengths[i], device=device, dtype=torch.int64),
                nt.values()[nt.offsets()[i]:(nt.offsets()[i] + nt.lengths()[i])]
            )

    def test_is_contiguous(self, device):
        a = torch.randn(2, 3, requires_grad=True, dtype=torch.float64, device=device)
        b = torch.randn(3, 3, requires_grad=True, dtype=torch.float64, device=device)
        c = torch.randn(4, 3, requires_grad=True, dtype=torch.float64, device=device)
        nt_contiguous = torch.nested.as_nested_tensor([a, b, c], layout=torch.jagged)

        starts_nc = torch.tensor([0, 1, 2, 3, 4], device=device, dtype=torch.int64)
        lengths_nc = torch.tensor([3, 2, 2, 1, 5], device=device, dtype=torch.int64)
        narrow_base = torch.arange(0, 10, device=device, dtype=torch.int64).unsqueeze(0).expand(5, -1).clone()
        nt_noncontiguous = torch.nested.narrow(
            narrow_base,
            1,
            starts_nc,
            lengths_nc,
            layout=torch.jagged
        )

        starts_c = torch.tensor([1, 0, 0, 0, 0], device=device, dtype=torch.int64)
        lengths_c = torch.tensor([9, 10, 10, 10, 8], device=device, dtype=torch.int64)
        nt_contiguous_narrow = torch.nested.narrow(
            narrow_base,
            1,
            starts_c,
            lengths_c,
            layout=torch.jagged
        )

        # Test contiguous case
        assert nt_contiguous.is_contiguous()

        # Test narrow case
        assert not nt_noncontiguous.is_contiguous()
        assert nt_contiguous_narrow.is_contiguous()

        # Test querying by memory_format
        self.assertTrue(nt_contiguous.is_contiguous(memory_format=torch.contiguous_format))
        self.assertTrue(not nt_noncontiguous.is_contiguous(memory_format=torch.contiguous_format))
        self.assertTrue(nt_contiguous_narrow.is_contiguous(memory_format=torch.contiguous_format))

    @skipIfTorchDynamo("Not a suitable test for TorchDynamo")
    @parametrize("func", [torch.empty_like, torch.randn_like],
                 name_fn=lambda f: f.__name__)
    def test_like_shape(self, func):
        nt = random_nt_from_dims([2, None, 3], torch.device('cpu'), torch.float32, layout=torch.jagged)
        nt_like = func(nt)

        for nt_ub in nt_like.unbind():
            t_like = func(nt_ub)
            self.assertEqual(nt_ub.shape, t_like.shape)

    @skipIfTorchDynamo("Not a suitable test for TorchDynamo")
    @parametrize("func", [torch.ones_like, torch.zeros_like],
                 name_fn=lambda f: f.__name__)
    def test_like_value(self, func):
        nt = random_nt_from_dims([2, None, 3], torch.device('cpu'), torch.float32, layout=torch.jagged)
        nt_like = func(nt)

        for nt_ub in nt_like.unbind():
            t_like = func(nt_ub)
            self.assertEqual(nt_ub, t_like)

    def test_noncontiguous_pointwise(self, device):
        a = torch.randn(2, 3, 4, requires_grad=True, dtype=torch.float64, device=device)
        b = torch.randn(3, 3, 4, requires_grad=True, dtype=torch.float64, device=device)
        c = torch.randn(4, 3, 4, requires_grad=True, dtype=torch.float64, device=device)
        nt = torch.nested.nested_tensor([a, b, c], layout=torch.jagged)
        # transpose ragged dim
        transposed = nt.transpose(1, 2)
        self.assertFalse(transposed.is_contiguous())
        clone = transposed.clone()

        def check_nt_equality(x, y):
            self.assertEqual(x.values(), y.values())
            self.assertEqual(x.offsets(), y.offsets())
            self.assertEqual(x._ragged_idx, y._ragged_idx)
            self.assertEqual(x.shape, y.shape)

        self.assertFalse(clone.is_contiguous())
        check_nt_equality(clone, transposed)

        clone_contig = transposed.clone(memory_format=torch.contiguous_format)
        self.assertTrue(clone_contig.is_contiguous())
        check_nt_equality(clone_contig, transposed)

        detached = transposed.detach()
        self.assertFalse(clone.is_contiguous())
        check_nt_equality(detached, transposed)

    def test_to_copy(self, device):
        nt = torch.nested.nested_tensor(
            [torch.randn(i + 2, 3, 4, requires_grad=True, dtype=torch.float64, device=device)
             for i in range(3)], layout=torch.jagged
        )

        nt_copy_dtype = torch.ops.aten._to_copy(nt, dtype=torch.float16)
        self.assertEqual(torch.float16, nt_copy_dtype.dtype)

        nt_t = nt.transpose(1, 2)
        nt_t_copy_dtype = torch.ops.aten._to_copy(nt_t, dtype=torch.float16)
        self.assertEqual(torch.float16, nt_t_copy_dtype.dtype)

    def test_is_same_size(self, device):
        def get_3_tensors():
            return [torch.randn(i + 2, 3, 4, requires_grad=True, dtype=torch.float64, device=device) for i in range(3)]

        nt1, offsets1 = jagged_from_list(get_3_tensors(), None)
        nt2, offsets1 = jagged_from_list(get_3_tensors(), offsets1)

        nt3, offsets2 = jagged_from_list(get_3_tensors(), None)
        nt4, offsets2 = jagged_from_list(get_3_tensors(), offsets2)

        def check_size(nt1, nt2, nt3, nt4):
            self.assertTrue(torch.ops.aten.is_same_size(nt1, nt2))
            self.assertTrue(torch.ops.aten.is_same_size(nt3, nt4))
            self.assertFalse(torch.ops.aten.is_same_size(nt1, nt3))

        check_size(nt1, nt2, nt3, nt4)

        nt1_t, nt2_t, nt3_t, nt4_t = (x.transpose(1, 2) for x in (nt1, nt2, nt3, nt4))
        check_size(nt1_t, nt2_t, nt3_t, nt4_t)

    # Note 1: Math fallback doesn't work with bfloat16 on CUDA
    # Note 2: ROCm doesn't support flash attention or mem_efficient attention for NT
    @unittest.skipIf(
        TEST_WITH_ROCM,
        "ROCm doesn't support flash attention or mem_efficient attention for NT",
    )
    @parametrize("dtype", [torch.float16, torch.bfloat16, torch.float32] if
                 SM80OrLater else [torch.float16, torch.float32])
    def test_sdpa(self, device, dtype):
        batch_size = 1
        emb_dims = 128
        n_heads = 8
        head_dims = emb_dims // n_heads

        sen1 = torch.randn(11, emb_dims, dtype=dtype, device=device)
        sen2 = torch.randn(13, emb_dims, dtype=dtype, device=device)

        query = torch.nn.Linear(emb_dims, emb_dims, bias=False, device=device, dtype=dtype)
        key = torch.nn.Linear(emb_dims, emb_dims, bias=False, device=device, dtype=dtype)
        value = torch.nn.Linear(emb_dims, emb_dims, bias=False, device=device, dtype=dtype)

        # Simplest case: 1 sentence, no batching
        x_d1 = sen1.unsqueeze(0)
        x_nt = torch.nested.as_nested_tensor([sen1], layout=torch.jagged)

        # See note below for why we detach here.
        q_d1 = query(x_d1).view(batch_size, -1, n_heads, head_dims).detach().requires_grad_(True)
        q_d1_t = q_d1.transpose(1, 2)
        k_d1 = key(x_d1).view(batch_size, -1, n_heads, head_dims).detach().requires_grad_(True)
        k_d1_t = k_d1.transpose(1, 2)
        v_d1 = value(x_d1).view(batch_size, -1, n_heads, head_dims).detach().requires_grad_(True)
        v_d1_t = v_d1.transpose(1, 2)

        q_nt = query(x_nt).view(*x_nt.size()[0:2], n_heads, head_dims).detach().requires_grad_(True)
        q_nt_t = q_nt.transpose(1, 2)
        k_nt = key(x_nt).view(*x_nt.size()[0:2], n_heads, head_dims).detach().requires_grad_(True)
        k_nt_t = k_nt.transpose(1, 2)
        v_nt = value(x_nt).view(*x_nt.size()[0:2], n_heads, head_dims).detach().requires_grad_(True)
        v_nt_t = v_nt.transpose(1, 2)

        # High Precision Math Reference
        q_d1_f32 = q_d1.to(torch.float32)
        k_d1_f32 = k_d1.to(torch.float32)
        v_d1_f32 = v_d1.to(torch.float32)
        q_d1_f32_t = q_d1_f32.transpose(1, 2)
        k_d1_f32_t = k_d1_f32.transpose(1, 2)
        v_d1_f32_t = v_d1_f32.transpose(1, 2)
        out_ref = torch.ops.aten._scaled_dot_product_attention_math(q_d1_f32_t, k_d1_f32_t, v_d1_f32_t)[0]
        grads_ref = torch.autograd.grad(out_ref.sum(), (q_d1_f32, k_d1_f32, v_d1_f32))

        # Low Precision Math Reference
        out_lp_ref = torch.ops.aten._scaled_dot_product_attention_math(q_d1_t, k_d1_t, v_d1_t)[0]
        grads_lp_ref = torch.autograd.grad(out_lp_ref.sum(), (q_d1, k_d1, v_d1))

        # Compute tolerances
        output_ref_atol, output_ref_rtol = get_tolerances(out_ref, out_lp_ref)
        grad_q_ref_atol, grad_q_ref_rtol = get_tolerances(grads_ref[0], grads_lp_ref[0])
        grad_k_ref_atol, grad_k_ref_rtol = get_tolerances(grads_ref[1], grads_lp_ref[1])
        grad_v_ref_atol, grad_v_ref_rtol = get_tolerances(grads_ref[2], grads_lp_ref[2])
        grad_atols = [grad_q_ref_atol, grad_k_ref_atol, grad_v_ref_atol]
        grad_rtols = [grad_q_ref_rtol, grad_k_ref_rtol, grad_v_ref_rtol]

        attn_d1 = torch.nn.functional.scaled_dot_product_attention(q_d1_t, k_d1_t, v_d1_t).transpose(1, 2)
        attn_nt = torch.nn.functional.scaled_dot_product_attention(q_nt_t, k_nt_t, v_nt_t).transpose(1, 2)

        self.assertEqual(attn_d1, attn_nt.unbind()[0].unsqueeze(0), atol=output_ref_atol, rtol=output_ref_rtol)

        # Simple case: 2 sentences, no extra params
        x_d2 = sen2.unsqueeze(0)
        x_nt = torch.nested.as_nested_tensor([sen1, sen2], layout=torch.jagged)

        # NB: we make sure the leaf tensor we compute gradients for is the view-ed tensor before
        # it is transposed. This is because today we cannot backward through view or unbind a
        # transposed tensor.
        q_d2 = query(x_d2).view(batch_size, -1, n_heads, head_dims).detach().requires_grad_(True)
        q_d2_t = q_d2.transpose(1, 2)
        k_d2 = key(x_d2).view(batch_size, -1, n_heads, head_dims).detach().requires_grad_(True)
        k_d2_t = k_d2.transpose(1, 2)
        v_d2 = value(x_d2).view(batch_size, -1, n_heads, head_dims).detach().requires_grad_(True)
        v_d2_t = v_d2.transpose(1, 2)

        q_nt = query(x_nt).view(*x_nt.size()[0:2], n_heads, head_dims).detach().requires_grad_(True)
        q_nt_t = q_nt.transpose(1, 2)
        k_nt = key(x_nt).view(*x_nt.size()[0:2], n_heads, head_dims).detach().requires_grad_(True)
        k_nt_t = k_nt.transpose(1, 2)
        v_nt = value(x_nt).view(*x_nt.size()[0:2], n_heads, head_dims).detach().requires_grad_(True)
        v_nt_t = v_nt.transpose(1, 2)

        attn_d2 = torch.nn.functional.scaled_dot_product_attention(q_d2_t, k_d2_t, v_d2_t).transpose(1, 2)
        d1_grads = torch.autograd.grad(attn_d1.sum(), (q_d1, k_d1, v_d1))
        d2_grads = torch.autograd.grad(attn_d2.sum(), (q_d2, k_d2, v_d2))

        def check_forward_backward():
            attn_nt = torch.nn.functional.scaled_dot_product_attention(q_nt_t, k_nt_t, v_nt_t).transpose(1, 2)

            attn_nts = attn_nt.unbind()
            self.assertEqual(attn_d1, attn_nts[0].unsqueeze(0), atol=output_ref_atol, rtol=output_ref_rtol)
            self.assertEqual(attn_d2, attn_nts[1].unsqueeze(0), atol=output_ref_atol, rtol=output_ref_rtol)

            nt_grads = torch.autograd.grad(attn_nt.values().sum(), (q_nt, k_nt, v_nt))
            for nt_grad, d1_grad, d2_grad, grad_atol, grad_rtol in zip(nt_grads, d1_grads, d2_grads, grad_atols, grad_rtols):
                unbound_nt_grads = nt_grad.unbind()
                self.assertEqual(d1_grad, unbound_nt_grads[0].unsqueeze(0), atol=grad_atol, rtol=grad_rtol)
                self.assertEqual(d2_grad, unbound_nt_grads[1].unsqueeze(0), atol=grad_atol, rtol=grad_rtol)

        # Default
        check_forward_backward()

        # Test dispatcher works by calling only mem-effn and math (as they are safe for all devices)
        with torch.backends.cuda.sdp_kernel(enable_flash=False, enable_mem_efficient=True, enable_math=True):
            check_forward_backward()

        # Test math fallback
        with torch.backends.cuda.sdp_kernel(enable_flash=False, enable_mem_efficient=False, enable_math=True):
            # Math fallback doesn't work with bfloat16 on CUDA because
            # "group_gemm_dispatch" not implemented for 'BFloat16'
            if not (str(device).startswith("cuda") and dtype == torch.bfloat16):
                check_forward_backward()

    @skipIfTorchDynamo("SDPA test compiles internally")
    @unittest.skipIf(IS_WINDOWS, reason="Windows not yet supported for torch.compile")
    @skipCUDAIf(not SM70OrLater, "GPU capability is < SM70")
    # Guarding with sqrt() doesn't work on ROCm?
    @skipCUDAIfRocm
    @onlyCUDA
    @dtypes(*([torch.float16, torch.bfloat16, torch.float32] if SM80OrLater
            else [torch.float16, torch.float32]))
    def test_sdpa_compile(self, device, dtype):
        # Only tests the flash (bf16, f16) and efficient (f32) paths. For the math path, graph
        # breaks in the torch function region lead to the entire torch function to not be
        # compiled! Math path is expected to graph break because we are splitting the NT to
        # convert it into cpp NT. Not compiling is probably fine for now because we're likely
        # not overhead bound anyway.
        batch_size = 1
        emb_dims = 1024
        n_heads = 8
        head_dims = emb_dims // n_heads

        sen1 = torch.randn(11, emb_dims, dtype=dtype, device=device)
        sen2 = torch.randn(13, emb_dims, dtype=dtype, device=device)

        query = torch.nn.Linear(emb_dims, emb_dims, bias=False, device=device, dtype=dtype)
        key = torch.nn.Linear(emb_dims, emb_dims, bias=False, device=device, dtype=dtype)
        value = torch.nn.Linear(emb_dims, emb_dims, bias=False, device=device, dtype=dtype)

        # Simplest case: 1 sentence, no batching
        x_d1 = sen1.unsqueeze(0)
        x_d2 = sen2.unsqueeze(0)
        x_nt = torch.nested.as_nested_tensor([sen1, sen2], layout=torch.jagged)

        q_d1 = query(x_d1).view(batch_size, -1, n_heads, head_dims).transpose(1, 2)
        k_d1 = key(x_d1).view(batch_size, -1, n_heads, head_dims).transpose(1, 2)
        v_d1 = value(x_d1).view(batch_size, -1, n_heads, head_dims).transpose(1, 2)
        q_d2 = query(x_d2).view(batch_size, -1, n_heads, head_dims).transpose(1, 2)
        k_d2 = key(x_d2).view(batch_size, -1, n_heads, head_dims).transpose(1, 2)
        v_d2 = value(x_d2).view(batch_size, -1, n_heads, head_dims).transpose(1, 2)

        q_nt = query(x_nt).view(*x_nt.size()[0:2], n_heads, head_dims).detach().transpose(1, 2)
        k_nt = key(x_nt).view(*x_nt.size()[0:2], n_heads, head_dims).detach().transpose(1, 2)
        v_nt = value(x_nt).view(*x_nt.size()[0:2], n_heads, head_dims).detach().transpose(1, 2)

        # High Precision Math Reference
        q_d1_f32 = q_d1.to(torch.float32)
        k_d1_f32 = k_d1.to(torch.float32)
        v_d1_f32 = v_d1.to(torch.float32)
        out_ref = torch.ops.aten._scaled_dot_product_attention_math(q_d1_f32, k_d1_f32, v_d1_f32)[0]
        # Low Precision Math Reference
        out_lp_ref = torch.ops.aten._scaled_dot_product_attention_math(q_d1, k_d1, v_d1)[0]
        output_ref_atol, output_ref_rtol = get_tolerances(out_ref, out_lp_ref)

        attn_d1 = torch.nn.functional.scaled_dot_product_attention(q_d1, k_d1, v_d1).transpose(1, 2)
        attn_d2 = torch.nn.functional.scaled_dot_product_attention(q_d2, k_d2, v_d2).transpose(1, 2)

        compiled_sdpa = torch.compile(torch.nn.functional.scaled_dot_product_attention, fullgraph=True)
        attn_nt = compiled_sdpa(q_nt, k_nt, v_nt).transpose(1, 2)

        attn_nts = attn_nt.unbind()
        self.assertEqual(attn_d1, attn_nts[0].unsqueeze(0), atol=output_ref_atol, rtol=output_ref_rtol)
        self.assertEqual(attn_d2, attn_nts[1].unsqueeze(0), atol=output_ref_atol, rtol=output_ref_rtol)

    @xfailIfTorchDynamo
    @dtypes(torch.float32, torch.double, torch.half)
    def test_sdpa_with_constant_sequence_length(self, device, dtype):
        # shape (B, P*, S, D)
        # B: batch size
        # P*: ragged number of prompts
        # S: (constant) sequence length
        # D: embedding size
        query = random_nt_from_dims(
            [4, None, 8, 10], device=device, dtype=dtype, layout=torch.jagged)
        key = random_nt_from_similar(query)
        value = random_nt_from_similar(query)
        output = F.scaled_dot_product_attention(query, key, value)
        self.assertTrue(isinstance(output, NestedTensor))

        # should be equivalent to just running the buffers through
        output_dense = F.scaled_dot_product_attention(query._values, key._values, value._values)
        self.assertEqual(output._values, output_dense)

    @onlyCUDA
    @unittest.skipIf(
        not PLATFORM_SUPPORTS_FUSED_ATTENTION,
        "Platform doesn't support flash or mem-efficient attention"
    )
    @dtypes(*([torch.float16, torch.bfloat16, torch.float32] if SM80OrLater
            else [torch.float16, torch.float32]))
    def test_sdpa_with_packed_in_proj(self, device, dtype):
        # shape (B, *, D)
        input_packed = random_nt_from_dims(
            [5, None, 10], device=device, dtype=dtype, layout=torch.jagged)

        # Do input projection.
        num_heads = 2
        # should be multiple of 4 for efficient kernels (e.g. flash / mem-efficient)
        head_dim = 8
        qkv_linear = torch.nn.Linear(10, num_heads * head_dim * 3).to(device=device, dtype=dtype)

        def in_proj(input_packed, qkv_linear=qkv_linear):
            qkv_post_proj = qkv_linear(input_packed)
            # these are non-contiguous to trigger _is_safe_to_get_storage_as_tensor()
            q, k, v = qkv_post_proj.chunk(3, dim=-1)
            q = q.unflatten(-1, [num_heads, head_dim]).transpose(-2, -3)
            k = k.unflatten(-1, [num_heads, head_dim]).transpose(-2, -3)
            v = v.unflatten(-1, [num_heads, head_dim]).transpose(-2, -3)
            return q, k, v

        q, k, v = in_proj(input_packed)
        output = F.scaled_dot_product_attention(q, k, v, attn_mask=None)

        # compare to individually running unbound components through
        for in_component, out_component in zip(
            input_packed.unbind(),
            output.transpose(-2, -3).unbind()
        ):
            q, k, v = in_proj(in_component)
            out = F.scaled_dot_product_attention(q, k, v).transpose(-2, -3)

            # Low Precision Math Reference
            out_lp_ref = torch.ops.aten._scaled_dot_product_attention_math(
                q, k, v)[0].transpose(-2, -3)
            output_ref_atol, output_ref_rtol = get_tolerances(out, out_lp_ref)

            self.assertEqual(out, out_component, atol=output_ref_atol, rtol=output_ref_rtol)


instantiate_parametrized_tests(TestNestedTensor)
instantiate_device_type_tests(TestNestedTensorDeviceType, globals())
instantiate_device_type_tests(TestNestedTensorAutograd, globals())
instantiate_device_type_tests(TestNestedTensorSubclass, globals())

if __name__ == '__main__':
    run_tests()<|MERGE_RESOLUTION|>--- conflicted
+++ resolved
@@ -42,7 +42,6 @@
     xfailIfTorchDynamo,
     subtest,
     TEST_WITH_ROCM,
-    TEST_WITH_TORCHDYNAMO,
     TestCase,
 )
 
@@ -3484,8 +3483,6 @@
         self.assertEqual(nt.layout, layout)
         self.assertEqual(nt.requires_grad, requires_grad)
 
-<<<<<<< HEAD
-=======
         if layout == torch.jagged:
             self.assertEqual(nt._values.device, device)
             self.assertEqual(nt._offsets.device, device)
@@ -3495,7 +3492,6 @@
         if base is not None:
             self.assertTrue(nt._is_view() and nt._base is base)
 
->>>>>>> f59cfa5d
     @dtypes(torch.float, torch.double, torch.half)
     @parametrize("requires_grad", [False, True])
     @parametrize("components_require_grad", [False, True])
