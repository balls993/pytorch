# mypy: allow-untyped-defs

# In some cases, these basic types are shadowed by corresponding
# top-level values.  The underscore variants let us refer to these
# types.  See https://github.com/python/mypy/issues/4146 for why these
# workarounds is necessary
from builtins import (  # noqa: F401
    bool as _bool,
    bytes as _bytes,
    complex as _complex,
    float as _float,
    int as _int,
    str as _str,
)
<<<<<<< HEAD
from typing import Any, Dict, List, Sequence, Tuple, TYPE_CHECKING, Union
from typing_extensions import TypeAlias

from torch import (  # noqa: F401
    device as _device,
    DispatchKey as DispatchKey,
    dtype as _dtype,
    layout as _layout,
    qscheme as _qscheme,
    Size as Size,
    SymInt as SymInt,
    Tensor as Tensor,
)
=======
from typing import Any, List, Optional, Sequence, Tuple, TYPE_CHECKING, Union

import torch
from torch import SymInt
>>>>>>> 57b30d53


if TYPE_CHECKING:
    from torch.autograd.graph import GradientEdge


__all__ = ["Number", "Device", "Storage"]

# Convenience aliases for common composite types that we need
# to talk about in PyTorch
_TensorOrTensors: TypeAlias = Union[Tensor, Sequence[Tensor]]  # noqa: PYI047
_TensorOrTensorsOrGradEdge: TypeAlias = Union[  # noqa: PYI047
    Tensor,
    Sequence[Tensor],
    "GradientEdge",
    Sequence["GradientEdge"],
]

<<<<<<< HEAD
_size: TypeAlias = Union[Size, List[int], Tuple[int, ...]]  # noqa: PYI042,PYI047
_dispatchkey: TypeAlias = Union[str, DispatchKey]  # noqa: PYI042,PYI047
=======
_dtype = torch.dtype
_device = torch.device
_qscheme = torch.qscheme
_layout = torch.layout
_size = Union[torch.Size, List[builtins.int], Tuple[builtins.int, ...]]
_symsize = Union[torch.Size, Sequence[Union[_int, SymInt]]]
_dispatchkey = Union[builtins.str, torch._C.DispatchKey]
>>>>>>> 57b30d53

# int or SymInt
IntLikeType = Union[int, SymInt]

# Meta-type for "numeric" things; matches our docs
Number: TypeAlias = Union[int, float, bool]

# Meta-type for "device-like" things.  Not to be confused with 'device' (a
# literal device object).  This nomenclature is consistent with PythonArgParser.
# None means use the default device (typically CPU)
Device: TypeAlias = Union[_device, str, int, None]


# Storage protocol implemented by ${Type}StorageBase classes
class Storage:
    _cdata: int
    device: _device
    dtype: _dtype
    _torch_load_uninitialized: bool

    def __deepcopy__(self, memo: Dict[int, Any]) -> "Storage":
        raise NotImplementedError

    def _new_shared(self, size: int) -> "Storage":
        raise NotImplementedError

    def _write_file(
        self,
        f: Any,
        is_real_file: bool,
        save_size: bool,
        element_size: int,
    ) -> None:
        raise NotImplementedError

    def element_size(self) -> int:
        raise NotImplementedError

    def is_shared(self) -> bool:
        raise NotImplementedError

    def share_memory_(self) -> "Storage":
        raise NotImplementedError

    def nbytes(self) -> int:
        raise NotImplementedError

    def cpu(self) -> "Storage":
        raise NotImplementedError

    def data_ptr(self) -> int:
        raise NotImplementedError

    def from_file(
        self,
        filename: str,
        shared: bool = False,
        nbytes: int = 0,
    ) -> "Storage":
        raise NotImplementedError

    def _new_with_file(
        self,
        f: Any,
        element_size: int,
    ) -> "Storage":
        raise NotImplementedError<|MERGE_RESOLUTION|>--- conflicted
+++ resolved
@@ -12,7 +12,6 @@
     int as _int,
     str as _str,
 )
-<<<<<<< HEAD
 from typing import Any, Dict, List, Sequence, Tuple, TYPE_CHECKING, Union
 from typing_extensions import TypeAlias
 
@@ -26,12 +25,6 @@
     SymInt as SymInt,
     Tensor as Tensor,
 )
-=======
-from typing import Any, List, Optional, Sequence, Tuple, TYPE_CHECKING, Union
-
-import torch
-from torch import SymInt
->>>>>>> 57b30d53
 
 
 if TYPE_CHECKING:
@@ -50,18 +43,9 @@
     Sequence["GradientEdge"],
 ]
 
-<<<<<<< HEAD
 _size: TypeAlias = Union[Size, List[int], Tuple[int, ...]]  # noqa: PYI042,PYI047
+_symsize: TypeAlias = Union[Size, Sequence[Union[int, SymInt]]]  # noqa: PYI042,PYI047
 _dispatchkey: TypeAlias = Union[str, DispatchKey]  # noqa: PYI042,PYI047
-=======
-_dtype = torch.dtype
-_device = torch.device
-_qscheme = torch.qscheme
-_layout = torch.layout
-_size = Union[torch.Size, List[builtins.int], Tuple[builtins.int, ...]]
-_symsize = Union[torch.Size, Sequence[Union[_int, SymInt]]]
-_dispatchkey = Union[builtins.str, torch._C.DispatchKey]
->>>>>>> 57b30d53
 
 # int or SymInt
 IntLikeType = Union[int, SymInt]
