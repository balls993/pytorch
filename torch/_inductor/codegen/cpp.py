--- conflicted
+++ resolved
@@ -1298,14 +1298,6 @@
         return f"{a} >> {b}"
 
     @staticmethod
-<<<<<<< HEAD
-    def remainder(a, b):
-        assert (
-            a.dtype == b.dtype
-        ), "remainder vec implementation expect the same inputs' dtype."
-        return f"{a} - ({CppVecOverrides.floordiv(a, b)}) * {b}"
-
-    @staticmethod
     def load_seed(name, offset):
         assert isinstance(V.kernel, CppVecKernel)
         return f"{V.kernel.load(name, offset)}"
@@ -1335,8 +1327,6 @@
         return code
 
     @staticmethod
-=======
->>>>>>> 0f86516a
     def tan(a):
         return f"{a}.tan()"
 
