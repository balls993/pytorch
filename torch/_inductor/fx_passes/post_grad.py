--- conflicted
+++ resolved
@@ -1,4 +1,3 @@
-import copy
 import functools
 import itertools
 import logging
@@ -64,7 +63,6 @@
 ]
 # patterns applied only in inference
 inference_patterns = PatternMatcherPass()
-decompose_mm_pass = PatternMatcherPass()
 
 
 def post_grad_passes(gm: torch.fx.GraphModule, is_inference: bool):
@@ -88,15 +86,6 @@
 
     if config.pattern_matcher:
         lazy_init()
-<<<<<<< HEAD
-        inductor_before_change = copy.deepcopy(counters["inductor"])
-        group_batch_fusion_passes(gm.graph, pre_grad=False)
-        if counters["inductor"] != inductor_before_change:
-            optimus_scuba_log["group_batch_fusion_post_grad"] = upload_graph(gm.graph)
-        remove_noop_ops(gm.graph)
-        for patterns in pass_patterns:
-            patterns.apply(gm.graph)  # type: ignore[arg-type]
-=======
         optimus_scuba_log["before_recompile_post_grad"] = upload_graph(gm.graph)
         group_batch_fusion_passes(gm.graph, pre_grad=False)
         remove_noop_ops(gm.graph)
@@ -111,10 +100,8 @@
                 optimus_scuba_log[
                     f"{pattern_matcher_pass.pass_name}_post_grad"
                 ] = upload_graph(gm.graph)
->>>>>>> 22ba180e
         if is_inference:
             inference_patterns.apply(gm.graph)  # type: ignore[arg-type]
-        decompose_mm_pass.apply(gm.graph)  # type: ignore[arg-type]
 
     if config._fuse_ddp_communication:
         fuse_ddp_communication(
@@ -645,18 +632,6 @@
     input_storages = set()
     output_storages = set()
 
-<<<<<<< HEAD
-    for node in graph.nodes:
-        if node.op == "placeholder":
-            inputs.add(node)
-            input_storages.add(get_node_storage(node))
-        else:
-            break
-
-    output_node = next(iter(reversed(graph.nodes)))
-    assert output_node.op == "output"
-    for out in output_node.args[0]:
-=======
     for node in graph.find_nodes(op="placeholder"):
         inputs.add(node)
         input_storages.add(get_node_storage(node))
@@ -668,7 +643,6 @@
         # nested subgraphs can have singleton outputs
         outputs = (outputs,)
     for out in outputs:
->>>>>>> 22ba180e
         if isinstance(out, torch.fx.Node):
             output_storages.add(get_node_storage(out))
 
