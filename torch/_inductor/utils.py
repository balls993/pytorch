--- conflicted
+++ resolved
@@ -1536,7 +1536,36 @@
     return is_gpu(device)
 
 
-<<<<<<< HEAD
+def needs_fallback_due_to_atomic_add_limitations(dtype):
+    # tl.atomic_add does NOT support the following types
+    return dtype in {torch.int64, torch.bool, torch.bfloat16}
+
+
+def use_scatter_fallback(
+    fn, reduction_type, self_dtype, src_dtype, src_device_type, src_is_tensor
+):
+    reduce_ty = "add" if fn == "aten.scatter_" else "sum"
+
+    return (
+        reduction_type not in {None, reduce_ty}
+        or (
+            src_is_tensor
+            and is_gpu(src_device_type)
+            and needs_fallback_due_to_atomic_add_limitations(src_dtype)
+        )
+        or (
+            fn == "aten.scatter_reduce_"
+            and reduction_type == "sum"
+            and src_is_tensor
+            and src_device_type == "cpu"
+            and config.cpp.fallback_scatter_reduce_sum
+            and (config.cpp.dynamic_threads or parallel_num_threads() != 1)
+        )
+        or (reduction_type == reduce_ty and self_dtype in {torch.bool, torch.int64})
+        or torch.are_deterministic_algorithms_enabled()
+    )
+
+
 @functools.lru_cache(None)
 def aoti_eager_cache_dir():
     return Path.home() / ".cache" / "torch" / "aoti_eager"
@@ -1677,34 +1706,4 @@
 
             return kernel_lib_path
         except Exception as e:
-            return ""
-=======
-def needs_fallback_due_to_atomic_add_limitations(dtype):
-    # tl.atomic_add does NOT support the following types
-    return dtype in {torch.int64, torch.bool, torch.bfloat16}
-
-
-def use_scatter_fallback(
-    fn, reduction_type, self_dtype, src_dtype, src_device_type, src_is_tensor
-):
-    reduce_ty = "add" if fn == "aten.scatter_" else "sum"
-
-    return (
-        reduction_type not in {None, reduce_ty}
-        or (
-            src_is_tensor
-            and is_gpu(src_device_type)
-            and needs_fallback_due_to_atomic_add_limitations(src_dtype)
-        )
-        or (
-            fn == "aten.scatter_reduce_"
-            and reduction_type == "sum"
-            and src_is_tensor
-            and src_device_type == "cpu"
-            and config.cpp.fallback_scatter_reduce_sum
-            and (config.cpp.dynamic_threads or parallel_num_threads() != 1)
-        )
-        or (reduction_type == reduce_ty and self_dtype in {torch.bool, torch.int64})
-        or torch.are_deterministic_algorithms_enabled()
-    )
->>>>>>> 704fac56
+            return ""