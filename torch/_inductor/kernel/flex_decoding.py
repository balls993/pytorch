# mypy: allow-untyped-defs
""" Triton Implementation of the flex_attention Kernel for short query length (FlexDecoding)"""
from typing import Any, List, Tuple

import sympy

import torch
from torch._inductor.virtualized import V

from .. import config, ir
from ..ir import FixedLayout, FlexibleLayout
from ..lowering import empty, empty_strided, lowerings
from ..runtime.runtime_utils import is_power_of_2, next_power_of_2
from ..select_algorithm import autotune_select_algorithm, TritonTemplate
from .flex_attention import (
<<<<<<< HEAD
    compute_forward_block,
    compute_next_offset_func,
    create_indices_fake,
    create_num_blocks_fake_generator,
=======
    compute_forward_block_mn,
    compute_forward_inner,
    compute_next_offset_func,
    create_indices_fake,
    create_num_blocks_fake_generator,
    maybe_realize,
>>>>>>> 29b7852d
)


aten = torch.ops.aten
prims = torch.ops.prims


def flex_decoding_grid(batch_size, kv_heads, gqa_group_size, n_keys, d_model, meta):
    """How is this kernel parallelized?
    We create a grid of (batch_size * kv_heads, SPLIT_KV, 1)
    Each block is responsible for iterating over blocks of keys and values calculating
    the local output for their tile of keys and values over all full length of query.
    groups of SPLIT_KV blocks then combine their output to produce the final result.
    """

    return (batch_size * kv_heads, meta["SPLIT_KV"], 1)


flex_decoding_template = TritonTemplate(
    name="flex_decoding",
    grid=flex_decoding_grid,
    source=r"""
    {{def_kernel("Q", "K", "V", "M", "L", "KV_NUM_BLKS", "KV_IDX", "FULL_KV_NUM_BLKS", "FULL_KV_IDX")}}
    # Sub notation for this kernel:
    # Q: Query, K: Key, V: Value
    # reduction buffers: M rowmax across local KV split, L local sumexp across local KV split
    # M: Number of queries, N: Number of keys/values
    # QK_HEAD_DIM: The dimension of the query and key embeddings
    # V_HEAD_DIM: The dimension of the value embeddings
    # BLOCK_M, QK_HEAD_DIM: M, and D dimemsion are always assigned to the same block
    # z: Batch size, h: Number of heads, m: Number of queries per head, k: Number of keys per head t: Number of kv splits
    # (Modifiable) Config options:
    # SPLIT_KV: number of blocks K & V are split into
    # TILE_KV: length of each local KV split
    # BLOCK_M: block size that Q is padded along seqlen dim.
    # BLOCK_N: block size of K & V along N dimension.
    # GQA_SHARED_HEADS: number of query heads sharing one kv head in GQA setups.
    #
    # change of base out of the loop
    # ROWS_GUARANTEED_SAFE: Is it guaranteed that at least one value in each row
    # is not masked out? If so, we can skip an extra safety check
    # SAFE_M_BOUNDARY: Is Q seqlen a multiple of BLOCK_M? If so, we can skip an extra boundary check for loading query.
    # SAFE_N_BOUNDARY: Is KV seqlen a multiple of BLOCK_N? If so, we can skip an extra boundary check for loading key/value.

    # PRESCALE_QK: Whether to pre-scale QK by 1/sqrt(d) and change of base.
    #
    # SPARSE_KV_BLOCK_SIZE: sparse mask block size along KV seqlen dim.
    # KV_NUM_BLKS: The number of KV blocks (that may or may not require masking) for each query.
    # KV_IDX: The indices of KV blocks (that may or may not require masking) for each query.
    #
    #
    # Output: ACC output accumulated across local KV split.

    tl.static_assert(SPARSE_KV_BLOCK_SIZE >= BLOCK_N and SPARSE_KV_BLOCK_SIZE % BLOCK_N == 0)

    # Define Q Strides
    stride_qz, stride_qh, stride_qg, stride_qm, stride_qk = {{stride("Q")}}
    stride_kz, stride_kh, stride_kn, stride_kk = {{stride("K")}}
    stride_vz, stride_vh, stride_vn, stride_vk = {{stride("V")}}
    stride_mz, stride_mt, stride_mh, stride_mm = {{stride("M")}}
    stride_lz, stride_lt, stride_lh, stride_lm = {{stride("L")}}


    Z = {{size("Q", 0)}}
    HKV = {{size("Q", 1)}}
    G: tl.constexpr = GQA_SHARED_HEADS
    HQ = HKV * G
    Q_LEN = {{size("Q", 3)}}
    KV_LEN = {{size("K", 2)}}

    MATMUL_PRECISION = Q.dtype.element_ty

    # Make sure each split is a multiple of BLOCK_N
    TILE_KV_OG = tl.cdiv(KV_LEN, SPLIT_KV)
    TILE_KV = tl.cdiv(TILE_KV_OG, BLOCK_N) * BLOCK_N
    TILE_KV_MULTIPLE: tl.constexpr = (TILE_KV // BLOCK_N)

    off_z = tl.program_id(0) // HKV
    off_hkv = tl.program_id(0) % HKV
    off_t = tl.program_id(1)
<<<<<<< HEAD

    q_offset = off_z * stride_qz + off_hkv * stride_qh
    k_offset = off_z * stride_kz + off_hkv * stride_kh
    v_offset = off_z * stride_vz + off_hkv * stride_vh

    SPARSE_Z = {{size("KV_NUM_BLKS", 0)}}
    SPARSE_HQ = {{size("KV_NUM_BLKS", 1)}}

    sparse_idx_z = off_z % SPARSE_Z
    # TODO: support masks not broadcasted along the head dimension.
    tl.device_assert(SPARSE_HQ == 1)
    sparse_idx_h = 0

    SPARSE_KV_MULTIPLE: tl.constexpr = (SPARSE_KV_BLOCK_SIZE // BLOCK_N)
    SPARSE_KV_BLOCK_CNT = tl.cdiv(KV_LEN, SPARSE_KV_BLOCK_SIZE)

    # initialize pointer to m and l
    m_i = tl.zeros([BLOCK_M], dtype=tl.float32) - float("inf")
    l_i = tl.zeros([BLOCK_M], dtype=tl.float32)
    acc = tl.zeros([BLOCK_M, BLOCK_DMODEL], dtype=tl.float32)

    # initialize offsets
    tl.device_assert(BLOCK_M % G == 0)
    BLOCK_M_PER_HQ: tl.constexpr = BLOCK_M // G
    off_g = tl.arange(0, G)                                                 # [G]
    offs_g = tl.ravel(tl.broadcast_to(off_g[:, None], [G, BLOCK_M_PER_HQ])) # [BLOCK_M]
    offs_hq = offs_g + off_hkv * G
    off_m = tl.arange(0, BLOCK_M_PER_HQ)                                    # [BLOCK_M_PER_HQ]
    offs_m = tl.ravel(tl.broadcast_to(off_m[None, :], [G, BLOCK_M_PER_HQ])) # [BLOCK_M]
    offs_d = tl.arange(0, BLOCK_DMODEL)

=======

    q_offset = off_z * stride_qz + off_hkv * stride_qh
    k_offset = off_z * stride_kz + off_hkv * stride_kh
    v_offset = off_z * stride_vz + off_hkv * stride_vh

    SPARSE_Z = {{size("KV_NUM_BLKS", 0)}}
    SPARSE_HQ = {{size("KV_NUM_BLKS", 1)}}

    sparse_idx_z = off_z % SPARSE_Z
    # TODO: support masks not broadcasted along the head dimension.
    tl.device_assert(SPARSE_HQ == 1)
    sparse_idx_h = 0

    SPARSE_KV_MULTIPLE: tl.constexpr = (SPARSE_KV_BLOCK_SIZE // BLOCK_N)
    SPARSE_KV_BLOCK_CNT = tl.cdiv(KV_LEN, SPARSE_KV_BLOCK_SIZE)

    # initialize pointer to m and l
    m_i = tl.zeros([BLOCK_M], dtype=tl.float32) - float("inf")
    l_i = tl.zeros([BLOCK_M], dtype=tl.float32)
    acc = tl.zeros([BLOCK_M, V_HEAD_DIM], dtype=tl.float32)

    # initialize offsets
    tl.device_assert(BLOCK_M % G == 0)
    BLOCK_M_PER_HQ: tl.constexpr = BLOCK_M // G
    off_g = tl.arange(0, G)                                                 # [G]
    offs_g = tl.ravel(tl.broadcast_to(off_g[:, None], [G, BLOCK_M_PER_HQ])) # [BLOCK_M]
    offs_hq = offs_g + off_hkv * G
    off_m = tl.arange(0, BLOCK_M_PER_HQ)                                    # [BLOCK_M_PER_HQ]
    offs_m = tl.ravel(tl.broadcast_to(off_m[None, :], [G, BLOCK_M_PER_HQ])) # [BLOCK_M]
    offs_d = tl.arange(0, QK_HEAD_DIM)
    offs_vd = tl.arange(0, V_HEAD_DIM)

>>>>>>> 29b7852d
    # KV_IDX / FULL_KV_IDX and KV_NUM_BLKS / FULL_KV_NUM_BLKS are always contiguous.
    sparse_hz_offset = sparse_idx_z * SPARSE_HQ + sparse_idx_h

    # Calculate KV blocks that belong this CTA.
    block_n_start = off_t * TILE_KV_MULTIPLE                        # n_offset inside sparse block
    block_n_end = block_n_start + TILE_KV_MULTIPLE                  # end BLOCK_N

    q_range = stride_qg * off_g[:, None, None] + stride_qm * off_m[None, :, None] + stride_qk * offs_d[None, None, :]

<<<<<<< HEAD
    Q_block_ptr = tl.make_block_ptr(
        base=Q + q_offset,
        shape=(Q_LEN, BLOCK_DMODEL),        # (M, d)
        strides=(stride_qm, stride_qk),
        offsets=(0, 0),                     # No offset: one CTA per query
        block_shape=(BLOCK_M, BLOCK_DMODEL),
        order=(1, 0)
    )
=======
>>>>>>> 29b7852d
    if SAFE_M_BOUNDARY:
        q = tl.load(Q + q_offset + q_range)
    else:
        mask = off_m[None, :, None] < Q_LEN
        q = tl.load(Q + q_offset + q_range, mask)

<<<<<<< HEAD
    q = tl.reshape(q, [BLOCK_M, BLOCK_DMODEL])
=======
    q = tl.reshape(q, [BLOCK_M, QK_HEAD_DIM])
>>>>>>> 29b7852d


    # ~~~~~~~~~~~~~~ normal blocks ~~~~~~~~~~~~~~~~~~~~~~~~~~~~~~~~~~~
    # Apply both score_mod and mask_mod

    # find first kv block we are loading and the number of blocks we are loading
    kv_indices = KV_IDX + sparse_hz_offset * SPARSE_KV_BLOCK_CNT
    kv_num_blocks = tl.load(KV_NUM_BLKS + sparse_hz_offset)
    indices_idx = block_n_start // SPARSE_KV_MULTIPLE
    off_n_block_in_sparse = block_n_start % SPARSE_KV_MULTIPLE
    off_n = tl.load(kv_indices + indices_idx) * SPARSE_KV_BLOCK_SIZE + off_n_block_in_sparse * BLOCK_N
    # first kv block we're loading

    # last valid block according to sparse mask
    block_n_last_valid = tl.minimum(kv_num_blocks * SPARSE_KV_MULTIPLE, tl.maximum(tl.cdiv(KV_LEN, BLOCK_N), 1))

    K_block_ptr = tl.make_block_ptr(
        base=K + k_offset,
        shape=(QK_HEAD_DIM, KV_LEN),                # (d, N)
        strides=(stride_kk, stride_kn),
        offsets=(0, off_n),
        block_shape=(QK_HEAD_DIM, BLOCK_N),
        order=(0, 1)
    )
    V_block_ptr = tl.make_block_ptr(
        base=V + v_offset,
<<<<<<< HEAD
        shape=(KV_LEN, BLOCK_DMODEL),
=======
        shape=(KV_LEN, V_HEAD_DIM),
>>>>>>> 29b7852d
        strides=(stride_vn, stride_vk),
        offsets=(off_n, 0),
        block_shape=(BLOCK_N, V_HEAD_DIM),
        order=(1, 0)
    )
    offs_n = tl.arange(0, BLOCK_N) + off_n

    acc, l_i, m_i = forward_inner(
        {{gen_argdefs()}},
        q, K_block_ptr, V_block_ptr, Q_LEN, KV_LEN,
        # accumulatd values
        acc, l_i, m_i,
        #offsets
        off_z, offs_hq[:, None], offs_m[:, None], offs_n[None, :],
        #block sparse data
        kv_indices, kv_num_blocks,
        block_n_start, block_n_end if block_n_end <= block_n_last_valid else block_n_last_valid,
        MATMUL_PRECISION,
        IS_FULL_BLOCKS=False,
    )


    # ~~~~~~~~~~~~~~ "full" blocks ~~~~~~~~~~~~~~~~~~~~~~~~~~~~~~~~~~~
    # We know these blocks are guaranteed to be "full", so we don't need to
    # apply mask_mod to them - only score_mod
    if HAS_FULL_BLOCKS:
        kv_indices = FULL_KV_IDX + sparse_hz_offset * SPARSE_KV_BLOCK_CNT
        kv_num_blocks = tl.load(FULL_KV_NUM_BLKS + sparse_hz_offset)
        indices_idx = block_n_start // SPARSE_KV_MULTIPLE
        off_n_block_in_sparse = block_n_start % SPARSE_KV_MULTIPLE
        off_n = tl.load(kv_indices + indices_idx) * SPARSE_KV_BLOCK_SIZE + off_n_block_in_sparse * BLOCK_N

        # last valid block according to sparse mask
        block_n_last_valid = tl.minimum(kv_num_blocks * SPARSE_KV_MULTIPLE, tl.maximum(tl.cdiv(KV_LEN, BLOCK_N), 1))

        K_block_ptr = tl.make_block_ptr(
            base=K + k_offset,
            shape=(QK_HEAD_DIM, KV_LEN),                # (d, N)
            strides=(stride_kk, stride_kn),
            offsets=(0, off_n),
            block_shape=(QK_HEAD_DIM, BLOCK_N),
            order=(0, 1)
        )
        V_block_ptr = tl.make_block_ptr(
            base=V + v_offset,
<<<<<<< HEAD
            shape=(KV_LEN, BLOCK_DMODEL),
=======
            shape=(KV_LEN, V_HEAD_DIM),
>>>>>>> 29b7852d
            strides=(stride_vn, stride_vk),
            offsets=(off_n, 0),
            block_shape=(BLOCK_N, V_HEAD_DIM),
            order=(1, 0)
        )
        offs_n = tl.arange(0, BLOCK_N) + off_n

        acc, l_i, m_i = forward_inner(
            {{gen_argdefs()}},
            q, K_block_ptr, V_block_ptr, Q_LEN, KV_LEN,
            # accumulatd values
            acc, l_i, m_i,
            #offsets
            off_z, offs_hq[:, None], offs_m[:, None], offs_n[None, :],
            #block sparse data
            kv_indices, kv_num_blocks,
            block_n_start, block_n_end if block_n_end <= block_n_last_valid else block_n_last_valid,
            MATMUL_PRECISION,
            IS_FULL_BLOCKS=True,
        )

    m_offset = off_t * stride_mt + off_z * stride_mz
    l_offset = off_t * stride_lt + off_z * stride_lz

    M_block_ptr = tl.make_block_ptr(
        base=M + m_offset,
        shape=(G, Q_LEN),                   # (G, M)
        strides=(stride_mh, stride_mm),
        offsets=(off_hkv*G, 0),
        block_shape=(G, BLOCK_M_PER_HQ),
        order=(1, 0)
    )
    L_block_ptr = tl.make_block_ptr(
        base=L + l_offset,
        shape=(G, Q_LEN),                   # (G, M)
        strides=(stride_lh, stride_lm),
        offsets=(off_hkv*G, 0),
        block_shape=(G, BLOCK_M_PER_HQ),
        order=(1, 0)
    )

    # Store output, logsumexp and rowmax for cross CTA reduction. (all in float32, even when input data are in fp16)
    m_i = m_i.reshape(G, BLOCK_M_PER_HQ)
    l_i = l_i.reshape(G, BLOCK_M_PER_HQ)
    if SAFE_M_BOUNDARY:
        tl.store(M_block_ptr, m_i)
        tl.store(L_block_ptr, l_i)
    else:
        tl.store(M_block_ptr, m_i, boundary_check=(1,))
        tl.store(L_block_ptr, l_i, boundary_check=(1,))

    # -- store output
    idx_z = off_z
    idx_t = off_t
    idx_hq = off_hkv*G + off_g[:, None, None]
    idx_m = off_m[None, :, None]
<<<<<<< HEAD
    idx_d = offs_d[None, None, :]
    # TODO generalize and add proper mask support
    mask = (idx_m < Q_LEN)
    acc = acc.reshape(G, BLOCK_M_PER_HQ, BLOCK_DMODEL)
=======
    idx_d = offs_vd[None, None, :]

    mask = (idx_m < Q_LEN)
    acc = acc.reshape(G, BLOCK_M_PER_HQ, V_HEAD_DIM)
>>>>>>> 29b7852d
    {{store_output(("idx_z", "idx_t", "idx_hq", "idx_m", "idx_d"), "acc", "mask")}}
 """
    + compute_forward_inner
    + compute_next_offset_func
    + compute_forward_block_mn,
)


def get_split_k(B: int, H: int, Mk: int, SM: int = 128) -> int:
    """Heuristic for the number of splits from xformer"""
    bh = max(B * H, 1)  # NOTE: Handle B*h=0 case
    split_k = SM // bh  # Each SM should at least get one block.
    split_k = max(split_k, 1)

    return split_k


def _get_decoding_default_config(key) -> Tuple[int, int, int]:
    dtype = key.get_dtype()
    head_dim = key.get_size()[-1]
    sm_version = torch.cuda.get_device_capability()
    default_config = (64, 2, 1)
    if sm_version >= (9, 0):
        if head_dim > 128 and dtype == torch.float32:
            return default_config
        return (64, 2, 3)
    return default_config


def create_flex_decoding_kernel(*args, **kwargs):
    (
        query,
        key,
        value,
        block_mask,
        scale,
        kernel_options,
        score_mod_subgraph,
        mask_mod_subgraph,
        score_mod_other_buffers,
        mask_mod_other_buffers,
    ) = args
    (
        kv_num_blocks,
        kv_indices,
        full_kv_num_blocks,  # full_kv_num_blocks,
        full_kv_indices,  # full_kv_indices,
        _,  # q_num_blocks
        _,  # q_indices
        _,  # full_q_num_blocks,
        _,  # full_q_indices,
        SPARSE_KV_BLOCK_SIZE,
        _,  # SPARSE_Q_BLOCK_SIZE,
        _,
    ) = block_mask

    Bq, Hq, seq_len_q, qk_head_dim = query.get_size()
    Bkv, Hkv, seq_len_kv, v_head_dim = value.get_size()
    assert Bq == Bkv, "Batch dimension must match"
    B = Bq
    kernel_options = dict(kernel_options)

<<<<<<< HEAD
    # Calculate GQA head sharing
    gqa_shared_heads = query.get_size()[1] // key.get_size()[1]
=======
    # TODO: Fix flex decoding non-divisible case!
    if seq_len_q % 128 != 0 or seq_len_kv % 128 != 0:
        kernel_options.setdefault("IS_DIVISIBLE", False)
    else:
        kernel_options.setdefault("IS_DIVISIBLE", True)

    # Calculate GQA head sharing
    gqa_shared_heads = Hq // Hkv
>>>>>>> 29b7852d
    if not is_power_of_2(gqa_shared_heads):
        raise ValueError(
            "Number of shared query heads sharing the same KV head must be power of 2. "
        )
<<<<<<< HEAD
    kernel_options["GQA_SHARED_HEADS"] = gqa_shared_heads
=======
    kernel_options.setdefault("GQA_SHARED_HEADS", gqa_shared_heads)
>>>>>>> 29b7852d

    # Determine if there are "full" blocks where we only need to apply score_mod, and can skip mask_mod
    has_full_blocks = full_kv_num_blocks is not None
    kernel_options.setdefault("HAS_FULL_BLOCKS", has_full_blocks)
    if not has_full_blocks:
        # Create a plackeholder full block list in case it is empty
        full_kv_num_blocks, full_kv_indices = (
            empty(0, device=query.get_device()) for _ in range(2)
        )

    (
        query,
        key,
        value,
        kv_num_blocks,
        kv_indices,
        full_kv_num_blocks,
        full_kv_indices,
    ) = maybe_realize(
        [
            query,
            key,
            value,
            kv_num_blocks,
            kv_indices,
            full_kv_num_blocks,
            full_kv_indices,
        ]
    )

    choices: List[Any] = []
    configs: List[Tuple[int, int, int]] = []
    configs.append(_get_decoding_default_config(key))
    # Note: max_autotune is not supported yet. Causes error in lowering the dynamic shape in reduction ops.
    if config.max_autotune:
        configs += [
            (64, 2, 2),
            (32, 2, 3),
            (128, 2, 3),
        ]
    # TODO: fix autotuning.

    kernel_options.setdefault("SM_SCALE", scale)
    kernel_options.setdefault("SPLIT_KV", get_split_k(B, Hkv, seq_len_kv))
    MAX_SPLIT_KV = kernel_options["SPLIT_KV"]

    # create config dependent intermediate buffers
<<<<<<< HEAD
    buf_ACC_shape = (
        query.get_size()[:1] + [MAX_SPLIT_KV] + query.get_size()[1:]
    )  # [B, SPLIT_KV, Hq, M, D]
=======
    buf_ACC_shape = [B, MAX_SPLIT_KV, Hq, seq_len_q, v_head_dim]
>>>>>>> 29b7852d
    buf_ML_shape = buf_ACC_shape[:-1]
    buf_M = empty_strided(
        buf_ML_shape,
        None,
        dtype=torch.float32,  # The rowmax is always stored in fp32 regardless of the input dtype
        device=query.get_device(),
    )
    buf_L = empty_strided(
        buf_ML_shape,
        None,
        dtype=torch.float32,  # The intermediate sumexp is always stored in fp32 regardless of the input dtype
        device=query.get_device(),
    )

    layout_acc = FixedLayout(
        query.get_device(),
        torch.float32,
        buf_ACC_shape,
        FlexibleLayout.contiguous_strides(buf_ACC_shape),
    )

<<<<<<< HEAD
    kernel_options["BLOCK_DMODEL"] = query.get_size()[-1]

    m = query.get_size()[-2]
    kernel_options["BLOCK_M"] = (
        # m
        # if V.graph.sizevars.evaluate_expr(sympy.Lt(query.get_size()[-2], 0))
        # else  # Always use a BLOCK_M > 16 before Triton fix https://github.com/triton-lang/triton/pull/4061 is in pin
        max(
            next_power_of_2(
                V.graph.sizevars.size_hint(
                    m, fallback=torch._inductor.config.unbacked_symint_fallback  # type: ignore[arg-type]
                )
                * gqa_shared_heads
            ),
            16,
        )
    )

    query = ir.ExternKernel.realize_input(query)
    q_stride = query.get_stride()

    # Reshape query for GQA: [B, Hq, Mq, D] -> [B, Hkv, G, Mq, D]
    gqa_query_shape = (
        query.get_size()[:1]
        + [key.get_size()[1], gqa_shared_heads]
        + query.get_size()[2:]
    )
    gqa_query_stride = (
        q_stride[:1] + [q_stride[1] * gqa_shared_heads, q_stride[1]] + q_stride[2:]
    )
    query = lowerings[aten.as_strided](query, gqa_query_shape, gqa_query_stride)

    V.graph.sizevars.guard_leq(
        m * gqa_shared_heads, sympy.Integer(kernel_options["BLOCK_M"])
    )

    kernel_options["SAFE_M_BOUNDARY"] = (
        (m * gqa_shared_heads) % kernel_options["BLOCK_M"]
    ) == 0
    kernel_options["SAFE_N_BOUNDARY"] = True
=======
    kernel_options.setdefault("QK_HEAD_DIM", qk_head_dim)
    kernel_options.setdefault("V_HEAD_DIM", v_head_dim)

    kernel_options.setdefault(
        "BLOCK_M",
        (
            # m
            # if V.graph.sizevars.evaluate_expr(sympy.Lt(query.get_size()[-2], 0))
            # else  # Always use a BLOCK_M > 16 before Triton fix https://github.com/triton-lang/triton/pull/4061 is in pin
            max(
                next_power_of_2(
                    V.graph.sizevars.size_hint(
                        seq_len_q, fallback=torch._inductor.config.unbacked_symint_fallback  # type: ignore[arg-type]
                    )
                    * gqa_shared_heads
                ),
                16,
            )
        ),
    )

    query = ir.ExternKernel.realize_input(query)
    stride_b, stride_hq, stride_seq_len_q, stride_qk_head_dim = query.get_stride()

    # Reshape query for GQA: [B, Hq, Mq, D] -> [B, Hkv, G, Mq, D]
    gqa_query_shape = (B, Hkv, gqa_shared_heads, seq_len_q, qk_head_dim)
    gqa_query_stride = (
        stride_b,
        stride_hq * gqa_shared_heads,
        stride_hq,
        stride_seq_len_q,
        stride_qk_head_dim,
    )
    query = lowerings[aten.as_strided](query, gqa_query_shape, gqa_query_stride)

    V.graph.sizevars.guard_leq(
        seq_len_q * gqa_shared_heads, sympy.Integer(kernel_options["BLOCK_M"])
    )

    kernel_options.setdefault(
        "SAFE_M_BOUNDARY",
        ((seq_len_q * gqa_shared_heads) % kernel_options["BLOCK_M"]) == 0,
    )
    # TODO: This feels sketchy
    kernel_options.setdefault("SAFE_N_BOUNDARY", True)
>>>>>>> 29b7852d

    # Note, we don't need to pass in the captured buffers explicitly
    # because they're implicitly added by the score_mod function
    # We do need to explicitly pass it in for autotuning though.
    for BLOCK_N, num_warps, num_stages in configs:
        if SPARSE_KV_BLOCK_SIZE % BLOCK_N != 0:
            continue

        # Performance tuning
        kernel_options.setdefault("BLOCK_N", BLOCK_N)
        kernel_options.setdefault("SPARSE_KV_BLOCK_SIZE", SPARSE_KV_BLOCK_SIZE)

        # Work around https://github.com/pytorch/pytorch/issues/129625
        if num_stages == 2:
            continue
        flex_decoding_template.maybe_append_choice(
            choices=choices,
            input_nodes=[
                query,
                key,
                value,
                buf_M,
                buf_L,
                kv_num_blocks,
                kv_indices,
                full_kv_num_blocks,
                full_kv_indices,
            ],
            layout=layout_acc,
            subgraphs=[
                score_mod_subgraph,
                mask_mod_subgraph,
            ],
            mutated_inputs=[buf_M, buf_L],
            num_stages=num_stages,
            num_warps=num_warps,
            call_sizes=query.get_size(),
            **kernel_options,
        )

    inputs_for_flex_decoding = (
        [
            query,
            key,
            value,
            buf_M,
            buf_L,
            kv_num_blocks,
            kv_indices,
            full_kv_num_blocks,
            full_kv_indices,
        ]
        + list(score_mod_other_buffers)
        + list(mask_mod_other_buffers)
    )

    input_gen_fns = {
        5: create_num_blocks_fake_generator(kv_indices),
        6: create_indices_fake,
        7: create_num_blocks_fake_generator(full_kv_indices),
        8: create_indices_fake,
    }

    buf_ACC = autotune_select_algorithm(
        "flex_decoding",
        choices,
        inputs_for_flex_decoding,
        layout_acc,
        input_gen_fns=input_gen_fns,
    )

    # Reduction

    g_M = lowerings[aten.max](buf_M, dim=1, keepdim=True)[0]
<<<<<<< HEAD
=======
    # See [Note] Handle fully masked out rows:
    # g_M Is the global max among split kv blocks.
    masked_rows = lowerings[aten.eq](g_M, -float("inf"))
>>>>>>> 29b7852d
    adj_M = lowerings[aten.sub](buf_M, g_M)
    adj_M = lowerings[aten.where](masked_rows, 0, adj_M)
    alpha = lowerings[aten.exp2](adj_M)

    buf_L = lowerings[aten.mul](buf_L, alpha)
    g_L = lowerings[aten.sum](buf_L, axis=1)
<<<<<<< HEAD
=======
    masked_rows_squeezed = lowerings[aten.squeeze](masked_rows, dim=1)
    g_L = lowerings[aten.where](masked_rows_squeezed, 1.0, g_L)
>>>>>>> 29b7852d
    logsumexp = lowerings[aten.log2](g_L)
    logsumexp = lowerings[aten.add](logsumexp, lowerings[aten.squeeze](g_M, dim=1))

    alpha_unseq = lowerings[aten.unsqueeze](alpha, 4)
    buf_ACC = lowerings[aten.mul](buf_ACC, alpha_unseq)
    output = lowerings[aten.sum](buf_ACC, axis=1)
    L_unseq = lowerings[aten.unsqueeze](g_L, 3)
    output = lowerings[aten.div](output, L_unseq)
    output = lowerings[prims.convert_element_type](output, query.get_dtype())

    return (
        output,
        logsumexp,
    )<|MERGE_RESOLUTION|>--- conflicted
+++ resolved
@@ -13,19 +13,12 @@
 from ..runtime.runtime_utils import is_power_of_2, next_power_of_2
 from ..select_algorithm import autotune_select_algorithm, TritonTemplate
 from .flex_attention import (
-<<<<<<< HEAD
-    compute_forward_block,
-    compute_next_offset_func,
-    create_indices_fake,
-    create_num_blocks_fake_generator,
-=======
     compute_forward_block_mn,
     compute_forward_inner,
     compute_next_offset_func,
     create_indices_fake,
     create_num_blocks_fake_generator,
     maybe_realize,
->>>>>>> 29b7852d
 )
 
 
@@ -106,39 +99,6 @@
     off_z = tl.program_id(0) // HKV
     off_hkv = tl.program_id(0) % HKV
     off_t = tl.program_id(1)
-<<<<<<< HEAD
-
-    q_offset = off_z * stride_qz + off_hkv * stride_qh
-    k_offset = off_z * stride_kz + off_hkv * stride_kh
-    v_offset = off_z * stride_vz + off_hkv * stride_vh
-
-    SPARSE_Z = {{size("KV_NUM_BLKS", 0)}}
-    SPARSE_HQ = {{size("KV_NUM_BLKS", 1)}}
-
-    sparse_idx_z = off_z % SPARSE_Z
-    # TODO: support masks not broadcasted along the head dimension.
-    tl.device_assert(SPARSE_HQ == 1)
-    sparse_idx_h = 0
-
-    SPARSE_KV_MULTIPLE: tl.constexpr = (SPARSE_KV_BLOCK_SIZE // BLOCK_N)
-    SPARSE_KV_BLOCK_CNT = tl.cdiv(KV_LEN, SPARSE_KV_BLOCK_SIZE)
-
-    # initialize pointer to m and l
-    m_i = tl.zeros([BLOCK_M], dtype=tl.float32) - float("inf")
-    l_i = tl.zeros([BLOCK_M], dtype=tl.float32)
-    acc = tl.zeros([BLOCK_M, BLOCK_DMODEL], dtype=tl.float32)
-
-    # initialize offsets
-    tl.device_assert(BLOCK_M % G == 0)
-    BLOCK_M_PER_HQ: tl.constexpr = BLOCK_M // G
-    off_g = tl.arange(0, G)                                                 # [G]
-    offs_g = tl.ravel(tl.broadcast_to(off_g[:, None], [G, BLOCK_M_PER_HQ])) # [BLOCK_M]
-    offs_hq = offs_g + off_hkv * G
-    off_m = tl.arange(0, BLOCK_M_PER_HQ)                                    # [BLOCK_M_PER_HQ]
-    offs_m = tl.ravel(tl.broadcast_to(off_m[None, :], [G, BLOCK_M_PER_HQ])) # [BLOCK_M]
-    offs_d = tl.arange(0, BLOCK_DMODEL)
-
-=======
 
     q_offset = off_z * stride_qz + off_hkv * stride_qh
     k_offset = off_z * stride_kz + off_hkv * stride_kh
@@ -171,7 +131,6 @@
     offs_d = tl.arange(0, QK_HEAD_DIM)
     offs_vd = tl.arange(0, V_HEAD_DIM)
 
->>>>>>> 29b7852d
     # KV_IDX / FULL_KV_IDX and KV_NUM_BLKS / FULL_KV_NUM_BLKS are always contiguous.
     sparse_hz_offset = sparse_idx_z * SPARSE_HQ + sparse_idx_h
 
@@ -181,28 +140,13 @@
 
     q_range = stride_qg * off_g[:, None, None] + stride_qm * off_m[None, :, None] + stride_qk * offs_d[None, None, :]
 
-<<<<<<< HEAD
-    Q_block_ptr = tl.make_block_ptr(
-        base=Q + q_offset,
-        shape=(Q_LEN, BLOCK_DMODEL),        # (M, d)
-        strides=(stride_qm, stride_qk),
-        offsets=(0, 0),                     # No offset: one CTA per query
-        block_shape=(BLOCK_M, BLOCK_DMODEL),
-        order=(1, 0)
-    )
-=======
->>>>>>> 29b7852d
     if SAFE_M_BOUNDARY:
         q = tl.load(Q + q_offset + q_range)
     else:
         mask = off_m[None, :, None] < Q_LEN
         q = tl.load(Q + q_offset + q_range, mask)
 
-<<<<<<< HEAD
-    q = tl.reshape(q, [BLOCK_M, BLOCK_DMODEL])
-=======
     q = tl.reshape(q, [BLOCK_M, QK_HEAD_DIM])
->>>>>>> 29b7852d
 
 
     # ~~~~~~~~~~~~~~ normal blocks ~~~~~~~~~~~~~~~~~~~~~~~~~~~~~~~~~~~
@@ -229,11 +173,7 @@
     )
     V_block_ptr = tl.make_block_ptr(
         base=V + v_offset,
-<<<<<<< HEAD
-        shape=(KV_LEN, BLOCK_DMODEL),
-=======
         shape=(KV_LEN, V_HEAD_DIM),
->>>>>>> 29b7852d
         strides=(stride_vn, stride_vk),
         offsets=(off_n, 0),
         block_shape=(BLOCK_N, V_HEAD_DIM),
@@ -279,11 +219,7 @@
         )
         V_block_ptr = tl.make_block_ptr(
             base=V + v_offset,
-<<<<<<< HEAD
-            shape=(KV_LEN, BLOCK_DMODEL),
-=======
             shape=(KV_LEN, V_HEAD_DIM),
->>>>>>> 29b7852d
             strides=(stride_vn, stride_vk),
             offsets=(off_n, 0),
             block_shape=(BLOCK_N, V_HEAD_DIM),
@@ -340,17 +276,10 @@
     idx_t = off_t
     idx_hq = off_hkv*G + off_g[:, None, None]
     idx_m = off_m[None, :, None]
-<<<<<<< HEAD
-    idx_d = offs_d[None, None, :]
-    # TODO generalize and add proper mask support
-    mask = (idx_m < Q_LEN)
-    acc = acc.reshape(G, BLOCK_M_PER_HQ, BLOCK_DMODEL)
-=======
     idx_d = offs_vd[None, None, :]
 
     mask = (idx_m < Q_LEN)
     acc = acc.reshape(G, BLOCK_M_PER_HQ, V_HEAD_DIM)
->>>>>>> 29b7852d
     {{store_output(("idx_z", "idx_t", "idx_hq", "idx_m", "idx_d"), "acc", "mask")}}
  """
     + compute_forward_inner
@@ -413,10 +342,6 @@
     B = Bq
     kernel_options = dict(kernel_options)
 
-<<<<<<< HEAD
-    # Calculate GQA head sharing
-    gqa_shared_heads = query.get_size()[1] // key.get_size()[1]
-=======
     # TODO: Fix flex decoding non-divisible case!
     if seq_len_q % 128 != 0 or seq_len_kv % 128 != 0:
         kernel_options.setdefault("IS_DIVISIBLE", False)
@@ -425,16 +350,11 @@
 
     # Calculate GQA head sharing
     gqa_shared_heads = Hq // Hkv
->>>>>>> 29b7852d
     if not is_power_of_2(gqa_shared_heads):
         raise ValueError(
             "Number of shared query heads sharing the same KV head must be power of 2. "
         )
-<<<<<<< HEAD
-    kernel_options["GQA_SHARED_HEADS"] = gqa_shared_heads
-=======
     kernel_options.setdefault("GQA_SHARED_HEADS", gqa_shared_heads)
->>>>>>> 29b7852d
 
     # Determine if there are "full" blocks where we only need to apply score_mod, and can skip mask_mod
     has_full_blocks = full_kv_num_blocks is not None
@@ -482,13 +402,7 @@
     MAX_SPLIT_KV = kernel_options["SPLIT_KV"]
 
     # create config dependent intermediate buffers
-<<<<<<< HEAD
-    buf_ACC_shape = (
-        query.get_size()[:1] + [MAX_SPLIT_KV] + query.get_size()[1:]
-    )  # [B, SPLIT_KV, Hq, M, D]
-=======
     buf_ACC_shape = [B, MAX_SPLIT_KV, Hq, seq_len_q, v_head_dim]
->>>>>>> 29b7852d
     buf_ML_shape = buf_ACC_shape[:-1]
     buf_M = empty_strided(
         buf_ML_shape,
@@ -510,48 +424,6 @@
         FlexibleLayout.contiguous_strides(buf_ACC_shape),
     )
 
-<<<<<<< HEAD
-    kernel_options["BLOCK_DMODEL"] = query.get_size()[-1]
-
-    m = query.get_size()[-2]
-    kernel_options["BLOCK_M"] = (
-        # m
-        # if V.graph.sizevars.evaluate_expr(sympy.Lt(query.get_size()[-2], 0))
-        # else  # Always use a BLOCK_M > 16 before Triton fix https://github.com/triton-lang/triton/pull/4061 is in pin
-        max(
-            next_power_of_2(
-                V.graph.sizevars.size_hint(
-                    m, fallback=torch._inductor.config.unbacked_symint_fallback  # type: ignore[arg-type]
-                )
-                * gqa_shared_heads
-            ),
-            16,
-        )
-    )
-
-    query = ir.ExternKernel.realize_input(query)
-    q_stride = query.get_stride()
-
-    # Reshape query for GQA: [B, Hq, Mq, D] -> [B, Hkv, G, Mq, D]
-    gqa_query_shape = (
-        query.get_size()[:1]
-        + [key.get_size()[1], gqa_shared_heads]
-        + query.get_size()[2:]
-    )
-    gqa_query_stride = (
-        q_stride[:1] + [q_stride[1] * gqa_shared_heads, q_stride[1]] + q_stride[2:]
-    )
-    query = lowerings[aten.as_strided](query, gqa_query_shape, gqa_query_stride)
-
-    V.graph.sizevars.guard_leq(
-        m * gqa_shared_heads, sympy.Integer(kernel_options["BLOCK_M"])
-    )
-
-    kernel_options["SAFE_M_BOUNDARY"] = (
-        (m * gqa_shared_heads) % kernel_options["BLOCK_M"]
-    ) == 0
-    kernel_options["SAFE_N_BOUNDARY"] = True
-=======
     kernel_options.setdefault("QK_HEAD_DIM", qk_head_dim)
     kernel_options.setdefault("V_HEAD_DIM", v_head_dim)
 
@@ -597,7 +469,6 @@
     )
     # TODO: This feels sketchy
     kernel_options.setdefault("SAFE_N_BOUNDARY", True)
->>>>>>> 29b7852d
 
     # Note, we don't need to pass in the captured buffers explicitly
     # because they're implicitly added by the score_mod function
@@ -672,23 +543,17 @@
     # Reduction
 
     g_M = lowerings[aten.max](buf_M, dim=1, keepdim=True)[0]
-<<<<<<< HEAD
-=======
     # See [Note] Handle fully masked out rows:
     # g_M Is the global max among split kv blocks.
     masked_rows = lowerings[aten.eq](g_M, -float("inf"))
->>>>>>> 29b7852d
     adj_M = lowerings[aten.sub](buf_M, g_M)
     adj_M = lowerings[aten.where](masked_rows, 0, adj_M)
     alpha = lowerings[aten.exp2](adj_M)
 
     buf_L = lowerings[aten.mul](buf_L, alpha)
     g_L = lowerings[aten.sum](buf_L, axis=1)
-<<<<<<< HEAD
-=======
     masked_rows_squeezed = lowerings[aten.squeeze](masked_rows, dim=1)
     g_L = lowerings[aten.where](masked_rows_squeezed, 1.0, g_L)
->>>>>>> 29b7852d
     logsumexp = lowerings[aten.log2](g_L)
     logsumexp = lowerings[aten.add](logsumexp, lowerings[aten.squeeze](g_M, dim=1))
 
