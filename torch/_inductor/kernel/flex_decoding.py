--- conflicted
+++ resolved
@@ -304,10 +304,7 @@
         value,
         block_mask,
         scale,
-<<<<<<< HEAD
-=======
         kernel_options,
->>>>>>> 618e2c9d
         score_mod_subgraph,
         mask_mod_subgraph,
         score_mod_other_buffers,
@@ -327,14 +324,9 @@
         _,
     ) = block_mask
 
-<<<<<<< HEAD
-    # Determine if there are "full" blocks where we only need to apply score_mod, and can skip mask_mod
-    has_full_blocks = full_kv_num_blocks is not None
-=======
     kernel_options = dict(kernel_options)
     # Determine if there are "full" blocks where we only need to apply score_mod, and can skip mask_mod
     kernel_options["HAS_FULL_BLOCKS"] = full_kv_num_blocks is not None
->>>>>>> 618e2c9d
     if (
         full_kv_num_blocks is None
     ):  # Create a plackeholder full block list in case it is empty
@@ -455,24 +447,7 @@
             num_stages=num_stages,
             num_warps=num_warps,
             call_sizes=query.get_size(),
-<<<<<<< HEAD
-            BLOCK_M=BLOCK_M,
-            SPLIT_KV=SPLIT_KV,
-            BLOCK_DMODEL=query.get_size()[-1],
-            SM_SCALE=scale,
-            # Performance tuning
-            BLOCK_N=BLOCK_N,
-            # Sparse block size
-            SPARSE_KV_BLOCK_SIZE=SPARSE_KV_BLOCK_SIZE,
-            # For now, we always assume the "sound" option
-            ROWS_GUARANTEED_SAFE=False,
-            SAFE_M_BOUNDARY=(query.get_size()[-2] % BLOCK_M) == 0,
-            SAFE_N_BOUNDARY=True,
-            PRESCALE_QK=False,
-            HAS_FULL_BLOCKS=has_full_blocks,
-=======
             **kernel_options,
->>>>>>> 618e2c9d
         )
 
     inputs_for_flex_decoding = (
