--- conflicted
+++ resolved
@@ -8,9 +8,10 @@
 from torch._inductor.virtualized import V
 
 from ..ir import FixedLayout, FlexibleLayout
-from ..lowering import empty_strided, lowerings
+from ..lowering import empty, empty_strided, lowerings
 from ..runtime.runtime_utils import next_power_of_2
 from ..select_algorithm import autotune_select_algorithm, TritonTemplate
+from .flex_attention import compute_forward_block, compute_next_offset_func
 
 
 aten = torch.ops.aten
@@ -32,7 +33,7 @@
     name="flex_decoding",
     grid=flex_decoding_grid,
     source=r"""
-    {{def_kernel("Q", "K", "V", "M", "L", "KV_NUM_BLKS", "KV_IDX")}}
+    {{def_kernel("Q", "K", "V", "M", "L", "KV_NUM_BLKS", "KV_IDX", "FULL_KV_NUM_BLKS", "FULL_KV_IDX")}}
     # Sub notation for this kernel:
     # Q: Query, K: Key, V: Value
     # reduction buffers: M rowmax across local KV split, L local sumexp across local KV split
@@ -114,21 +115,12 @@
     sparse_idx_z = off_z % SPARSE_Z
     sparse_idx_h = off_h % SPARSE_H
 
+    # TODO: strided KV_IDX and KV_NUM_BLKS
     sparse_hz_offset = sparse_idx_z * SPARSE_H + sparse_idx_h
-    kv_indices = KV_IDX + sparse_hz_offset * SPARSE_KV_BLOCK_CNT
-    sparse_block_num = tl.load(KV_NUM_BLKS + sparse_hz_offset)
-
-
-    block_n_start = off_t * TILE_KV_MULTIPLE                       # n_offset inside sparse block
-    block_n_end = block_n_start + TILE_KV_MULTIPLE                 # end BLOCK_N
-    block_n_last_valid = sparse_block_num * SPARSE_KV_MULTIPLE     # last valid block according to sparse mask
-    block_n_end = block_n_end if block_n_end <= block_n_last_valid else block_n_last_valid
-
-
-    indices_idx = block_n_start // SPARSE_KV_MULTIPLE
-    off_n_block_in_sparse = block_n_start % SPARSE_KV_MULTIPLE
-    off_n = tl.load(kv_indices + indices_idx) * SPARSE_KV_BLOCK_SIZE + off_n_block_in_sparse * BLOCK_N
-    # first kv block we're loading
+
+    # Calculate KV blocks that belong this CTA.
+    block_n_start = off_t * TILE_KV_MULTIPLE                        # n_offset inside sparse block
+    block_n_end = block_n_start + TILE_KV_MULTIPLE                  # end BLOCK_N
 
     q_offset = off_z * stride_qz + off_h * stride_qh
     k_offset = off_z * stride_kz + off_h * stride_kh
@@ -141,6 +133,32 @@
         block_shape=(BLOCK_M, BLOCK_DMODEL),
         order=(1, 0)
     )
+    if SAFE_M_BOUNDARY:
+        q = tl.load(Q_block_ptr)
+    else:
+        q = tl.load(Q_block_ptr, boundary_check=(0, ))
+
+    # initialize offsets
+    offs_m = tl.arange(0, BLOCK_M)
+    offs_d = tl.arange(0, BLOCK_DMODEL)
+
+    # initialize pointer to m and l
+    m_i = tl.zeros([BLOCK_M], dtype=tl.float32) - float("inf")
+    l_i = tl.zeros([BLOCK_M], dtype=tl.float32)
+    acc = tl.zeros([BLOCK_M, BLOCK_DMODEL], dtype=tl.float32)
+
+    # ~~~~~~~~~~~~~~ normal blocks ~~~~~~~~~~~~~~~~~~~~~~~~~~~~~~~~~~~
+    # Apply both score_mod and mask_mod
+
+    # find first kv block we are loading and the number of blocks we are loading
+    kv_indices = KV_IDX + sparse_hz_offset * SPARSE_KV_BLOCK_CNT
+    kv_num_blocks = tl.load(KV_NUM_BLKS + sparse_hz_offset)
+    indices_idx = block_n_start // SPARSE_KV_MULTIPLE
+    off_n_block_in_sparse = block_n_start % SPARSE_KV_MULTIPLE
+    off_n = tl.load(kv_indices + indices_idx) * SPARSE_KV_BLOCK_SIZE + off_n_block_in_sparse * BLOCK_N
+    # first kv block we're loading
+
+    block_n_last_valid = kv_num_blocks * SPARSE_KV_MULTIPLE         # last valid block according to sparse mask
 
     K_block_ptr = tl.make_block_ptr(
         base=K + k_offset,
@@ -158,6 +176,66 @@
         block_shape=(BLOCK_N, BLOCK_DMODEL),
         order=(1, 0)
     )
+    offs_n = tl.arange(0, BLOCK_N) + off_n
+
+    acc, l_i, m_i = forward_inner(
+        q, K_block_ptr, V_block_ptr,
+        # accumulatd values
+        acc, l_i, m_i,
+        #offsets
+        off_z, off_h, offs_m, offs_n,
+        #block sparse data
+        kv_indices, kv_num_blocks,
+        block_n_start, block_n_end if block_n_end <= block_n_last_valid else block_n_last_valid,
+        MATMUL_PRECISION,
+        {{gen_argdefs()}},
+        IS_FULL_BLOCKS=False,
+    )
+
+
+    # ~~~~~~~~~~~~~~ "full" blocks ~~~~~~~~~~~~~~~~~~~~~~~~~~~~~~~~~~~
+    # We know these blocks are guaranteed to be "full", so we don't need to
+    # apply mask_mod to them - only score_mod
+    if HAS_FULL_BLOCKS:
+        kv_indices = FULL_KV_IDX + sparse_hz_offset * SPARSE_KV_BLOCK_CNT
+        kv_num_blocks = tl.load(FULL_KV_NUM_BLKS + sparse_hz_offset)
+        indices_idx = block_n_start // SPARSE_KV_MULTIPLE
+        off_n_block_in_sparse = block_n_start % SPARSE_KV_MULTIPLE
+        off_n = tl.load(kv_indices + indices_idx) * SPARSE_KV_BLOCK_SIZE + off_n_block_in_sparse * BLOCK_N
+
+        block_n_last_valid = kv_num_blocks * SPARSE_KV_MULTIPLE         # last valid block according to sparse mask
+
+        K_block_ptr = tl.make_block_ptr(
+        base=K + k_offset,
+        shape=(BLOCK_DMODEL, KV_LEN),                # (d, N)
+        strides=(stride_kk, stride_kn),
+        offsets=(0, off_n),
+        block_shape=(BLOCK_DMODEL, BLOCK_N),
+        order=(0, 1)
+        )
+        V_block_ptr = tl.make_block_ptr(
+            base=V + v_offset,
+            shape=(KV_LEN, BLOCK_DMODEL),
+            strides=(stride_vk, stride_vn),
+            offsets=(off_n, 0),
+            block_shape=(BLOCK_N, BLOCK_DMODEL),
+            order=(1, 0)
+        )
+        offs_n = tl.arange(0, BLOCK_N) + off_n
+
+        acc, l_i, m_i = forward_inner(
+            q, K_block_ptr, V_block_ptr,
+            # accumulatd values
+            acc, l_i, m_i,
+            #offsets
+            off_z, off_h, offs_m, offs_n,
+            #block sparse data
+            kv_indices, kv_num_blocks,
+            block_n_start, block_n_end if block_n_end <= block_n_last_valid else block_n_last_valid,
+            MATMUL_PRECISION,
+            {{gen_argdefs()}},
+            IS_FULL_BLOCKS=True,
+        )
 
     m_offset = off_h * stride_mh + off_z * stride_mz
     l_offset = off_h * stride_lh + off_z * stride_lz
@@ -178,92 +256,6 @@
         order=(1, 0)
     )
 
-
-    # initialize offsets
-    offs_m = tl.arange(0, BLOCK_M)
-    offs_n = tl.arange(0, BLOCK_N) + off_n
-    offs_d = tl.arange(0, BLOCK_DMODEL)
-
-    # initialize pointer to m and l
-    m_i = tl.zeros([BLOCK_M], dtype=tl.float32) - float("inf")
-    l_i = tl.zeros([BLOCK_M], dtype=tl.float32)
-    acc = tl.zeros([BLOCK_M, BLOCK_DMODEL], dtype=tl.float32)
-
-    if SAFE_M_BOUNDARY:
-        q = tl.load(Q_block_ptr)
-    else:
-        q = tl.load(Q_block_ptr, boundary_check=(0, ))
-    RCP_LN2 = 1.44269504
-
-    if PRESCALE_QK:
-        q = (q * SM_SCALE * RCP_LN2).to(MATMUL_PRECISION)
-
-
-    # loop over k, v and update accumulator
-    for start_n in range(block_n_start, block_n_end):
-        # -- load k, v --
-        k = tl.load(K_block_ptr).to(MATMUL_PRECISION)
-        v = tl.load(V_block_ptr)
-        # -- compute qk ---
-        qk = tl.zeros([BLOCK_M, BLOCK_N], dtype=tl.float32)
-        qk = tl.dot(q, k, acc=qk)
-        if not PRESCALE_QK:
-            qk *= SM_SCALE
-
-        # ~~~~~~~~~~~~~~~~~~~ Apply score modification  ~~~~~~~~~~~~~~~~~~~
-        m = offs_m[:, None]
-        n = offs_n[None, :]
-        # TODO: Add load mask in modification when M/N Boundary is not safe
-        {{ modification(
-            subgraph_number=0,
-            output_name="post_mod_scores",
-            score="qk",
-            b="off_z",
-            h="off_h",
-            m="m",
-            n="n",
-            out="qk"
-        ) | indent_except_first(2) }}
-        # TODO: In the case that score_mod is linear, this can be LICMed
-        if not PRESCALE_QK:
-            post_mod_scores *= RCP_LN2
-        # ~~~~~~~~~~~~~~~~~~~~~~~~~~~~~~~~~~~~~~~~~~~~~~~~~~~~~~~~~~~~~~~~
-
-        # -- compute scaling constant ---
-        row_max = tl.max(post_mod_scores, 1)
-        m_i_new = tl.maximum(m_i, row_max)
-
-        alpha = tl.math.exp2(m_i - m_i_new)
-        p = tl.math.exp2(post_mod_scores - m_i_new[:, None])
-        if not ROWS_GUARANTEED_SAFE:
-            masked_out_rows = (m_i_new == float("-inf"))
-            alpha = tl.where(masked_out_rows, 0, alpha)
-            p = tl.where(masked_out_rows[:, None], 0, p)
-
-        # -- scale and update acc --
-        acc *= alpha[:, None]
-        acc = tl.dot(p.to(MATMUL_PRECISION), v.to(MATMUL_PRECISION), acc=acc)
-
-        # -- update m_i and l_i --
-        l_i = l_i * alpha + tl.sum(p, 1)
-        m_i = m_i_new
-
-
-        # update pointers
-        indices_idx = start_n // SPARSE_KV_MULTIPLE
-
-        cur_block = tl.load(kv_indices + indices_idx, eviction_policy="evict_last")
-        next_block = tl.load(kv_indices + indices_idx + 1, eviction_policy="evict_last", mask=indices_idx + 1 < sparse_block_num)
-        needs_jump = (start_n + 1) % SPARSE_KV_MULTIPLE == 0
-        jump_to_block = (next_block - cur_block ) * SPARSE_KV_BLOCK_SIZE - (SPARSE_KV_MULTIPLE - 1) * BLOCK_N
-
-        offset = jump_to_block * needs_jump + (1 - needs_jump) * BLOCK_N
-
-
-        K_block_ptr = tl.advance(K_block_ptr, (0, offset))
-        V_block_ptr = tl.advance(V_block_ptr, (offset, 0))
-        offs_n = offs_n + offset
-
     # Store output, logsumexp and rowmax for cross CTA reduction. (all in float32, even when input data are in fp16)
     if SAFE_M_BOUNDARY:
         tl.store(M_block_ptr, m_i[None, :])
@@ -281,7 +273,9 @@
     # TODO generalize and add proper mask support
     mask = (idx_m < Q_LEN)
     {{store_output(("idx_z", "idx_h", "idx_t", "idx_m", "idx_d"), "acc", "mask")}}
- """,
+ """
+    + compute_forward_block
+    + compute_next_offset_func,
 )
 
 
@@ -305,40 +299,30 @@
 
 def create_flex_decoding_kernel(*args, **kwargs):
     (
-        subgraph_buffer,
         query,
         key,
         value,
-        subgraph,
         block_mask,
         scale,
-<<<<<<< HEAD
-        *other_buffers,
-=======
         kernel_options,
         score_mod_subgraph,
         mask_mod_subgraph,
         score_mod_other_buffers,
         mask_mod_other_buffers,
->>>>>>> 7b2664ec
     ) = args
     (
-        sparse_kv_num_blocks,
-        sparse_kv_indices,
+        kv_num_blocks,
+        kv_indices,
         full_kv_num_blocks,  # full_kv_num_blocks,
-        _,  # full_kv_indices,
+        full_kv_indices,  # full_kv_indices,
         _,  # q_num_blocks
         _,  # q_indices
         _,  # full_q_num_blocks,
         _,  # full_q_indices,
         SPARSE_KV_BLOCK_SIZE,
         _,  # SPARSE_Q_BLOCK_SIZE,
-        mask_graph,
+        _,
     ) = block_mask
-<<<<<<< HEAD
-    if full_kv_num_blocks is not None:
-        raise NotImplementedError("NYI: Flex decoding only supports full mask. ")
-=======
 
     kernel_options = dict(kernel_options)
     # Determine if there are "full" blocks where we only need to apply score_mod, and can skip mask_mod
@@ -350,13 +334,14 @@
             empty(0, device=query.get_device()) for _ in range(2)
         )
 
->>>>>>> 7b2664ec
     for buf in [
         query,
         key,
         value,
-        sparse_kv_num_blocks,
-        sparse_kv_indices,
+        kv_num_blocks,
+        kv_indices,
+        full_kv_num_blocks,
+        full_kv_indices,
     ]:
         buf.realize()
     choices: List[Any] = []
@@ -448,44 +433,39 @@
                 value,
                 buf_M,
                 buf_L,
-                sparse_kv_num_blocks,
-                sparse_kv_indices,
+                kv_num_blocks,
+                kv_indices,
+                full_kv_num_blocks,
+                full_kv_indices,
             ],
             layout=layout_acc,
             subgraphs=[
-                subgraph_buffer,
+                score_mod_subgraph,
+                mask_mod_subgraph,
             ],
             mutated_inputs=[buf_M, buf_L],
             num_stages=num_stages,
             num_warps=num_warps,
             call_sizes=query.get_size(),
-<<<<<<< HEAD
-            BLOCK_M=BLOCK_M,
-            SPLIT_KV=SPLIT_KV,
-            BLOCK_DMODEL=query.get_size()[-1],
-            SM_SCALE=scale,
-            # Performance tuning
-            BLOCK_N=BLOCK_N,
-            # For now, we always assume the "sound" option
-            ROWS_GUARANTEED_SAFE=False,
-            SAFE_M_BOUNDARY=(query.get_size()[-2] % BLOCK_M) == 0,
-            SAFE_N_BOUNDARY=True,
-            PRESCALE_QK=False,
-            SPARSE_KV_BLOCK_SIZE=SPARSE_KV_BLOCK_SIZE,
-=======
             **kernel_options,
->>>>>>> 7b2664ec
-        )
-
-    inputs_for_flex_decoding = [
-        query,
-        key,
-        value,
-        buf_M,
-        buf_L,
-        sparse_kv_num_blocks,
-        sparse_kv_indices,
-    ] + list(other_buffers)
+        )
+
+    inputs_for_flex_decoding = (
+        [
+            query,
+            key,
+            value,
+            buf_M,
+            buf_L,
+            kv_num_blocks,
+            kv_indices,
+            full_kv_num_blocks,
+            full_kv_indices,
+        ]
+        + list(score_mod_other_buffers)
+        + list(mask_mod_other_buffers)
+    )
+
     buf_ACC = autotune_select_algorithm(
         "flex_decoding", choices, inputs_for_flex_decoding, layout_acc
     )
