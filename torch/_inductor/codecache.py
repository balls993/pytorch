--- conflicted
+++ resolved
@@ -448,14 +448,6 @@
         # get pickling support, we can remove this.
         raise BypassFxGraphCache()
 
-<<<<<<< HEAD
-    # If we see tensors, we know they're constants stored as attributes on
-    # the GraphModule. See tensor lowering; small constants are inlined. If
-    # we see a small tensor, therefore, no reference will ultimately remain
-    # in the generated code. So we need to include its value in the cache key.
-    # Large constants are effectively treated as inputs and we consider only
-    # their metadata.
-=======
     # Very large tensors could be expensive to copy to cpu and hash. Let's
     # at least report if we find slowness.
     start = time()
@@ -466,7 +458,6 @@
             f"FX graph cache handling of a large constant took {elapsed:.1}s. Please file an issue."
         )
 
->>>>>>> 22ba180e
     metadata = extract_tensor_metadata(t)
     return (_ident, (TensorMetadataAndValues(metadata, values),))
 
@@ -603,11 +594,7 @@
         self.inductor_code_hash = get_inductor_code_hash()
         try:
             self.inductor_config = config.save_config()
-<<<<<<< HEAD
-        except TypeError as e:
-=======
         except (TypeError, AttributeError) as e:
->>>>>>> 22ba180e
             # Some configs options are callables, e.g., post_grad_custom_pre_pass,
             # and may not pickle.
             log.debug("Can't pickle inductor config: %s", e)
@@ -737,13 +724,10 @@
         shape_env = FxGraphCache._get_shape_env()
         assert shape_env is not None
 
-<<<<<<< HEAD
-=======
         symints = FxGraphCache._filter_symints(example_inputs)
         assert all(has_hint(s) for s in symints)
         hints = [hint_int(s) for s in symints]
 
->>>>>>> 22ba180e
         # Iterate over any entries in the subdir for this key and evaluate
         # their guards to determine whether there's a hit.
         graph = None
@@ -752,22 +736,12 @@
             with open(os.path.join(subdir, path), "rb") as f:
                 candidate: CompiledFxGraph = pickle.load(f)
 
-<<<<<<< HEAD
-            guards_expr = candidate.guards_expr
-            if not guards_expr:
-=======
             if not candidate.guards_expr:
->>>>>>> 22ba180e
                 # No guards to evaluate, so this is a hit.
                 graph = candidate
                 break
 
             # Evaluate the guard expression in the current context.
-<<<<<<< HEAD
-            symints = FxGraphCache._filter_symints(example_inputs)
-
-=======
->>>>>>> 22ba180e
             # If there's not a cache hit, we don't want the evaluation to
             # affect the current env, e.g., cause the creation of new guards,
             # so we evaluate with the hints instead of the symbols.
@@ -782,23 +756,6 @@
                 hit,
             )
             if hit:
-<<<<<<< HEAD
-                # Now re-evaluate with the symints to add any guards to the current env.
-                check = bool(shape_env.evaluate_guards_expression(guards_expr, symints))
-                assert check is True
-                log.debug(
-                    "fx graph cache key %s post-load guards: %s", key, shape_env.guards
-                )
-                graph = candidate
-                break
-
-        # Increment the cached metrics by the amounts recorded when the FX
-        # graph was compiled for this cache entry. Pretending these counters
-        # were incremented normally is useful for testing with the cache enabled.
-        if graph is not None:
-            metrics.CachedMetricsHelper.apply_deltas(graph.metrics_deltas)
-
-=======
                 graph = candidate
                 break
 
@@ -835,7 +792,6 @@
         # were incremented normally is useful for testing with the cache enabled.
         metrics.CachedMetricsHelper.apply_deltas(graph.metrics_deltas)
 
->>>>>>> 22ba180e
         return graph
 
     @staticmethod
@@ -950,16 +906,9 @@
     to support FxGraph caching.
     """
 
-<<<<<<< HEAD
-    compiled_artifact: Optional[Callable[..., Any]]
-    current_callable: Optional[Callable[..., Any]]
-    cache_key: Optional[str]
-    artifact_path: Optional[str]
-=======
     current_callable: Optional[Callable[..., Any]]
     cache_key: str
     artifact_path: str
->>>>>>> 22ba180e
     cache_linemap: Optional[List[Tuple[int, str]]]
     device_types: Set[str]
     device_idxs: Set[int]
@@ -986,12 +935,7 @@
         disabled_cudagraphs_reason: Optional[str],
         metrics_deltas: metrics.CachedMetricsDeltas,
     ):
-<<<<<<< HEAD
-        self.compiled_artifact = compiled_artifact
-        self.current_callable = None
-=======
         self.current_callable = current_callable
->>>>>>> 22ba180e
         self.cache_key = graph.cache_key
         self.artifact_path = graph.cache_path
         self.cache_linemap = graph.cache_linemap
@@ -2348,16 +2292,11 @@
             return result;
         }
 
-<<<<<<< HEAD
-        std::vector<at::Tensor> inductor_entry_cpp(std::vector<at::Tensor>&& inputs) {
-            auto input_handles = unsafe_alloc_new_handles_from_tensors(inputs);
-=======
         template <> inline std::vector<AtenTensorHandle> parse_arg<std::vector<AtenTensorHandle>>(PyObject* args, size_t n) {
             return unpack_tensor_handle_list(PyTuple_GET_ITEM(args, n));
         }
 
         PyObject* inductor_entry_cpp(std::vector<AtenTensorHandle>&& input_handles) {
->>>>>>> 22ba180e
             // For outputs, we only allocate a vector to hold returned tensor handles,
             // not allocating the actual output tensor storage here
             std::vector<AtenTensorHandle> output_handles(%s);
@@ -2371,11 +2310,6 @@
                 PyErr_SetString(PyExc_RuntimeError, "unhandled error");
                 return {};
             }
-<<<<<<< HEAD
-
-            return alloc_tensors_by_stealing_from_handles(output_handles.data(), output_handles.size());
-=======
->>>>>>> 22ba180e
         }
         """
     )
@@ -2779,10 +2713,7 @@
             device_interface.Worker.get_device_properties()
 
 
-<<<<<<< HEAD
-=======
 @functools.lru_cache(None)
->>>>>>> 22ba180e
 def _set_triton_ptxas_path() -> None:
     if os.environ.get("TRITON_PTXAS_PATH") is not None:
         return
@@ -2797,12 +2728,6 @@
         warnings.warn(f"{ptxas_path} exists but is not an executable")
 
 
-<<<<<<< HEAD
-def _worker_compile(
-    kernel_name: str, source_code: str, cc: int, device: torch.device
-) -> None:
-    device_interface = get_interface_for_device(device.type)
-=======
 def _worker_compile_triton(
     load_kernel: Callable[[], Any],
     cc: int,
@@ -2810,23 +2735,14 @@
     device_interface: Type[DeviceInterface],
 ):
     _set_triton_ptxas_path()
->>>>>>> 22ba180e
     device_interface.Worker.set_device(device.index)
     kernel = load_kernel()
     kernel.precompile(warm_cache_only_with_cc=cc)
 
 
-<<<<<<< HEAD
-def _load_kernel(kernel_name: str, source_code: str) -> ModuleType:
-    _set_triton_ptxas_path()
-    kernel = TritonCodeCache.load(kernel_name, source_code)
-    kernel.precompile()
-    return kernel
-=======
 class CodeCacheFuture:
     def result(self):
         raise NotImplementedError()
->>>>>>> 22ba180e
 
 
 class TritonFuture(CodeCacheFuture):
@@ -2891,9 +2807,6 @@
     """Shut down all outstanding compile-worker pools."""
     for pool in _pool_set:
         pool.shutdown()
-<<<<<<< HEAD
-    _pool_set.clear()
-=======
     after_fork()
 
 
@@ -2907,7 +2820,6 @@
     os.register_at_fork(after_in_child=after_fork)
 except AttributeError:
     pass  # register_at_fork does not exists on windows
->>>>>>> 22ba180e
 
 
 class AsyncCompile:
@@ -3056,13 +2968,6 @@
         _compile_end()
 
 
-<<<<<<< HEAD
-if os.environ.get("TORCH_TNT_IN_USE", "0") == "1":
-    # When TorchTNT is used, calling warm_pool() here will cause the
-    # compile workers created not being able to be shut down inside
-    # shutdown_compile_workers(). This may cause significant QPS drop.
-    log.info("Do not call AsyncCompile.warm_pool() because TorchTNT is in use.")
-=======
 if (
     os.environ.get("TORCH_TNT_IN_USE", "0") == "1"
     or os.environ.get("TORCH_WARM_POOL", "1") != "1"
@@ -3070,6 +2975,5 @@
     pass
 elif sys.version_info >= (3, 12):
     log.info("AsyncCompile.warm_pool() is broken on 3.12+.")
->>>>>>> 22ba180e
 else:
     AsyncCompile.warm_pool()