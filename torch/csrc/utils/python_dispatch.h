--- conflicted
+++ resolved
@@ -6,13 +6,6 @@
 #include <ATen/ATen.h>
 #include <ATen/core/boxing/KernelFunction.h>
 #include <c10/core/SafePyObject.h>
-<<<<<<< HEAD
-
-namespace torch {
-namespace impl {
-namespace dispatch {
-=======
->>>>>>> 68ecbb9e
 
 namespace torch::impl::dispatch {
 void initDispatchBindings(PyObject* module);
@@ -34,10 +27,4 @@
       torch::jit::Stack* stack);
 };
 
-<<<<<<< HEAD
-} // namespace dispatch
-} // namespace impl
-} // namespace torch
-=======
-} // namespace torch::impl::dispatch
->>>>>>> 68ecbb9e
+} // namespace torch::impl::dispatch