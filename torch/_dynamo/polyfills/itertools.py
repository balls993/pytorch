"""
Python polyfills for itertools
"""

from __future__ import annotations

import itertools
from typing import Iterable, Iterator, TypeVar

from ..decorators import substitute_in_graph


__all__ = [
    "chain___new__",
    "chain_from_iterable",
    "count",
    "tee",
]


_T = TypeVar("_T")


# Reference: https://docs.python.org/3/library/itertools.html#itertools.chain
@substitute_in_graph(itertools.chain.__new__)  # type: ignore[arg-type]
def chain___new__(
    cls: type[itertools.chain[_T]],
    *iterables: Iterable[_T],
) -> Iterator[_T]:
    assert cls is itertools.chain

    for iterable in iterables:
        yield from iterable


@substitute_in_graph(itertools.chain.from_iterable)  # type: ignore[arg-type]
def chain_from_iterable(iterable: Iterable[Iterable[_T]], /) -> Iterator[_T]:
    return itertools.chain(*iterable)


<<<<<<< HEAD
chain.from_iterable = chain_from_iterable  # type: ignore[attr-defined]


# Reference: https://docs.python.org/3/library/itertools.html#itertools.count
@substitute_in_graph(itertools.count.__new__)  # type: ignore[arg-type]
def count(
    cls: type[itertools.count[_T]],  # type: ignore[type-var]
    start: _T = 0,  # type: ignore[assignment]
    step: _T = 1,  # type: ignore[assignment]
) -> Iterator[_T]:
    assert cls is itertools.count

    n = start
    while True:
        yield n
        n += step  # type: ignore[operator]


=======
>>>>>>> 3d27a87c
# Reference: https://docs.python.org/3/library/itertools.html#itertools.tee
@substitute_in_graph(itertools.tee)
def tee(iterable: Iterable[_T], n: int = 2, /) -> tuple[Iterator[_T], ...]:
    iterator = iter(iterable)
    shared_link = [None, None]

    def _tee(link) -> Iterator[_T]:  # type: ignore[no-untyped-def]
        try:
            while True:
                if link[1] is None:
                    link[0] = next(iterator)
                    link[1] = [None, None]
                value, link = link
                yield value
        except StopIteration:
            return

    return tuple(_tee(shared_link) for _ in range(n))<|MERGE_RESOLUTION|>--- conflicted
+++ resolved
@@ -13,7 +13,7 @@
 __all__ = [
     "chain___new__",
     "chain_from_iterable",
-    "count",
+    "count___new__",
     "tee",
 ]
 
@@ -38,13 +38,9 @@
     return itertools.chain(*iterable)
 
 
-<<<<<<< HEAD
-chain.from_iterable = chain_from_iterable  # type: ignore[attr-defined]
-
-
 # Reference: https://docs.python.org/3/library/itertools.html#itertools.count
 @substitute_in_graph(itertools.count.__new__)  # type: ignore[arg-type]
-def count(
+def count___new__(
     cls: type[itertools.count[_T]],  # type: ignore[type-var]
     start: _T = 0,  # type: ignore[assignment]
     step: _T = 1,  # type: ignore[assignment]
@@ -57,8 +53,6 @@
         n += step  # type: ignore[operator]
 
 
-=======
->>>>>>> 3d27a87c
 # Reference: https://docs.python.org/3/library/itertools.html#itertools.tee
 @substitute_in_graph(itertools.tee)
 def tee(iterable: Iterable[_T], n: int = 2, /) -> tuple[Iterator[_T], ...]:
