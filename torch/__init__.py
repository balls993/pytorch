--- conflicted
+++ resolved
@@ -9,8 +9,6 @@
 """
 
 # mypy: allow-untyped-defs
-<<<<<<< HEAD
-=======
 
 import builtins
 import ctypes
@@ -69,7 +67,6 @@
 else:
     from torch.torch_version import __version__ as __version__
 
->>>>>>> 6ff1e43a
 __all__ = [
     "BoolStorage",
     "BoolTensor",
@@ -142,61 +139,6 @@
     "vmap",
 ]
 
-import builtins
-import ctypes
-import glob
-import importlib
-import inspect
-import math
-import os
-import platform
-import sys
-import textwrap
-import threading
-from typing import (
-    Any as _Any,
-    Callable as _Callable,
-    Dict as _Dict,
-    Optional as _Optional,
-    overload as _overload,
-    Set as _Set,
-    Tuple as _Tuple,
-    Type as _Type,
-    TYPE_CHECKING,
-    TypeVar as _TypeVar,
-    Union as _Union,
-)
-from typing_extensions import ParamSpec as _ParamSpec, TypeGuard as _TypeGuard
-
-if TYPE_CHECKING:
-    from .types import IntLikeType
-
-
-# multipy/deploy is setting this import before importing torch, this is the most
-# reliable way we have to detect if we're running within deploy.
-# https://github.com/pytorch/multipy/blob/d60f34ad38c371e441fe7ffdb77a3c3dda5a5d19/multipy/runtime/interpreter/interpreter_impl.cpp#L134-L137
-def _running_with_deploy() -> builtins.bool:
-    return sys.modules.get("torch._meta_registrations", None) is object
-
-
-from torch._utils import (
-    _functionalize_sync as _sync,
-    _import_dotted_name,
-    classproperty,
-)
-from torch._utils_internal import (
-    get_file_path,
-    prepare_multiprocessing_environment,
-    USE_GLOBAL_DEPS,
-    USE_RTLD_GLOBAL_WITH_LIBTORCH,
-)
-
-# TODO(torch_deploy) figure out how to freeze version.py in fbcode build
-if _running_with_deploy():
-    __version__ = "torch-deploy-1.8"
-else:
-    from torch.torch_version import __version__ as __version__
-
 # Please keep this list sorted
 assert __all__ == sorted(__all__)
 
