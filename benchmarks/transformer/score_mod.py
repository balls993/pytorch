--- conflicted
+++ resolved
@@ -140,19 +140,13 @@
         requires_grad=config.calculate_bwd_time,
     )
 
-<<<<<<< HEAD
-    def eager_sdpa(query, key, value, attn_mask):
-        flattened_query = query.reshape(batch_size, kv_heads, -1, head_dim)
-        out = F.scaled_dot_product_attention(flattened_query, key, value, attn_mask)
-        return out.reshape(batch_size, q_heads, q_seq_len, head_dim)
-=======
     kwargs = {}
     if get_func_name(config.mask_mod) == "causal":
         kwargs["is_causal"] = True
 
-    def eager_sdpa(query, key, value, _):
-        return F.scaled_dot_product_attention(query, key, value, **kwargs)
->>>>>>> 9d0c2649
+    def eager_sdpa(query, key, value, attn_mask):
+        out = F.scaled_dot_product_attention(query, key, value, attn_mask, **kwargs)
+        return out.reshape(batch_size, q_heads, q_seq_len, head_dim)
 
     if max_autotune:
         compiled_sdpa = torch.compile(
@@ -171,14 +165,17 @@
     else:
         block_mask = _create_empty_block_mask(query, key)
 
-    if mask_mod:
+    if mask_mod and get_func_name(mask_mod) != "causal":
         attn_mask = create_mask(mask_mod, 1, 1, query.shape[-2], key.shape[-2])
-        attn_mask = attn_mask.repeat_interleave(q_heads // kv_heads, dim=-2)
     else:
         attn_mask = None
 
+    # Broadcast query/key for eager.
+    b_key = torch.repeat_interleave(key, q_heads // kv_heads, dim=1)
+    b_value = torch.repeat_interleave(value, q_heads // kv_heads, dim=1)
+
     forward_eager_time = benchmark_torch_function_in_microseconds(
-        eager_sdpa, query, key, value, attn_mask
+        eager_sdpa, query, b_key, b_value, attn_mask
     )
     forward_compiled_time = benchmark_torch_function_in_microseconds(
         compiled_sdpa,
@@ -190,15 +187,21 @@
         enable_gqa=True,
     )
 
-    out_eager = eager_sdpa(query, key, value, attn_mask)
+    out_eager = eager_sdpa(query, b_key, b_value, attn_mask)
     out_compile = compiled_sdpa(
-        query, key, value, score_mod=score_mod, block_mask=block_mask, enable_gqa=True
-    )
-
-    torch.testing.assert_close(out_eager, out_compile, atol=1e-2, rtol=1e-2)
+        query,
+        b_key,
+        b_value,
+        score_mod=score_mod,
+        block_mask=block_mask,
+        enable_gqa=True,
+    )
+
+    if score_mod is None:
+        torch.testing.assert_close(out_eager, out_compile, atol=1e-2, rtol=1e-2)
 
     if config.calculate_bwd_time:
-        out_eager = eager_sdpa(query, key, value, score_mod)
+        out_eager = eager_sdpa(query, b_key, b_value, score_mod)
         dOut = torch.randn_like(out_eager)
         backward_eager_time = benchmark_torch_function_in_microseconds(
             out_eager.backward, dOut, retain_graph=True
@@ -279,16 +282,8 @@
 
 
 def get_func_name(func):
-<<<<<<< HEAD
-    if func:
-        return func.__name__.split("<locals>.")[-1].split(" at ")[0]
-    else:
-        return "noop"
-=======
     if func is None:
         return "None"
-    if "gqa" in func.__name__:
-        return func.__name__
     func_str = str(func)
     if "<locals>" in func_str:
         # For locally defined functions
@@ -296,7 +291,6 @@
     else:
         # For regular functions
         return func.__name__
->>>>>>> 9d0c2649
 
 
 def set_func_name(func, name):
@@ -398,7 +392,7 @@
         return score + 2 * h
 
     function_dict = {
-        "noop": noop,
+        "noop": None,
         "causal": None,
         "offset": None,
         "rel": relative_bias,
@@ -457,16 +451,14 @@
         (q_heads, kv_heads),
         (q_seq_len, kv_seq_len),
         head_dim,
-        score_mod,
-        mask_mod,
+        (score_mod,mask_mod),
         dtype,
     ) in itertools.product(
         kv_cache_size if kv_cache_size else batch_sizes,
         num_heads,
         q_kv_seq_lens,
         head_dims,
-        score_mods,
-        mask_mods,
+        zip(score_mods, mask_mods),
         dtypes,
     ):
         if kv_cache_size:
@@ -512,7 +504,7 @@
             args.mods,
             args.decoding,
             args.kv_cache_size,
-            args.cal_bandwidth,
+            args.throughput,
         )
     ):
         results.append(
@@ -593,7 +585,7 @@
 """,
     )
     parser.add_argument(
-        "--cal-bandwidth",
+        "--throughput",
         action="store_true",
         help="Calculate kernel memory bandwidth & computational throughput. ",
     )
